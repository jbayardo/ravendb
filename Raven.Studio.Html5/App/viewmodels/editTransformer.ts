﻿/// <reference path="../models/dto.ts" />

import viewModelBase = require("viewmodels/viewModelBase");
import transformer = require("models/transformer");
import saveTransformerCommand = require("commands/saveTransformerCommand");
import getSingleTransformerCommand = require("commands/getSingleTransformerCommand");
import deleteTransformerCommand = require("commands/deleteTransformerCommand");
import aceEditorBindingHandler = require("common/aceEditorBindingHandler");
import deleteTransformerConfirm = require("viewmodels/deleteTransformerConfirm");
import saveTransformerWithNewNameConfirm = require("viewmodels/saveTransformerWithNewNameConfirm");
import dialog = require("plugins/dialog");
import appUrl = require("common/appUrl");
import router = require("plugins/router");
import ace = require("ace/ace");

<<<<<<< HEAD
class editTransformer extends viewModelBase {

    editedTransformer = ko.observable<transformer>();
    isEditingExistingTransformer = ko.observable(false);
    popoverOptions = ko.observable<any>();
    static containerSelector = "#editTransformerContainer";
    editorCollection = ko.observableArray<{ alias: string; controller: HTMLElement }>();
    
    
=======
class editTransformer extends viewModelBase{
    editedTransformer = ko.observable<transformer>();
    isEditingExistingTransformer = ko.observable(false);
    popoverOptions = ko.observable<any>();
    //containerSelector = "#editTransformerContainer";


    docEditor: AceAjax.Editor;

>>>>>>> 8cca45b8
    constructor() {
        super();
        aceEditorBindingHandler.install();
    }

    activate(transformerToEditName: string) {
        super.activate(transformerToEditName);

        if (transformerToEditName) {
            this.isEditingExistingTransformer(true);
            this.editExistingTransformer(transformerToEditName);
        } else {
            this.editedTransformer(transformer.empty());
        }
    }

    attached() { 
        this.addTransformerHelpPopover();
        this.createKeyboardShortcut("alt+c", () => this.focusOnEditor(), editTransformer.containerSelector);
        this.createKeyboardShortcut("alt+shift+del", () => this.deleteTransformer(), editTransformer.containerSelector);
        this.focusOnEditor();
    }

    // Called back after the entire composition has finished (parents and children included)
    compositionComplete() {
        super.compositionComplete();
        viewModelBase.dirtyFlag = new ko.DirtyFlag([this.editedTransformer().name, this.editedTransformer().transformResults]);
    }

    saveInObservable() {
        var docEditor = ace.edit("docEditor");
        var docEditorText = docEditor.getSession().getValue();
        this.editedTransformer().transformResults(docEditorText);
    }

    addTransformerHelpPopover() {
        $("#transformerResultsLabel").popover({
            html: true,
            trigger: 'hover',
            content: 'The Transform function allows you to change the shape of individual result documents before the server returns them. It uses C# LINQ query syntax <br/> <br/> Example: <pre> <br/> <span class="code-keyword">from</span> order <span class="code-keyword">in</span> orders <br/> <span class="code-keyword">let</span> region = Database.Load(result.RegionId) <br/> <span class="code-keyword">select new</span> { <br/> result.Date, <br/> result.Amount, <br/> Region = region.Name, <br/> Manager = region.Manager <br/>}</pre>',
        });
    }

    focusOnEditor() {
        var editorElement = $("#transAceEditor").length == 1 ? $("#transAceEditor")[0] : null;
        if (editorElement) {
            var editor = ko.utils.domData.get($("#transAceEditor")[0], "aceEditor");

            if (editor) {
                editor.focus();
            }
        }
    }

    editExistingTransformer(unescapedTransformerName: string) {
        var indexName = decodeURIComponent(unescapedTransformerName);
        this.fetchTransformerToEdit(indexName)
            .done((trans: savedTransformerDto) => this.editedTransformer(new transformer().initFromSave(trans)));
    }
    
    fetchTransformerToEdit(transformerName: string): JQueryPromise<savedTransformerDto> {
        return new getSingleTransformerCommand(transformerName, this.activeDatabase()).execute();
    }

    saveTransformer() {
        debugger;
        if (this.isEditingExistingTransformer() && this.editedTransformer().wasNameChanged()) {
            var db = this.activeDatabase();
            var saveTransformerWithNewNameViewModel = new saveTransformerWithNewNameConfirm(this.editedTransformer(), db);
            saveTransformerWithNewNameViewModel.saveTask.done((trans: transformer) => this.editedTransformer(trans));
            dialog.show(saveTransformerWithNewNameViewModel);

        } else {

            new saveTransformerCommand(this.editedTransformer(), this.activeDatabase())
                .execute()
                .done(() => {
                    //this.editedTransformer(trans);
                    if (!this.isEditingExistingTransformer()) {
                        this.isEditingExistingTransformer(true);
                    }
                });
        }

        // Resync Changes
        viewModelBase.dirtyFlag().reset();
    }

    deleteTransformer() {
        var transformer = this.editedTransformer();
        
        if (transformer) {
            var db = this.activeDatabase();
            var deleteViewmodel = new deleteTransformerConfirm([transformer.name()], db);
            deleteViewmodel.deleteTask.done(() => {
                // Resync Changes
                viewModelBase.dirtyFlag().reset();
                router.navigate(appUrl.forTransformers(db));
            });
            dialog.show(deleteViewmodel);
        }
    
    }

}

export = editTransformer;<|MERGE_RESOLUTION|>--- conflicted
+++ resolved
@@ -13,27 +13,13 @@
 import router = require("plugins/router");
 import ace = require("ace/ace");
 
-<<<<<<< HEAD
 class editTransformer extends viewModelBase {
-
     editedTransformer = ko.observable<transformer>();
     isEditingExistingTransformer = ko.observable(false);
     popoverOptions = ko.observable<any>();
     static containerSelector = "#editTransformerContainer";
     editorCollection = ko.observableArray<{ alias: string; controller: HTMLElement }>();
     
-    
-=======
-class editTransformer extends viewModelBase{
-    editedTransformer = ko.observable<transformer>();
-    isEditingExistingTransformer = ko.observable(false);
-    popoverOptions = ko.observable<any>();
-    //containerSelector = "#editTransformerContainer";
-
-
-    docEditor: AceAjax.Editor;
-
->>>>>>> 8cca45b8
     constructor() {
         super();
         aceEditorBindingHandler.install();
@@ -99,7 +85,6 @@
     }
 
     saveTransformer() {
-        debugger;
         if (this.isEditingExistingTransformer() && this.editedTransformer().wasNameChanged()) {
             var db = this.activeDatabase();
             var saveTransformerWithNewNameViewModel = new saveTransformerWithNewNameConfirm(this.editedTransformer(), db);
@@ -135,9 +120,7 @@
             });
             dialog.show(deleteViewmodel);
         }
-    
     }
-
 }
 
 export = editTransformer;