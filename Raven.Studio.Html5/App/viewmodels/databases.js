--- conflicted
+++ resolved
@@ -1,8 +1,4 @@
-<<<<<<< HEAD
-define(["require", "exports", "durandal/app", "plugins/router", "common/appUrl", "common/raven", "models/database", "viewmodels/createDatabase"], function(require, exports, app, router, appUrl, raven, database, createDatabase) {
-=======
 define(["require", "exports", "durandal/app", "plugins/router", "common/appUrl", "common/raven", "models/database", "viewModels/createDatabase", "commands/getDatabaseStatsCommand", "commands/getDatabasesCommand"], function(require, exports, app, router, appUrl, raven, database, createDatabase, getDatabaseStatsCommand, getDatabasesCommand) {
->>>>>>> 1bf5d335
     var databases = (function () {
         function databases() {
             this.databases = ko.observableArray();
