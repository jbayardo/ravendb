import database = require("models/database");
import filesystem = require("models/filesystem");
import resource = require("models/resource");
import pagedList = require("common/pagedList");
import router = require("plugins/router");

// Helper class with static methods for generating app URLs.
class appUrl {

    //private static baseUrl = "http://localhost:8080"; // For debugging purposes, uncomment this line to point Raven at an already-running Raven server. Requires the Raven server to have it's config set to <add key="Raven/AccessControlAllowOrigin" value="*" />
    private static baseUrl = ""; // This should be used when serving HTML5 Studio from the server app.
    private static currentDatabase = ko.observable<database>().subscribeTo("ActivateDatabase", true);
    private static currentFilesystem = ko.observable<filesystem>().subscribeTo("ActivateFilesystem", true);

	// Stores some computed values that update whenever the current database updates.
    private static currentDbComputeds: computedAppUrls = {
        databases: ko.computed(() => appUrl.forDatabases()),
        documents: ko.computed(() => appUrl.forDocuments(null, appUrl.currentDatabase())),
        conflicts: ko.computed(() => appUrl.forConflicts(appUrl.currentDatabase())),
        patch: ko.computed(() => appUrl.forPatch(appUrl.currentDatabase())),
        indexes: ko.computed(() => appUrl.forIndexes(appUrl.currentDatabase())),
        transformers: ko.computed(() => appUrl.forTransformers(appUrl.currentDatabase())),
        newIndex: ko.computed(() => appUrl.forNewIndex(appUrl.currentDatabase())),
        editIndex: (indexName?: string) => ko.computed(() => appUrl.forEditIndex(indexName, appUrl.currentDatabase())),
        newTransformer: ko.computed(() => appUrl.forNewTransformer(appUrl.currentDatabase())),
        editTransformer: (transformerName?: string) => ko.computed(() => appUrl.forEditTransformer(transformerName, appUrl.currentDatabase())),
        query: (indexName?: string) => ko.computed(() => appUrl.forQuery(appUrl.currentDatabase(), indexName)),
        reporting: ko.computed(() => appUrl.forReporting(appUrl.currentDatabase())),
        tasks: ko.computed(() => appUrl.forTasks(appUrl.currentDatabase())),
        status: ko.computed(() => appUrl.forStatus(appUrl.currentDatabase())),
        settings: ko.computed(() => appUrl.forSettings(appUrl.currentDatabase())),
        logs: ko.computed(() => appUrl.forLogs(appUrl.currentDatabase())),
        alerts: ko.computed(() => appUrl.forAlerts(appUrl.currentDatabase())),
        indexErrors: ko.computed(() => appUrl.forIndexErrors(appUrl.currentDatabase())),
        replicationStats: ko.computed(() => appUrl.forReplicationStats(appUrl.currentDatabase())),
        userInfo: ko.computed(() => appUrl.forUserInfo(appUrl.currentDatabase())),
        databaseSettings: ko.computed(() => appUrl.forDatabaseSettings(appUrl.currentDatabase())),
        periodicBackup: ko.computed(() => appUrl.forPeriodicBackup(appUrl.currentDatabase())),
        replications: ko.computed(() => appUrl.forReplications(appUrl.currentDatabase())),
        sqlReplications: ko.computed(() => appUrl.forSqlReplications(appUrl.currentDatabase())),
        scriptedIndexes: ko.computed(() => appUrl.forScriptedIndexes(appUrl.currentDatabase())),

        isAreaActive: (routeRoot: string) => ko.computed(() => appUrl.checkIsAreaActive(routeRoot)),
        isActive: (routeTitle: string) => ko.computed(() => router.navigationModel().first(m => m.isActive() && m.title === routeTitle) != null),
        databasesManagement: ko.computed(() => appUrl.forDatabases() + "?database=" + appUrl.getEncodedDbPart(appUrl.currentDatabase())),

        filesystems: ko.computed(() => appUrl.forFilesystems()),
        filesystemsManagement: ko.computed(() => appUrl.forFilesystems() + "?filesystem=" + appUrl.getEncodedFsPart(appUrl.currentFilesystem())),
        filesystemFiles: ko.computed(() => appUrl.forFilesystemFiles(appUrl.currentFilesystem())),
        filesystemSearch: ko.computed(() => appUrl.forFilesystemSearch(appUrl.currentFilesystem())),
        filesystemSynchronization: ko.computed(() => appUrl.forFilesystemSynchronization(appUrl.currentFilesystem())),
        filesystemConfiguration: ko.computed(() => appUrl.forFilesystemConfiguration(appUrl.currentFilesystem())),
    };

    static checkIsAreaActive(routeRoot: string): boolean {

        var items = router.routes.filter(m => m.isActive() && m.route != null && m.route != '');
        var isThereAny = items.some(m => m.route.substring(0, routeRoot.length) === routeRoot);

        return isThereAny;
    }

    static forDatabases(): string {
        return "#databases";
    }

    static forFilesystems(): string {
        return "#filesystems";
    }

    /**
	* Gets the URL for edit document.
	* @param id The ID of the document to edit, or null to edit a new document.
	* @param collectionName The name of the collection to page through on the edit document, or null if paging will be disabled.
	* @param docIndexInCollection The 0-based index of the doc to edit inside the paged collection, or null if paging will be disabled.
	* @param database The database to use in the URL. If null, the current database will be used.
	*/
    static forEditDoc(id: string, collectionName: string, docIndexInCollection: number, db: database): string {
		var databaseUrlPart = appUrl.getEncodedDbPart(db);
		var docIdUrlPart = id ? "&id=" + encodeURIComponent(id) : "";
		var pagedListInfo = collectionName && docIndexInCollection != null ? "&list=" + encodeURIComponent(collectionName) + "&item=" + docIndexInCollection : "";
        return "#databases/edit?" + docIdUrlPart + databaseUrlPart + pagedListInfo;
    }

    static forEditItem(itemId: string, res: resource, itemIndex: number, collectionName?: string): string {
        var databaseUrlPart = appUrl.getEncodedResourcePart(res);
        var itemIdUrlPart = itemId ? "&id=" + encodeURIComponent(itemId) : "";

        var pagedListInfo = collectionName && itemIndex != null ? "&list=" + encodeURIComponent(collectionName) + "&item=" + itemIndex : "";
        var resourceTag = res instanceof filesystem ? "#filesystems" : "#databases";       
        return resourceTag+"/edit?" + itemIdUrlPart + databaseUrlPart + pagedListInfo;
    } 

    static forNewDoc(db: database): string {
        var databaseUrlPart = appUrl.getEncodedDbPart(db);
        return "#databases/edit?" + databaseUrlPart;
    }

	/**
	* Gets the URL for status page.
	* @param database The database to use in the URL. If null, the current database will be used.
	*/
	static forStatus(db: database): string {
        return "#databases/status?" + appUrl.getEncodedDbPart(db);
    }

    static forSettings(db: database): string {
        return "#databases/settings?" + appUrl.getEncodedDbPart(db);
    }

    static forLogs(db: database): string {
        return "#databases/status/logs?" + appUrl.getEncodedDbPart(db);
    }

    static forAlerts(db: database): string {
        return "#databases/status/alerts?" + appUrl.getEncodedDbPart(db);
    }

    static forIndexErrors(db: database): string {
        return "#databases/status/indexErrors?" + appUrl.getEncodedDbPart(db);
    }

    static forReplicationStats(db: database): string {
        return "#databases/status/replicationStats?" + appUrl.getEncodedDbPart(db);
    }

    static forUserInfo(db: database): string {
        return "#databases/status/userInfo?" + appUrl.getEncodedDbPart(db);
    }

    static forApiKeys(): string {
        // Doesn't take a database, because API keys always works against the system database only.
        return "#databases/settings/apiKeys";
    }

    static forWindowsAuth(): string {
        // Doesn't take a database, because API keys always works against the system database only.
        return "#databases/settings/windowsAuth";
    }

    static forDatabaseSettings(db: database): string {
        return "#databases/settings/databaseSettings?" + appUrl.getEncodedDbPart(db);
    }

    static forPeriodicBackup(db: database): string {
        return "#databases/settings/periodicBackup?" + appUrl.getEncodedDbPart(db);
    }

    static forReplications(db: database): string {
        return "#databases/settings/replication?" + appUrl.getEncodedDbPart(db);
    }

    static forSqlReplications(db: database): string {
        return "#databases/settings/sqlReplication?" + appUrl.getEncodedDbPart(db);
    }

    static forScriptedIndexes(db: database): string {
        return "#databases/settings/scriptedIndex?" + appUrl.getEncodedDbPart(db);
    }

	static forDocuments(collection: string, db: database): string {
        var collectionPart = collection ? "collection=" + encodeURIComponent(collection) : "";
        var databasePart = appUrl.getEncodedDbPart(db);
        return "#databases/documents?" + collectionPart + databasePart;
    }

    static forConflicts(db: database): string {
        var databasePart = appUrl.getEncodedDbPart(db);
        return "#databases/conflicts?" + databasePart;
    }

    static forPatch(db: database): string {
        var databasePart = appUrl.getEncodedDbPart(db);
        return "#databases/patch?" + databasePart;
    }

    static forIndexes(db: database): string {
        var databasePart = appUrl.getEncodedDbPart(db);
        return "#databases/indexes?" + databasePart;
    }

    static forNewIndex(db: database): string {
        var databasePart = appUrl.getEncodedDbPart(db);
        return "#databases/indexes/edit?" + databasePart;
    }

    static forEditIndex(indexName: string, db: database): string {
        var databasePart = appUrl.getEncodedDbPart(db);
        return "#databases/indexes/edit/" + encodeURIComponent(indexName) + "?" + databasePart;
    }

    static forNewTransformer(db: database): string {
        var databasePart = appUrl.getEncodedDbPart(db);
        return "#databases/transformers/edit?" + databasePart;
    }

    static forEditTransformer(transformerName: string, db: database): string {
        var databasePart = appUrl.getEncodedDbPart(db);
        return "#databases/transformers/edit/" + encodeURIComponent(transformerName) + "?" + databasePart;
    }

    static forTransformers(db: database): string {
        var databasePart = appUrl.getEncodedDbPart(db);
        return "#databases/transformers?" + databasePart;
    }

    static forQuery(db: database, indexNameOrHashToQuery?: any): string {
        var databasePart = appUrl.getEncodedDbPart(db);
        var indexToQueryComponent = indexNameOrHashToQuery;
        if (typeof indexNameOrHashToQuery === "number") {
            indexToQueryComponent = "recentquery-" + indexNameOrHashToQuery;
        } 

        var indexPart = indexToQueryComponent ? "/" + encodeURIComponent(indexToQueryComponent) : "";
        return "#databases/query/index" + indexPart + "?" + databasePart;
    }

    static forReporting(db: database, indexName?: string): string {
        var databasePart = appUrl.getEncodedDbPart(db);
        var indexPart = indexName ? "/" + encodeURIComponent(indexName) : "";
        return "#databases/query/reporting" + indexPart + "?" + databasePart;
    }

    static forTasks(db: database): string {
        var databasePart = appUrl.getEncodedDbPart(db);
        return "#databases/tasks?" + databasePart;
    }

    static forResourceQuery(res: resource) {
        if (res && res instanceof database && !res.isSystem) {
            return appUrl.baseUrl + "/databases/" + res.name;
        }
        else if (res && res instanceof filesystem) {
            return appUrl.baseUrl + "/ravenfs/" + res.name;
        }

        return this.baseUrl;
    }

    static forTerms(index: string, db: database): string {
        var databasePart = appUrl.getEncodedDbPart(db);
        return "#databases/indexes/terms/" + encodeURIComponent(index) + "?" + databasePart;
    }

    static forImportDatabase(db: database): string {
        var databasePart = appUrl.getEncodedDbPart(db);
        return "#databases/tasks/importDatabase?" + databasePart;
    }

    static forExportDatabase(db: database): string {
        var databasePart = appUrl.getEncodedDbPart(db);
        return "#databases/tasks/exportDatabase?" + databasePart;
    }

    static forBackupDatabase(db: database): string {
        var databasePart = appUrl.getEncodedDbPart(db);
        return "#databases/tasks/backupDatabase?" + databasePart;
    }

    static forRestoreDatabase(db: database): string {
        var databasePart = appUrl.getEncodedDbPart(db);
        return "#databases/tasks/restoreDatabase?" + databasePart;
    }

    static forToggleIndexing(db: database): string {
        var databasePart = appUrl.getEncodedDbPart(db);
        return "#databases/tasks/toggleIndexing?" + databasePart;
    }

    static forSampleData(db: database): string {
        var databasePart = appUrl.getEncodedDbPart(db);
        return "#databases/tasks/sampleData?" + databasePart;
    }

    static forCsvImport(db: database): string {
        var databasePart = appUrl.getEncodedDbPart(db);
        return "#databases/tasks/csvImport?" + databasePart;
    }

    static forFilesystem(fs: filesystem): string {
        var filesystemPart = appUrl.getEncodedFsPart(fs);
        return "#filesystems?" + filesystemPart;
    }

    static forIndexesRawData(db: database): string {
        return window.location.protocol + "//" + window.location.host + "/databases/" + db.name + "/indexes";
    }

    static forIndexQueryRawData(db:database,indexName:string){
        return window.location.protocol + "//" + window.location.host + "/databases/" + db.name + "/indexes/" + indexName;
    }

    static forTransformersRawData(db: database): string {
        return window.location.protocol + "//" + window.location.host + "/databases/" + db.name + "/transformers";
    }

    static forDatabasesRawData(): string {
        return window.location.protocol + "//" + window.location.host + "/databases";
    }

    static forDocumentRawData(db: database, docId:string): string {
        return window.location.protocol + "//" + window.location.host + "/databases/" + db.name + "/docs/" + docId;
    }

    static forFilesystemFiles(fs: filesystem): string {
        var filesystemPart = appUrl.getEncodedFsPart(fs);
        return "#filesystems/files?" + filesystemPart;
    }

    static forFilesystemSearch(fs: filesystem): string {
        var filesystemPart = appUrl.getEncodedFsPart(fs);
        return "#filesystems/search?" + filesystemPart;
    }

    static forFilesystemSynchronization(fs: filesystem): string {
        var filesystemPart = appUrl.getEncodedFsPart(fs);
        return "#filesystems/synchronization?" + filesystemPart;
    }

    static forFilesystemConfiguration(fs: filesystem): string {
        var filesystemPart = appUrl.getEncodedFsPart(fs);
        return "#filesystems/configuration?" + filesystemPart;
    }

<<<<<<< HEAD
    static forFilesystemConfigurationWithKey(fs: filesystem, key: string): string {
        var filesystemPart = appUrl.getEncodedFsPart(fs) + "&key=" + key;
        return "#filesystems/configuration?" + filesystemPart;
=======
    static forFilesystemUploadFile(fs: filesystem): string {
        var filesystemPart = appUrl.getEncodedFsPart(fs);
        return "#filesystems/upload?" + filesystemPart;
    }

    /**
    * Gets the resource from the current web browser address. Returns the system database if no resource name is found.
    */
    static getResource(): resource {
        var appFilesystem = appUrl.getFilesystem()
        if (appFilesystem != appUrl.getDefaultFilesystem()) {
            return appFilesystem;
        }
        else {
            return appUrl.getDefaultFilesystem();
        }
>>>>>>> 6afda427
    }

	/**
	* Gets the database from the current web browser address. Returns the system database if no database name is found.
	*/
    static getDatabase(): database {

        // TODO: instead of string parsing, can we pull this from durandal.activeInstruction()?
        
        var dbIndicator = "database=";
        var hash = window.location.hash;
        var dbIndex = hash.indexOf(dbIndicator);
        if (dbIndex >= 0) {
            // A database is specified in the address.
            var dbSegmentEnd = hash.indexOf("&", dbIndex);
            if (dbSegmentEnd === -1) {
                dbSegmentEnd = hash.length;
            }

            var databaseName = hash.substring(dbIndex + dbIndicator.length, dbSegmentEnd);
            var unescapedDatabaseName = decodeURIComponent(databaseName);
            var db = new database(unescapedDatabaseName);
            db.isSystem = unescapedDatabaseName === "<system>";
            return db;
        } else {
            // No database is specified in the URL. Assume it's the system database.
            return null;
        } 
    }

    static getSystemDatabase(): database {
        var db = new database("<system>");
        db.isSystem = true;
        return db;
    }

    /**
    * Gets the filesystem from the current web browser address. Returns the no filesystem if no name is found.
    */
    static getFilesystem(): filesystem {

        // TODO: instead of string parsing, can we pull this from durandal.activeInstruction()?

        var filesystemIndicator = "filesystem=";
        var hash = window.location.hash;
        var fsIndex = hash.indexOf(filesystemIndicator);
        if (fsIndex >= 0) {
            // A database is specified in the address.
            var fsSegmentEnd = hash.indexOf("&", fsIndex);
            if (fsSegmentEnd === -1) {
                fsSegmentEnd = hash.length;
            }

            var filesystemName = hash.substring(fsIndex + filesystemIndicator.length, fsSegmentEnd);
            var unescapedDatabaseName = decodeURIComponent(filesystemName);
            var fs = new filesystem(unescapedDatabaseName);
            fs.isDefault = unescapedDatabaseName === "<default>";
            return fs;
        } else {
            // No filesystem is specified in the URL. Assume it's the system database.
            return this.getDefaultFilesystem();
        }
    }

    static getDefaultFilesystem(): filesystem {
        var fs = new filesystem("<default>");
        fs.isDefault = true;
        return fs;
    }
 
    /**
    * Gets the server URL.
    */
    static forServer() {
        // Ported this code from old Silverlight Studio. Do we still need this?
        if (window.location.protocol === "file:") {
            if (window.location.search.indexOf("fiddler")) {
                return "http://localhost.fiddler:8080";
            } else {
                return "http://localhost:8080";
            }
        }

        return window.location.protocol + "//" + window.location.host;
    }

    /**
    * Gets the address for the current page but for the specified resource.
    */
    static forCurrentPage(rs: resource) {
        var routerInstruction = router.activeInstruction();
        if (routerInstruction) {
            var dbNameInAddress = routerInstruction.queryParams ? routerInstruction.queryParams[rs.type] : null;
            var isDifferentDbInAddress = !dbNameInAddress || dbNameInAddress !== rs.name.toLowerCase();
            if (isDifferentDbInAddress) {
                var existingAddress = window.location.hash;
                var existingDbQueryString = dbNameInAddress ? rs.type + "=" + encodeURIComponent(dbNameInAddress) : null;
                var newDbQueryString = rs.type + "=" + encodeURIComponent(rs.name);
                var newUrlWithDatabase = existingDbQueryString ?
                    existingAddress.replace(existingDbQueryString, newDbQueryString) :
                    existingAddress + (window.location.hash.indexOf("?") >= 0 ? "&" : "?") + rs.type + "=" + encodeURIComponent(rs.name);

                return newUrlWithDatabase;
            }
        }
    }

	/**
	* Gets an object containing computed URLs that update when the current database updates.
	*/
	static forCurrentDatabase(): computedAppUrls {
		return appUrl.currentDbComputeds;
	}

    private static getEncodedResourcePart(res?: resource) {
        if (!res)
            return "";
        if (res instanceof filesystem) {
            return appUrl.getEncodedFsPart(<filesystem>res);
        }
        else {
            return appUrl.getEncodedDbPart(<database>res);
        }
    }

	private static getEncodedDbPart(db?: database) {
		return db ? "&database=" + encodeURIComponent(db.name) : "";
    }

    private static getEncodedFsPart(fs?: filesystem) {
        return fs ? "&filesystem=" + encodeURIComponent(fs.name) : "";
    }

    public static warnWhenUsingSystemDatabase: boolean = true;
}

export = appUrl;<|MERGE_RESOLUTION|>--- conflicted
+++ resolved
@@ -322,11 +322,11 @@
         return "#filesystems/configuration?" + filesystemPart;
     }
 
-<<<<<<< HEAD
     static forFilesystemConfigurationWithKey(fs: filesystem, key: string): string {
         var filesystemPart = appUrl.getEncodedFsPart(fs) + "&key=" + key;
         return "#filesystems/configuration?" + filesystemPart;
-=======
+    }
+
     static forFilesystemUploadFile(fs: filesystem): string {
         var filesystemPart = appUrl.getEncodedFsPart(fs);
         return "#filesystems/upload?" + filesystemPart;
@@ -343,7 +343,6 @@
         else {
             return appUrl.getDefaultFilesystem();
         }
->>>>>>> 6afda427
     }
 
 	/**
