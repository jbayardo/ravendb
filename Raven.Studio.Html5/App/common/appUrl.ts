import database = require("models/database");
import filesystem = require("models/filesystem/filesystem");
import counterStorage = require("models/counter/counterStorage");
import resource = require("models/resource");
import pagedList = require("common/pagedList");
import router = require("plugins/router");
import collection = require("models/collection");
import messagePublisher = require("common/messagePublisher");

// Helper class with static methods for generating app URLs.
class appUrl {


    static detectAppUrl() {
        var path = window.location.pathname.replace("\\", "/").replace("%5C", "/");
        var suffix = "studio/index.html";
        console.log("ends2?");

        if (path.indexOf(suffix, path.length - suffix.length) !== -1) {
            return path.substring(0, path.length - suffix.length - 1);
        }
        return "";
    }

    //private static baseUrl = "http://localhost:8080"; // For debugging purposes, uncomment this line to point Raven at an already-running Raven server. Requires the Raven server to have it's config set to <add key="Raven/AccessControlAllowOrigin" value="*" />
    private static baseUrl = appUrl.detectAppUrl(); // This should be used when serving HTML5 Studio from the server app.
    private static currentDatabase = ko.observable<database>().subscribeTo("ActivateDatabase", true);
    private static currentFilesystem = ko.observable<filesystem>().subscribeTo("ActivateFilesystem", true);
    private static currentCounterStorage = ko.observable<counterStorage>().subscribeTo("ActivateCounterStorage", true);
    
	// Stores some computed values that update whenever the current database updates.
    private static currentDbComputeds: computedAppUrls = {
        adminSettings: ko.computed(() => appUrl.forAdminSettings()),

        databases: ko.computed(() => appUrl.forDatabases()),
        documents: ko.computed(() => appUrl.forDocuments(null, appUrl.currentDatabase())),
        conflicts: ko.computed(() => appUrl.forConflicts(appUrl.currentDatabase())),
        patch: ko.computed(() => appUrl.forPatch(appUrl.currentDatabase())),
        indexes: ko.computed(() => appUrl.forIndexes(appUrl.currentDatabase())),
        upgrade: ko.computed(() => appUrl.forUpgrade(appUrl.currentDatabase())),
        transformers: ko.computed(() => appUrl.forTransformers(appUrl.currentDatabase())),
        newIndex: ko.computed(() => appUrl.forNewIndex(appUrl.currentDatabase())),
        editIndex: (indexName?: string) => ko.computed(() => appUrl.forEditIndex(indexName, appUrl.currentDatabase())),
        newTransformer: ko.computed(() => appUrl.forNewTransformer(appUrl.currentDatabase())),
        editTransformer: (transformerName?: string) => ko.computed(() => appUrl.forEditTransformer(transformerName, appUrl.currentDatabase())),
        query: (indexName?: string) => ko.computed(() => appUrl.forQuery(appUrl.currentDatabase(), indexName)),
        reporting: ko.computed(() => appUrl.forReporting(appUrl.currentDatabase())),
        tasks: ko.computed(() => appUrl.forTasks(appUrl.currentDatabase())),
        status: ko.computed(() => appUrl.forStatus(appUrl.currentDatabase())),
        metrics: ko.computed(() => appUrl.forMetrics(appUrl.currentDatabase())),
        metricsRequests: ko.computed(() => appUrl.forMetricsRequests(appUrl.currentDatabase())),
        metricsIndexBatchSize: ko.computed(() => appUrl.forMetricsIndexBatchSize(appUrl.currentDatabase())),
        metricsPrefetches: ko.computed(() => appUrl.forMetricsPrefetches(appUrl.currentDatabase())),
        settings: ko.computed(() => appUrl.forSettings(appUrl.currentDatabase())),
        logs: ko.computed(() => appUrl.forLogs(appUrl.currentDatabase())),
        runningTasks: ko.computed(() => appUrl.forRunningTasks(appUrl.currentDatabase())),
        alerts: ko.computed(() => appUrl.forAlerts(appUrl.currentDatabase())),
        indexErrors: ko.computed(() => appUrl.forIndexErrors(appUrl.currentDatabase())),
        replicationStats: ko.computed(() => appUrl.forReplicationStats(appUrl.currentDatabase())),
        userInfo: ko.computed(() => appUrl.forUserInfo(appUrl.currentDatabase())),
        visualizer: ko.computed(() => appUrl.forVisualizer(appUrl.currentDatabase())),
        databaseSettings: ko.computed(() => appUrl.forDatabaseSettings(appUrl.currentDatabase())),
        quotas: ko.computed(() => appUrl.forQuotas(appUrl.currentDatabase())),
        periodicExport: ko.computed(() => appUrl.forPeriodicExport(appUrl.currentDatabase())),
        replications: ko.computed(() => appUrl.forReplications(appUrl.currentDatabase())),
        versioning: ko.computed(() => appUrl.forVersioning(appUrl.currentDatabase())),
        sqlReplications: ko.computed(() => appUrl.forSqlReplications(appUrl.currentDatabase())),
        editSqlReplication: ko.computed((sqlReplicationName: string) => appUrl.forEditSqlReplication(sqlReplicationName, appUrl.currentDatabase())),
        sqlReplicationsConnections: ko.computed(() => appUrl.forSqlReplicationConnections(appUrl.currentDatabase())),
        scriptedIndexes: ko.computed(() => appUrl.forScriptedIndexes(appUrl.currentDatabase())),
        customFunctionsEditor: ko.computed(() => appUrl.forCustomFunctionsEditor(appUrl.currentDatabase())),

        statusDebug: ko.computed(() => appUrl.forStatusDebug(appUrl.currentDatabase())),
        statusDebugChanges: ko.computed(() => appUrl.forStatusDebugChanges(appUrl.currentDatabase())),
        statusDebugMetrics: ko.computed(() => appUrl.forStatusDebugMetrics(appUrl.currentDatabase())),
        statusDebugConfig: ko.computed(() => appUrl.forStatusDebugConfig(appUrl.currentDatabase())),
        statusDebugDocrefs: ko.computed(() => appUrl.forStatusDebugDocrefs(appUrl.currentDatabase())),
        statusDebugCurrentlyIndexing: ko.computed(() => appUrl.forStatusDebugCurrentlyIndexing(appUrl.currentDatabase())),
        statusDebugQueries: ko.computed(() => appUrl.forStatusDebugQueries(appUrl.currentDatabase())),
        statusDebugTasks: ko.computed(() => appUrl.forStatusDebugTasks(appUrl.currentDatabase())),
        statusDebugRoutes: ko.computed(() => appUrl.forStatusDebugRoutes(appUrl.currentDatabase())),
        statusDebugRequestTracing: ko.computed(() => appUrl.forStatusDebugRequestTracing(appUrl.currentDatabase())),
        statusDebugSqlReplication: ko.computed(() => appUrl.forStatusDebugSqlReplication(appUrl.currentDatabase())),
        statusDebugIndexFields: ko.computed(() => appUrl.forStatusDebugIndexFields(appUrl.currentDatabase())),
        statusDebugSlowDocCounts: ko.computed(() => appUrl.forStatusDebugSlowDocCounts(appUrl.currentDatabase())),
        statusDebugIdentities: ko.computed(() => appUrl.forStatusDebugIdentities(appUrl.currentDatabase())),
        infoPackage: ko.computed(() => appUrl.forInfoPackage(appUrl.currentDatabase())),

        isAreaActive: (routeRoot: string) => ko.computed(() => appUrl.checkIsAreaActive(routeRoot)),
        isActive: (routeTitle: string) => ko.computed(() => router.navigationModel().first(m => m.isActive() && m.title === routeTitle) != null),
        databasesManagement: ko.computed(() => appUrl.forDatabases() + "?" + appUrl.getEncodedDbPart(appUrl.currentDatabase())),

        filesystems: ko.computed(() => appUrl.forFilesystems()),
        filesystemsManagement: ko.computed(() => appUrl.forFilesystems() + "?" + appUrl.getEncodedFsPart(appUrl.currentFilesystem())),
        filesystemFiles: ko.computed(() => appUrl.forFilesystemFiles(appUrl.currentFilesystem())),
        filesystemSearch: ko.computed(() => appUrl.forFilesystemSearch(appUrl.currentFilesystem())),
        filesystemSynchronization: ko.computed(() => appUrl.forFilesystemSynchronization(appUrl.currentFilesystem())),
        filesystemStatus: ko.computed(() => appUrl.forFilesystemStatus(appUrl.currentFilesystem())),
        filesystemSynchronizationDestinations: ko.computed(() => appUrl.forFilesystemSynchronizationDestinations(appUrl.currentFilesystem())),
        filesystemConfiguration: ko.computed(() => appUrl.forFilesystemConfiguration(appUrl.currentFilesystem())),

        couterStorages: ko.computed(() => appUrl.forCounterStorages()),
        counterStorageManagement: ko.computed(() => appUrl.forCounterStorages() + "?" + appUrl.getEncodedCounterStoragePart(appUrl.currentCounterStorage())),
        counterStorageCounters: ko.computed(() => appUrl.forCounterStorageCounters(appUrl.currentCounterStorage())),
        counterStorageReplication: ko.computed(() => appUrl.forCounterStorageReplication(appUrl.currentCounterStorage())),
        counterStorageStats: ko.computed(() => appUrl.forCounterStorageStats(appUrl.currentCounterStorage())),
        counterStorageConfiguration: ko.computed(() => appUrl.forCounterStorageConfiguration(appUrl.currentCounterStorage())),
    };

    static checkIsAreaActive(routeRoot: string): boolean {
        var items = router.routes.filter(m => m.isActive() && m.route != null && m.route != '');
        var isThereAny = items.some(m => m.route.substring(0, routeRoot.length) === routeRoot);
        return isThereAny;
    }

    static getEncodedCounterStoragePart(counterStorage:counterStorage): string {
        return counterStorage ? "&counterstorage=" + encodeURIComponent(counterStorage.name) : "";
    }

    static forCounterStorageCounters(counterStorage: counterStorage) {
        var counterStroragePart = appUrl.getEncodedCounterStoragePart(counterStorage);
        return "#counterstorages/counters?" + counterStroragePart;
    }

    static forCounterStorageReplication(counterStorage: counterStorage) {
        var counterStroragePart = appUrl.getEncodedCounterStoragePart(counterStorage);
        return "#counterstorages/replication?" + counterStroragePart;
    }

    static forCounterStorageStats(counterStorage: counterStorage) {
        var counterStroragePart = appUrl.getEncodedCounterStoragePart(counterStorage);
        return "#counterstorages/stats?" + counterStroragePart;
    }

    static forCounterStorageConfiguration(counterStorage: counterStorage) {
        var counterStroragePart = appUrl.getEncodedCounterStoragePart(counterStorage);
        return "#counterstorages/configuration?" + counterStroragePart;
    }

<<<<<<< HEAD
    static forAdminSettings(): string {
        return "#admin/settings";
    }

    static forApiKeys(): string {
        return "#admin/settings/apiKeys";
    }

    static forWindowsAuth(): string {
        return "#admin/settings/windowsAuth";
    }

    static forBackupDatabase(): string {
        return "#admin/settings/backupDatabase";
    }

    static forRestoreDatabase(): string {
        return "#admin/settings/restoreDatabase";
    }

    static forAdminLogs(): string {
        return "#admin/settings/adminLogs";
    }

    static forTrafficWatch(): string {
        return "#admin/settings/trafficWatch";
    }

    static forStudioConfig(): string {
        return "#admin/settings/studioConfig";
    }
=======

    static forUpgrade(db: database) {
        return "#databases/upgrade?" + appUrl.getEncodedDbPart(db);
    }
    
>>>>>>> ec20de82

    static forDatabases(): string {
        return "#databases";
    }

    static forFilesystems(): string {
        return "#filesystems";
    }

    static forCounterStorages(): string {
        return "#counterstorages";
    }

    /**
	* Gets the URL for edit document.
	* @param id The ID of the document to edit, or null to edit a new document.
	* @param collectionName The name of the collection to page through on the edit document, or null if paging will be disabled.
	* @param docIndexInCollection The 0-based index of the doc to edit inside the paged collection, or null if paging will be disabled.
	* @param database The database to use in the URL. If null, the current database will be used.
	*/
    static forEditDoc(id: string, collectionName: string, docIndexInCollection: number, db: database): string {
		var databaseUrlPart = appUrl.getEncodedDbPart(db);
		var docIdUrlPart = id ? "&id=" + encodeURIComponent(id) : "";
		var pagedListInfo = collectionName && docIndexInCollection != null ? "&list=" + encodeURIComponent(collectionName) + "&item=" + docIndexInCollection : "";
        return "#databases/edit?" + docIdUrlPart + databaseUrlPart + pagedListInfo;
    }

    static forEditItem(itemId: string, res: resource, itemIndex: number, collectionName?: string): string {
        var databaseUrlPart = appUrl.getEncodedResourcePart(res);
        var itemIdUrlPart = itemId ? "&id=" + encodeURIComponent(itemId) : "";

        var pagedListInfo = collectionName && itemIndex != null ? "&list=" + encodeURIComponent(collectionName) + "&item=" + itemIndex : "";
        var resourceTag = res instanceof filesystem ? "#filesystems" : "#databases";       
        return resourceTag+"/edit?" + itemIdUrlPart + databaseUrlPart + pagedListInfo;
    } 

    static forEditQueryItem(itemNumber: number, res: resource, index: string, query?: string, sort?:string): string {
        var databaseUrlPart = appUrl.getEncodedResourcePart(res);
        var indexUrlPart = "&index=" + index;
        var itemNumberUrlPart = "&item=" + itemNumber;
        var queryInfoUrlPart = query? "&query=" + encodeURIComponent(query): "";
        var sortInfoUrlPart = sort?"&sorts=" + sort:"";
        var resourceTag = res instanceof filesystem ? "#filesystems" : "#databases";
        return resourceTag + "/edit?" + databaseUrlPart + indexUrlPart + itemNumberUrlPart + queryInfoUrlPart + sortInfoUrlPart;
    } 

    static forNewDoc(db: database): string {
        var databaseUrlPart = appUrl.getEncodedDbPart(db);
        return "#databases/edit?" + databaseUrlPart;
    }

    /**
    * Gets the URL for status page.
    * @param database The database to use in the URL. If null, the current database will be used.
    */
    static forStatus(db: database): string {
        return "#databases/status?" + appUrl.getEncodedDbPart(db);
    }

    static forMetrics(db: database): string {
        return "#databases/status/metrics?" + appUrl.getEncodedDbPart(db);
    }

    static forMetricsRequests(db: database): string {
        return "#databases/status/metrics/requests?" + appUrl.getEncodedDbPart(db);
    }

    static forMetricsIndexBatchSize(db: database): string {
        return "#databases/status/metrics/indexBatchSize?" + appUrl.getEncodedDbPart(db);
    }

    static forMetricsPrefetches(db: database): string {
        return "#databases/status/metrics/prefetches?" + appUrl.getEncodedDbPart(db);
    }

    static forStatusDebug(db: database): string {
        return "#databases/status/debug?" + appUrl.getEncodedDbPart(db);
    }

    static forStatusDebugChanges(db: database): string {
        return "#databases/status/debug?" + appUrl.getEncodedDbPart(db);
    }

    static forStatusDebugMetrics(db: database): string {
        return "#databases/status/debug/metrics?" + appUrl.getEncodedDbPart(db);
    }

    static forStatusDebugConfig(db: database): string {
        return "#databases/status/debug/config?" + appUrl.getEncodedDbPart(db);
    }

    static forStatusDebugDocrefs(db: database): string {
        return "#databases/status/debug/docrefs?" + appUrl.getEncodedDbPart(db);
    }

    static forStatusDebugCurrentlyIndexing(db: database): string {
        return "#databases/status/debug/currentlyIndexing?" + appUrl.getEncodedDbPart(db);
    }

    static forStatusDebugQueries(db: database): string {
        return "#databases/status/debug/queries?" + appUrl.getEncodedDbPart(db);
    }

    static forStatusDebugTasks(db: database): string {
        return "#databases/status/debug/tasks?" + appUrl.getEncodedDbPart(db);
    }

    static forStatusDebugRoutes(db): string {
        return "#databases/status/debug/routes?" + appUrl.getEncodedDbPart(db);
    }

    static forStatusDebugRequestTracing(db): string {
        return "#databases/status/debug/requestTracing?" + appUrl.getEncodedDbPart(db);
    }

    static forStatusDebugSqlReplication(db: database): string {
        return "#databases/status/debug/sqlReplication?" + appUrl.getEncodedDbPart(db);
    }

    static forStatusDebugIndexFields(db: database): string {
        return "#databases/status/debug/indexFields?" + appUrl.getEncodedDbPart(db);
    }

    static forStatusDebugSlowDocCounts(db: database): string {
        return "#databases/status/debug/slowDocCounts?" + appUrl.getEncodedDbPart(db);
    }

    static forStatusDebugIdentities(db: database): string {
        return "#databases/status/debug/identities?" + appUrl.getEncodedDbPart(db);
    }

    static forInfoPackage(db: database): string {
        return '#databases/status/infoPackage?' + appUrl.getEncodedDbPart(db);
    }

    static forSettings(db: database): string {
        var path = (db && db.isSystem) ? "#databases/settings/apiKeys?" + appUrl.getEncodedDbPart(db) : "#databases/settings/databaseSettings?" + appUrl.getEncodedDbPart(db);
        return path;
    }
    
    static forLogs(db: database): string {
        return "#databases/status/logs?" + appUrl.getEncodedDbPart(db);
    }

    static forRunningTasks(db: database): string {
        return "#databases/status/runningTasks?" + appUrl.getEncodedDbPart(db);
    }

    static forAlerts(db: database): string {
        return "#databases/status/alerts?" + appUrl.getEncodedDbPart(db);
    }

    static forIndexErrors(db: database): string {
        return "#databases/status/indexErrors?" + appUrl.getEncodedDbPart(db);
    }

    static forReplicationStats(db: database): string {
        return "#databases/status/replicationStats?" + appUrl.getEncodedDbPart(db);
    }

    static forUserInfo(db: database): string {
        return "#databases/status/userInfo?" + appUrl.getEncodedDbPart(db);
    }

    static forVisualizer(db: database, index: string = null): string {
        var url = "#databases/status/visualizer?" + appUrl.getEncodedDbPart(db);
        if (index) { 
            url += "&index=" + index;
        }
        return url;
    }

    static forDatabaseSettings(db: database): string {
        return "#databases/settings/databaseSettings?" + appUrl.getEncodedDbPart(db);
    }

    static forQuotas(db: database): string {
        return "#databases/settings/quotas?" + appUrl.getEncodedDbPart(db);
    }

    static forPeriodicExport(db: database): string {
        return "#databases/settings/periodicExports?" + appUrl.getEncodedDbPart(db);
    }

    static forReplications(db: database): string {
        return "#databases/settings/replication?" + appUrl.getEncodedDbPart(db);
    }

    static forVersioning(db: database): string {
        return "#databases/settings/versioning?" + appUrl.getEncodedDbPart(db);
    }

    static forSqlReplications(db: database): string {
        return "#databases/settings/sqlReplication?" + appUrl.getEncodedDbPart(db);
    }

    static forEditSqlReplication(sqlReplicationName: string, db: database):string {
        var databasePart = appUrl.getEncodedDbPart(db);
        return "#databases/settings/editSqlReplication/" + encodeURIComponent(sqlReplicationName) + "?" + databasePart;
    }

    static forSqlReplicationConnections(db: database): string {
        return "#databases/settings/sqlReplicationConnectionStringsManagement?" + appUrl.getEncodedDbPart(db);
    }

    static forScriptedIndexes(db: database): string {
        return "#databases/settings/scriptedIndex?" + appUrl.getEncodedDbPart(db);
    }

    static forCustomFunctionsEditor(db: database): string {
        return "#databases/settings/customFunctionsEditor?" + appUrl.getEncodedDbPart(db);
    }

    static forDocuments(collection: string, db: database): string {
        var collectionPart = collection ? "collection=" + encodeURIComponent(collection) : "";
        var databasePart = appUrl.getEncodedDbPart(db);
        return "#databases/documents?" + collectionPart + databasePart;
    }

    static forConflicts(db: database): string {
        var databasePart = appUrl.getEncodedDbPart(db);
        return "#databases/conflicts?" + databasePart;
    }

    static forPatch(db: database): string {
        var databasePart = appUrl.getEncodedDbPart(db);
        return "#databases/patch?" + databasePart;
    }

    static forIndexes(db: database): string {
        var databasePart = appUrl.getEncodedDbPart(db);
        return "#databases/indexes?" + databasePart;
    }

    static forNewIndex(db: database): string {
        var databasePart = appUrl.getEncodedDbPart(db);
        return "#databases/indexes/edit?" + databasePart;
    }

    static forEditIndex(indexName: string, db: database): string {
        var databasePart = appUrl.getEncodedDbPart(db);
        return "#databases/indexes/edit/" + encodeURIComponent(indexName) + "?" + databasePart;
    }

    static forNewTransformer(db: database): string {
        var databasePart = appUrl.getEncodedDbPart(db);
        return "#databases/transformers/edit?" + databasePart;
    }

    static forEditTransformer(transformerName: string, db: database): string {
        var databasePart = appUrl.getEncodedDbPart(db);
        return "#databases/transformers/edit/" + encodeURIComponent(transformerName) + "?" + databasePart;
    }

    static forTransformers(db: database): string {
        var databasePart = appUrl.getEncodedDbPart(db);
        return "#databases/transformers?" + databasePart;
    }

    static forQuery(db: database, indexNameOrHashToQuery?: any): string {
        var databasePart = appUrl.getEncodedDbPart(db);
        var indexToQueryComponent = indexNameOrHashToQuery;
        if (typeof indexNameOrHashToQuery === "number") {
            indexToQueryComponent = "recentquery-" + indexNameOrHashToQuery;
        } 

        var indexPart = indexToQueryComponent ? "/" + encodeURIComponent(indexToQueryComponent) : "";
        return "#databases/query/index" + indexPart + "?" + databasePart;
    }

    static forReporting(db: database, indexName?: string): string {
        var databasePart = appUrl.getEncodedDbPart(db);
        var indexPart = indexName ? "/" + encodeURIComponent(indexName) : "";
        return "#databases/query/reporting" + indexPart + "?" + databasePart;
    }

    static forTasks(db: database): string {
        var databasePart = appUrl.getEncodedDbPart(db);
        return "#databases/tasks?" + databasePart;
    }

    static forResourceQuery(res: resource): string {
        if (res && res instanceof database && !res.isSystem) {
            return appUrl.baseUrl + "/databases/" + res.name;
        }
        else if (res && res instanceof filesystem) {
            return appUrl.baseUrl + "/fs/" + res.name;
        } else if (res && res instanceof counterStorage) {
            return appUrl.baseUrl + "/counters/" + res.name;
        }

        return this.baseUrl;
    }

    static forTerms(index: string, db: database): string {
        var databasePart = appUrl.getEncodedDbPart(db);
        return "#databases/indexes/terms/" + encodeURIComponent(index) + "?" + databasePart;
    }

    static forImportDatabase(db: database): string {
        var databasePart = appUrl.getEncodedDbPart(db);
        return "#databases/tasks/importDatabase?" + databasePart;
    }

    static forExportDatabase(db: database): string {
        var databasePart = appUrl.getEncodedDbPart(db);
        return "#databases/tasks/exportDatabase?" + databasePart;
    }

    static forExportCollectionCsv(collection: collection, db: database): string {
        if (collection.isAllDocuments || collection.isSystemDocuments) {
            return null;
        }
        return appUrl.forResourceQuery(db) + "/streams/query/Raven/DocumentsByEntityName?format=excel&download=true&query=Tag:" + encodeURIComponent(collection.name);
    }

    static forToggleIndexing(db: database): string {
        var databasePart = appUrl.getEncodedDbPart(db);
        return "#databases/tasks/toggleIndexing?" + databasePart;
    }

    static forSampleData(db: database): string {
        var databasePart = appUrl.getEncodedDbPart(db);
        return "#databases/tasks/sampleData?" + databasePart;
    }

    static forCsvImport(db: database): string {
        var databasePart = appUrl.getEncodedDbPart(db);
        return "#databases/tasks/csvImport?" + databasePart;
    }

    static forFilesystem(fs: filesystem): string {
        var filesystemPart = appUrl.getEncodedFsPart(fs);
        return "#filesystems?" + filesystemPart;
    }

    static forCounterStorage(cs: counterStorage): string {
        var counterStoragePart = appUrl.getEncodedCounterPart(cs);
        return "#counterstorages?" + counterStoragePart;
    }

    static forIndexesRawData(db: database): string {
        return window.location.protocol + "//" + window.location.host + "/databases/" + db.name + "/indexes";
    }

    static forIndexQueryRawData(db:database,indexName:string){
        return window.location.protocol + "//" + window.location.host + "/databases/" + db.name + "/indexes/" + indexName;
    }

    static forTransformersRawData(db: database): string {
        return window.location.protocol + "//" + window.location.host + "/databases/" + db.name + "/transformers";
    }

    static forDatabasesRawData(): string {
        return window.location.protocol + "//" + window.location.host + "/databases";
    }

    static forDocumentRawData(db: database, docId:string): string {
        return window.location.protocol + "//" + window.location.host + "/databases/" + db.name + "/docs/" + docId;
    }

    static forFilesystemFiles(fs: filesystem): string {
        var filesystemPart = appUrl.getEncodedFsPart(fs);
        return "#filesystems/files?" + filesystemPart;
    }

    static forFilesystemSearch(fs: filesystem): string {
        var filesystemPart = appUrl.getEncodedFsPart(fs);
        return "#filesystems/search?" + filesystemPart;
    }

    static forFilesystemSynchronization(fs: filesystem): string {
        var filesystemPart = appUrl.getEncodedFsPart(fs);
        return "#filesystems/synchronization?" + filesystemPart;
    }

    static forFilesystemSynchronizationDestinations(fs: filesystem): string {
        var filesystemPart = appUrl.getEncodedFsPart(fs);
        return "#filesystems/synchronization/destinations?" + filesystemPart;
    }

    static forFilesystemStatus(fs: filesystem): string {
        var filesystemPart = appUrl.getEncodedFsPart(fs);
        return "#filesystems/status?" + filesystemPart;
    }

    static forFilesystemConfiguration(fs: filesystem): string {
        var filesystemPart = appUrl.getEncodedFsPart(fs);
        return "#filesystems/configuration?" + filesystemPart;
    }

    static forFilesystemConfigurationWithKey(fs: filesystem, key: string): string {
        var filesystemPart = appUrl.getEncodedFsPart(fs) + "&key=" + encodeURIComponent(key);
        return "#filesystems/configuration?" + filesystemPart;
    }

    /**
    * Gets the resource from the current web browser address. Returns the system database if no resource name is found.
    */
    static getResource(): resource {
        var appFileSystem = appUrl.getFileSystem();
        var appCounterStorage = appUrl.getCounterStorage();

        if (!!appFileSystem) {
            return appFileSystem;
        }
        else if (!!appCounterStorage) {
            return appCounterStorage;
        }
        else {
            return appUrl.getDatabase();
        }
    }

	/**
	* Gets the database from the current web browser address. Returns the system database if no database name was found.
	*/
    static getDatabase(): database {

        // TODO: instead of string parsing, can we pull this from durandal.activeInstruction()?
        
        var dbIndicator = "database=";
        var hash = window.location.hash;
        var dbIndex = hash.indexOf(dbIndicator);
        if (dbIndex >= 0) {
            // A database is specified in the address.
            var dbSegmentEnd = hash.indexOf("&", dbIndex);
            if (dbSegmentEnd === -1) {
                dbSegmentEnd = hash.length;
            }

            var databaseName = hash.substring(dbIndex + dbIndicator.length, dbSegmentEnd);
            var unescapedDatabaseName = decodeURIComponent(databaseName);
            var db = new database(unescapedDatabaseName);
            db.isSystem = unescapedDatabaseName === "<system>";
            return db;
        } else {
            // No database is specified in the URL. Assume it's the system database.
            return null;
        } 
    }

    static getSystemDatabase(): database {
        var db = new database("<system>");
        db.isSystem = true;
        return db;
    }

    /**
    * Gets the file system from the current web browser address. Returns null if no file system name was found.
    */
    static getFileSystem(): filesystem {

        // TODO: instead of string parsing, can we pull this from durandal.activeInstruction()?

        var fileSystemIndicator = "filesystem=";
        var hash = window.location.hash;
        var fsIndex = hash.indexOf(fileSystemIndicator);
        if (fsIndex >= 0) {
            // A database is specified in the address.
            var fsSegmentEnd = hash.indexOf("&", fsIndex);
            if (fsSegmentEnd === -1) {
                fsSegmentEnd = hash.length;
            }

            var fileSystemName = hash.substring(fsIndex + fileSystemIndicator.length, fsSegmentEnd);
            var unescapedFileSystemName = decodeURIComponent(fileSystemName);
            var fs = new filesystem(unescapedFileSystemName);
            return fs;
        } else {
            // No file system is specified in the URL.
            return null;
        }
    }
 
    /**
    * Gets the counter storage from the current web browser address. Returns null if no counter storage name was found.
    */
    static getCounterStorage(): counterStorage {

        // TODO: instead of string parsing, can we pull this from durandal.activeInstruction()?

        var counterStorageIndicator = "counterstorage=";
        var hash = window.location.hash;
        var csIndex = hash.indexOf(counterStorageIndicator);
        if (csIndex >= 0) {
            // A database is specified in the address.
            var csSegmentEnd = hash.indexOf("&", csIndex);
            if (csSegmentEnd === -1) {
                csSegmentEnd = hash.length;
            }

            var counterStorageName = hash.substring(csIndex + counterStorageIndicator.length, csSegmentEnd);
            var unescapedCounterStorageName = decodeURIComponent(counterStorageName);
            var cs = new counterStorage(unescapedCounterStorageName);
            return cs;
        } else {
            // No counter storage is specified in the URL.
            return null;
        }
    }

    /**
    * Gets the server URL.
    */
    static forServer() {
        // Ported this code from old Silverlight Studio. Do we still need this?
        if (window.location.protocol === "file:") {
            if (window.location.search.indexOf("fiddler")) {
                return "http://localhost.fiddler:8080";
            } else {
                return "http://localhost:8080";
            }
        }

        return window.location.protocol + "//" + window.location.host;
    }

    /**
    * Gets the address for the current page but for the specified resource.
    */
    static forCurrentPage(rs: resource) {
        var routerInstruction = router.activeInstruction();
        if (routerInstruction) {
            var resourceNameInAddress = routerInstruction.queryParams ? routerInstruction.queryParams[rs.type] : null;
            var isDifferentDbInAddress = !resourceNameInAddress || resourceNameInAddress !== rs.name.toLowerCase();
            if (isDifferentDbInAddress) {
                var existingAddress = window.location.hash;
                var existingDbQueryString = resourceNameInAddress ? rs.type + "=" + encodeURIComponent(resourceNameInAddress) : null;
                var newDbQueryString = rs.type + "=" + encodeURIComponent(rs.name);
                var newUrlWithDatabase = existingDbQueryString ?
                    existingAddress.replace(existingDbQueryString, newDbQueryString) :
                    existingAddress + (window.location.hash.indexOf("?") >= 0 ? "&" : "?") + rs.type + "=" + encodeURIComponent(rs.name);

                return newUrlWithDatabase;
            }
        }
    }

	/**
	* Gets an object containing computed URLs that update when the current database updates.
	*/
	static forCurrentDatabase(): computedAppUrls {
		return appUrl.currentDbComputeds;
    }

    static forCurrentFilesystem(): computedAppUrls {
        return appUrl.currentDbComputeds; //This is all mixed. maybe there should be separate structures for Db and Fs.
    }

    private static getEncodedResourcePart(res?: resource) {
        if (!res)
            return "";
        if (res instanceof filesystem) {
            return appUrl.getEncodedFsPart(<filesystem>res);
        }
        else {
            return appUrl.getEncodedDbPart(<database>res);
        }
    }

	private static getEncodedDbPart(db?: database) {
		return db ? "&database=" + encodeURIComponent(db.name) : "";
    }

    private static getEncodedFsPart(fs?: filesystem) {
        return fs ? "&filesystem=" + encodeURIComponent(fs.name) : "";
    }

    private static getEncodedCounterPart(cs?: counterStorage) {
        return cs ? "&counterstorage=" + encodeURIComponent(cs.name) : "";
    }

    public static warnWhenUsingSystemDatabase: boolean = true;

    public static mapUnknownRoutes(router: DurandalRouter) {
        router.mapUnknownRoutes((instruction: DurandalRouteInstruction) => {
            var queryString = !!instruction.queryString ? ("?" + instruction.queryString) : "";
            messagePublisher.reportError("Invalid route!", "The route " + instruction.fragment + queryString + " doesn't exist, redirecting...");

            var fragment = instruction.fragment;
            var appUrls: computedAppUrls = appUrl.currentDbComputeds;
            var newLoationHref;
            if (fragment.indexOf("filesystems/") == 0) { //file systems section
                newLoationHref = appUrls.filesystemsManagement();
            }
            else if (fragment.indexOf("counterstorages/") == 0) { //counter storages section
                newLoationHref = appUrls.counterStorageManagement();
            }
            else if (fragment.indexOf("admin/settings") == 0) { //admin settings section
                newLoationHref = appUrls.adminSettings();
            }
            else { // databases section
                newLoationHref = appUrls.databasesManagement();
            }
            location.href = newLoationHref;
        });
    }
}

export = appUrl;<|MERGE_RESOLUTION|>--- conflicted
+++ resolved
@@ -137,11 +137,13 @@
         return "#counterstorages/configuration?" + counterStroragePart;
     }
 
-<<<<<<< HEAD
+    static forUpgrade(db: database) {
+        return "#databases/upgrade?" + appUrl.getEncodedDbPart(db);
+    }
+
     static forAdminSettings(): string {
         return "#admin/settings";
     }
-
     static forApiKeys(): string {
         return "#admin/settings/apiKeys";
     }
@@ -169,13 +171,6 @@
     static forStudioConfig(): string {
         return "#admin/settings/studioConfig";
     }
-=======
-
-    static forUpgrade(db: database) {
-        return "#databases/upgrade?" + appUrl.getEncodedDbPart(db);
-    }
-    
->>>>>>> ec20de82
 
     static forDatabases(): string {
         return "#databases";
