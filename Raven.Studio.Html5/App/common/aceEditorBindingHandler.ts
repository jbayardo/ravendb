/// <amd-dependency path="ace/ext/language_tools" />
/// <amd-dependency path="ace/mode/lucene" />
/// <amd-dependency path="ace/theme/github" />
import composition = require("durandal/composition");
import ace = require("ace/ace");
import aceLang = require("ace/ext/language_tools");

/*
 * A custom Knockout binding handler transforms the target element (usually a <pre>) into a code editor, powered by Ace. http://ace.c9.io
 * Usage: data-bind="aceEditor: { code: someObservableString, lang: 'ace/mode/csharp', theme: 'ace/theme/github', fontSize: '16px' }"
 * All params are optional, except code.
 */
class aceEditorBindingHandler {
        
    defaults = {
        theme: "ace/theme/github",
        fontSize: "16px",
        lang: "ace/mode/csharp",
        readOnly: false
    }
    
    
    static install() {
        if (!ko.bindingHandlers["aceEditor"]) {
            ko.bindingHandlers["aceEditor"] = new aceEditorBindingHandler();

            // This tells Durandal to fire this binding handler only after composition 
            // is complete and attached to the DOM.
            // See http://durandaljs.com/documentation/Interacting-with-the-DOM/
            composition.addBindingHandler("aceEditor");


            var Editor = require("ace/editor").Editor;
            require("ace/config").defineOptions(Editor.prototype, "editor", {
                editorType: {
                    set: function (val) {                       
                    },
                    value: "general"
                }
            });
        }
    }

    static currentEditor;

    static customCompleters: { editorType: string; containingViewModel:any; completer: (editor: any, session: any, pos: AceAjax.Position, prefix: string, callback: (errors: any[], worldlist: { name: string; value: string; score: number; meta: string }[]) => void) => void }[] = [];

    static autoCompleteHub(editor: any, session: any, pos: AceAjax.Position,prefix: string, callback: (errors: any[], worldlist: { name: string; value: string; score: number; meta: string }[]) => void): void {
        var curEditorType = editor.getOption("editorType");
        var completerThreesome = aceEditorBindingHandler.customCompleters.first(x=> x.editorType === curEditorType);

        if (!!completerThreesome) {
            completerThreesome.completer.call(completerThreesome.containingViewModel,editor, session, pos, prefix, callback);
        }
    }
        
    // Called by Knockout a single time when the binding handler is setup.
    init(element: HTMLElement,
        valueAccessor: () => {
            code: string;
            theme?: string;
            fontSize?: string;
            lang?: string;
            getFocus?: boolean;
            readOnly?: boolean;
            completer?: (editor: any, session: any, pos: AceAjax.Position, prefix: string, callback: (errors: any[], worldlist: { name: string; value: string; score: number; meta: string }[]) => void) => void;
            typeName?: string;
            containigViewModel?:any;
        },
        allBindings,
        viewModel,
        bindingContext: any) {
        var bindingValues = valueAccessor();
        var theme = bindingValues.theme || this.defaults.theme; // "ace/theme/github";
        var fontSize = bindingValues.fontSize || this.defaults.fontSize; // "16px";
        var lang = bindingValues.lang || this.defaults.lang; // "ace/mode/csharp";
        var readOnly = bindingValues.readOnly || this.defaults.readOnly; // false
        var typeName = bindingValues.typeName;
        var code = typeof bindingValues.code === "function" ? bindingValues.code : bindingContext.$rawData;
        var langTools = null;
        var containingViewModel = bindingValues.containigViewModel;
        

        if (typeof code !== "function") {
            throw new Error("code should be an observable");
        }

        if (!!bindingValues.completer) {

            langTools = ace.require("ace/ext/language_tools");
        }

        var aceEditor:any = ace.edit(element);
                
        aceEditor.setOption("enableBasicAutocompletion", true);        
        aceEditor.setTheme(theme);
        aceEditor.setFontSize(fontSize);
        aceEditor.getSession().setMode(lang);
        aceEditor.setReadOnly(readOnly);

<<<<<<< HEAD
        // When the text changes, push the value into the observable.
        var aceFocusElement = ".ace_text-input";
        $(element).on('keyup', aceFocusElement, () => code(aceEditor.getSession().getValue()));
=======

        // setup the autocomplete mechanism, bind recieved function with recieved type, will only work if both were recieved
        if (!!typeName) {
            aceEditor.setOption("editorType", typeName);

            if (!!langTools) {
                if (!aceEditorBindingHandler.customCompleters.first(x=> x.editorType === typeName)) {
                    aceEditorBindingHandler.customCompleters.push({ editorType: typeName, containingViewModel: containingViewModel , completer: bindingValues.completer});
                }
                if (!!aceEditor.completers) {
                    var completersList: { getComplitions: any; moduleId?: string }[] = aceEditor.completers;
                    if (!completersList.first(x=> x.moduleId === "aceEditoBindingHandler")) {
                        langTools.addCompleter({ moduleId: "aceEditoBindingHandler", getCompletions: aceEditorBindingHandler.autoCompleteHub});
                    }
                }
                else {
                    langTools.addCompleter({ moduleId: "aceEditoBindingHandler", getCompletions: aceEditorBindingHandler.autoCompleteHub });
                }
            }
        }
                
        // When we lose focus, push the value into the observable.
        var aceFocusElement = ".ace_text-input";
        //$(element).on('blur', aceFocusElement, () => code(aceEditor.getSession().getValue()));
        $(element).on('keyup', aceFocusElement, () => code(aceEditor.getSession().getValue()));
        $(element).on('focus', aceFocusElement, () => aceEditorBindingHandler.currentEditor = aceEditor);
>>>>>>> 47287122

        // When the element is removed from the DOM, unhook our blur event handler, lest we leak memory.
        ko.utils.domNodeDisposal.addDisposeCallback(element, () => $(element).off('blur', aceFocusElement));

        // Keep track of the editor for this element.
        ko.utils.domData.set(element, "aceEditor", aceEditor);


        if (bindingValues.getFocus && bindingValues.getFocus == true) {
            aceEditor.focus();
        }
    }

    // Called by Knockout each time the dependent observable value changes.
    update(element: HTMLElement, valueAccessor: () => { code: () => string; theme?: string; fontSize?: string; lang?: string; readOnly?: boolean }, allBindings, viewModel, bindingContext: any) {
        var bindingValues = valueAccessor();
        var code = ko.unwrap(bindingValues.code);
        var aceEditor: AceAjax.Editor = ko.utils.domData.get(element, "aceEditor");
        var editorCode = aceEditor.getSession().getValue();
        if (code !== editorCode) {
            aceEditor.getSession().setValue(code);
        }
    }
}

export = aceEditorBindingHandler;<|MERGE_RESOLUTION|>--- conflicted
+++ resolved
@@ -98,11 +98,6 @@
         aceEditor.getSession().setMode(lang);
         aceEditor.setReadOnly(readOnly);
 
-<<<<<<< HEAD
-        // When the text changes, push the value into the observable.
-        var aceFocusElement = ".ace_text-input";
-        $(element).on('keyup', aceFocusElement, () => code(aceEditor.getSession().getValue()));
-=======
 
         // setup the autocomplete mechanism, bind recieved function with recieved type, will only work if both were recieved
         if (!!typeName) {
@@ -129,7 +124,6 @@
         //$(element).on('blur', aceFocusElement, () => code(aceEditor.getSession().getValue()));
         $(element).on('keyup', aceFocusElement, () => code(aceEditor.getSession().getValue()));
         $(element).on('focus', aceFocusElement, () => aceEditorBindingHandler.currentEditor = aceEditor);
->>>>>>> 47287122
 
         // When the element is removed from the DOM, unhook our blur event handler, lest we leak memory.
         ko.utils.domNodeDisposal.addDisposeCallback(element, () => $(element).off('blur', aceFocusElement));
