﻿import router = require("plugins/router");
import widget = require("plugins/widget");
import app = require("durandal/app");

import pagedList = require("common/pagedList");
import appUrl = require("common/appUrl");
import document = require("models/document");
import collection = require("models/collection");
import database = require("models/database");
import pagedResultSet = require("common/pagedResultSet");
import deleteItems = require("viewmodels/deleteItems");
import copyDocuments = require("viewmodels/copyDocuments");
import row = require("widgets/virtualTable/row");
import column = require("widgets/virtualTable/column");
import customColumnParams = require('models/customColumnParams');
import customColumns = require('models/customColumns');
import customFunctions = require('models/customFunctions');

class ctor {

    static idColumnWidth = 200;

    items: pagedList;
    recycleRows = ko.observableArray<row>();
    rowHeight = 38;
    borderHeight = 2;
    virtualHeight: KnockoutComputed<number>;
    viewportHeight = ko.observable(0);
    virtualRowCount = ko.observable(0);
    grid: JQuery;
    focusableGridSelector: string;
    columns = ko.observableArray<column>();
    gridViewport: JQuery;
    scrollThrottleTimeoutHandle = 0;
    firstVisibleRow: row = null;
    lastVisibleRow: row = null;
    itemsSourceSubscription: KnockoutSubscription = null;
    isIndexMapReduce: KnockoutObservable<boolean>;
    collections: KnockoutObservableArray<string>;
    noResults: KnockoutComputed<boolean>;

    settings: {
        itemsSource: KnockoutObservable<pagedList>;
        dynamicHeightTargetSelector: string;
        dynamicHeightBottomMargin: number;
        gridSelector: string;
        selectedIndices: KnockoutObservableArray<number>;
        showCheckboxes: boolean;
        showIds: boolean;
        useContextMenu: boolean;
        maxHeight: string;
        customColumnParams: { [column: string]: customColumnParams };
        isIndexMapReduce: KnockoutObservable<boolean>;
        isCopyAllowed: boolean;
        contextMenuOptions: string[];
        selectionEnabled: boolean;
        customColumns: KnockoutObservable<customColumns>;
        customFunctions: KnockoutObservable<customFunctions>;
        collections: KnockoutObservableArray<collection>;
        rowsAreLoading: KnockoutObservable<boolean>;
        noResultsMessage: string;
        isAnyDocumentsAutoSelected: KnockoutObservable<boolean>;
        isAllDocumentsAutoSelected: KnockoutObservable<boolean>;
    }

    activate(settings: any) {
        var defaults = {
            dynamicHeightTargetSelector: "footer",
            dynamicHeightBottomMargin: 0,
            selectedIndices: ko.observableArray(),
            showCheckboxes: true,
            showIds: true,
            useContextMenu: true,
            maxHeight: 'none',
            customColumnParams: {},
            isIndexMapReduce: ko.observable<boolean>(true),
            isCopyAllowed: true,
            contextMenuOptions: ["CopyItems", "CopyIDs", "Delete"],
            selectionEnabled: true,
            customColumns: ko.observable(customColumns.empty()),
            customFunctions: ko.observable(customFunctions.empty()),
            collections: ko.observableArray<collection>([]),
            rowsAreLoading: ko.observable<boolean>(false),
            noResultsMessage: "No records found.",
            isAnyDocumentsAutoSelected: ko.observable<boolean>(false),
            isAllDocumentsAutoSelected: ko.observable<boolean>(false)
        };
        this.settings = $.extend(defaults, settings);

        if (!!settings.isIndexMapReduce) {
            this.isIndexMapReduce = settings.isIndexMapReduce;
        } else {
            this.isIndexMapReduce = ko.observable<boolean>(false);
        }

        this.items = this.settings.itemsSource();
        this.focusableGridSelector = this.settings.gridSelector + " .ko-grid";
        this.virtualHeight = ko.computed(() => this.rowHeight * this.virtualRowCount());

        this.refreshIdAndCheckboxColumn();

        this.itemsSourceSubscription = this.settings.itemsSource.subscribe(list => {
            this.recycleRows().forEach(r => {
                r.resetCells();
                this.recycleRows.valueHasMutated();
                this.columns.valueHasMutated();
                r.isInUse(false);
            });
            this.items = list;
            this.settings.selectedIndices.removeAll();
            this.columns.remove(c => (c.binding !== 'Id' && c.binding !== '__IsChecked'));
            this.gridViewport.scrollTop(0);
            this.onGridScrolled();

            this.refreshIdAndCheckboxColumn();
        });

        this.noResults = ko.computed<boolean>(() => {
            var numOfRowsInUse = this.recycleRows().filter((r: row) => r.isInUse()).length;
            return numOfRowsInUse == 0 && !this.settings.rowsAreLoading();
        });

        this.registerColumnResizing();
    }



    // Attached is called by Durandal when the view is attached to the DOM.
    // We use this to setup some UI-specific things like context menus, row creation, keyboard shortcuts, etc.
    attached() {
        this.grid = $(this.settings.gridSelector);
        if (this.grid.length !== 1) {
            throw new Error("There should be 1 " + this.settings.gridSelector + " on the page, but found " + this.grid.length.toString());
        }

        this.gridViewport = this.grid.find(".ko-grid-viewport-container");
        this.gridViewport.on('DynamicHeightSet', () => this.onWindowHeightChanged());
        this.gridViewport.scroll(() => this.onGridScrolled());

        this.setupKeyboardShortcuts();
        if (this.settings.useContextMenu) {
            this.setupContextMenu();
        }
    }

    detached() {
        $(this.settings.gridSelector).unbind('keydown.jwerty');

        this.gridViewport.off('DynamicHeightSet');
        if (this.itemsSourceSubscription) {
            this.itemsSourceSubscription.dispose();
        }

        this.unregisterColumnResizing();
    }

    calculateRecycleRowCount() {
        var requiredRowCount = Math.ceil(this.viewportHeight() / this.rowHeight);
        var rowCountWithPadding = requiredRowCount + 10;
        return rowCountWithPadding;
    }

    createRecycleRows(rowCount: number) {
        var rows = [];
        for (var i = 0; i < rowCount; i++) {
            var newRow = new row(this.settings.showIds, this);
            newRow.createPlaceholderCells(this.columns().map(c => c.binding));
            newRow.rowIndex(i);
            var desiredTop = i * this.rowHeight;
            newRow.top(desiredTop);
            rows.push(newRow);
        }

        app.trigger(this.settings.gridSelector + 'RowsCreated', true);

        return rows;
    }

    onGridScrolled() {
        this.settings.rowsAreLoading(true);
        this.ensureRowsCoverViewport();

        window.clearTimeout(this.scrollThrottleTimeoutHandle);
        this.scrollThrottleTimeoutHandle = setTimeout(() => this.loadRowData(), 100);

        // COMMENTED OUT: while requestAnimationFrame works, there are some problems:
        // 1. It needs polyfill on IE9 and earlier.
        // 2. While the screen redraws much faster, it results in a more laggy scroll.
        //window.cancelAnimationFrame(this.scrollThrottleTimeoutHandle);
        //this.scrollThrottleTimeoutHandle = window.requestAnimationFrame(() => this.loadRowData());
    }

    onWindowHeightChanged() {
        this.settings.rowsAreLoading(true);
        var newViewportHeight = this.gridViewport.height();
        this.viewportHeight(newViewportHeight);
        var desiredRowCount = this.calculateRecycleRowCount();
        this.recycleRows(this.createRecycleRows(desiredRowCount));
        this.ensureRowsCoverViewport();
        this.loadRowData();

        // Update row checked states.
        this.recycleRows().forEach((r: row) => r.isChecked(this.settings.selectedIndices().contains(r.rowIndex())));
    }

    setupKeyboardShortcuts() {
        this.setupKeyboardShortcut("DELETE", () => this.deleteSelectedItems());
        this.setupKeyboardShortcut("Ctrl+C,D", () => this.copySelectedDocs());
        this.setupKeyboardShortcut("Ctrl+C,I", () => this.copySelectedDocIds());
    }

    setupKeyboardShortcut(keys: string, handler: () => void) {
        jwerty.key(keys, e => {
            e.preventDefault();
            handler();
        }, this, this.settings.gridSelector);
    }

    setupContextMenu() {
        var untypedGrid: any = this.grid;
        untypedGrid.contextmenu({
            target: '#gridContextMenu',
            before: (e: MouseEvent) => {

                var parentRow = $(e.target).parents(".ko-grid-row");
                var rightClickedElement: row = parentRow.length ? ko.dataFor(parentRow[0]) : null;

                if (this.settings.showCheckboxes == true && !this.isIndexMapReduce()) {
                    // Select any right-clicked row.

                    if (rightClickedElement && rightClickedElement.isChecked != null && !rightClickedElement.isChecked()) {
                        this.toggleRowChecked(rightClickedElement, e.shiftKey);
                    }
                } else {
                    if (rightClickedElement) {
                        this.settings.selectedIndices([rightClickedElement.rowIndex()]);
                    }
                }
                return true;
            }
        });
    }

    refreshIdAndCheckboxColumn() {
        var containsId = this.columns().first(x=> x.binding == "Id");

        if (!containsId && !this.isIndexMapReduce()) {
            if (this.settings.showCheckboxes !== false) {
                this.columns.push(new column("__IsChecked", 38));
            }
            if (this.settings.showIds !== false) {
                this.columns.push(new column("Id", ctor.idColumnWidth));
            }
            this.columns.valueHasMutated();
        } else if (containsId && this.isIndexMapReduce()) {
            this.columns.remove(c => c.binding === 'Id' || c.binding === "__IsChecked");
            this.columns.valueHasMutated();
        }
    }

    loadRowData() {
        if (this.items && this.firstVisibleRow) {
            this.settings.rowsAreLoading(true);

            // The scrolling has paused for a minute. See if we have all the data needed.
            var firstVisibleIndex = this.firstVisibleRow.rowIndex();
            var fetchTask = this.items.fetch(firstVisibleIndex, this.recycleRows().length);
            fetchTask.done((resultSet: pagedResultSet) => {
                var firstVisibleRowIndexHasChanged = firstVisibleIndex !== this.firstVisibleRow.rowIndex();
                if (!firstVisibleRowIndexHasChanged) {
                    this.virtualRowCount(resultSet.totalResultCount);
                    resultSet.items.forEach((r, i) => this.fillRow(r, i + firstVisibleIndex));
                    this.ensureColumnsForRows(resultSet.items);
                }
                this.settings.rowsAreLoading(false);
            });
        }
    }

    fillRow(rowData: documentBase, rowIndex: number) {
        var rowAtIndex: row = ko.utils.arrayFirst(this.recycleRows(), (r: row) => r.rowIndex() === rowIndex);
        if (rowAtIndex) {
            rowAtIndex.fillCells(rowData);
            rowAtIndex.collectionClass(this.getCollectionClassFromDocument(rowData));
            rowAtIndex.editUrl(appUrl.forEditItem(rowData.getUrl(), appUrl.getResource(), rowIndex, this.getEntityName(rowData)));
        }
    }

    editLastSelectedItem() {
        var selectedItem = this.getSelectedItems(1).first();
        if (selectedItem) {
            var collectionName = this.items.collectionName;
            var itemIndex = this.settings.selectedIndices().first();
            router.navigate(appUrl.forEditItem(selectedItem.getUrl(), appUrl.getResource(), itemIndex, collectionName));
        }
    }

    getEntityName(item: documentBase) {
        var obj: any = item;
        if (obj && obj instanceof document && obj.getEntityName) {
            var documentObj = <document> obj;
            return documentObj.getEntityName();
        }
        return null;
    }

    getCollectionClassFromDocument(doc: documentBase): string {
        return collection.getCollectionCssClass(this.getEntityName(doc));
    }

    getColumnWidth(binding: string, defaultColumnWidth: number = 100): number {
        var customColumns = this.settings.customColumns();
        var customConfig = customColumns.findConfigFor(binding);
        if (customConfig && customColumns.customMode() === true) {
            return customConfig.width();
        }

        if (binding === "Id" && defaultColumnWidth > ctor.idColumnWidth) {
            return ctor.idColumnWidth;
        }
        return defaultColumnWidth;
    }

    getColumnName(binding: string): string {
        if (this.settings.customColumns().hasOverrides()) {
            var customConfig = this.settings.customColumns().findConfigFor(binding);
            if (customConfig) {
                return customConfig.header();
            }
        } else {
            var columns = this.settings.customColumns().columns();
            for (var i = 0; i < columns.length; i++) {
                if (columns[i].binding() === binding) {
                    return columns[i].header();
                }
            }
        }
        return binding;
    }

    ensureColumnsForRows(rows: Array<documentBase>) {
        // This is called when items finish loading and are ready for display.
        // Keep allocations to a minimum.

        var columnsNeeded = {};

        if (this.settings.customColumns().hasOverrides()) {
            var colParams = this.settings.customColumns().columns();
            for (var i = 0; i < colParams.length; i++) {
                var colParam = colParams[i];
                columnsNeeded[colParam.binding()] = null;
            }
        } else {
            for (var i = 0; i < rows.length; i++) {
                var currentRow = rows[i];
                var rowProperties = currentRow.getDocumentPropertyNames();
                for (var j = 0; j < rowProperties.length; j++) {
                    var property = rowProperties[j];
                    columnsNeeded[property] = null;
                }
            }
        }

        for (var i = 0; i < this.columns().length; i++) {
            var colName = this.columns()[i].binding;
            delete columnsNeeded[colName];
        }

        var idColumn = this.columns.first(x=> x.binding == "Id");
        var idColumnExists = idColumn ? 1 : 0;

        var unneededColumns = new Array<string>();
        ko.utils.arrayForEach(this.columns(), col => {
            if (col.binding !== "Id" && col.binding !== "__IsChecked" &&
                rows.every(row => !row.getDocumentPropertyNames().contains(col.binding)))
                unneededColumns.push(col.binding);
        });

        this.columns.remove(c => unneededColumns.contains(c.binding));
        this.columns.valueHasMutated();
        this.settings.customColumns().columns.remove(c => unneededColumns.contains(c.binding()));

        var columnsCurrentTotalWidth = 0;
        for (var i = 2; i < this.columns().length; i++) {
            columnsCurrentTotalWidth += this.columns()[i].width();
        }

        var availiableWidth = this.grid.width() - 200 * idColumnExists - columnsCurrentTotalWidth;
        var freeWidth = availiableWidth;
        var fontSize = parseInt(this.grid.css("font-size"));
        var columnCount = 0;
        for (var binding in columnsNeeded) {
            var curColWidth = (binding.length + 2) * fontSize;
            if (freeWidth - curColWidth < 0) {
                break;
            }
            freeWidth -= curColWidth;
            columnCount++;
        }
        var freeWidthPerColumn = (freeWidth / (columnCount + 1));

        var firstRow = this.recycleRows().length > 0 ? this.recycleRows()[0] : null;
        for (var binding in columnsNeeded) {
            var curColWidth = (binding.length + 2) * fontSize + freeWidthPerColumn;
            var columnWidth = this.getColumnWidth(binding, curColWidth);
            availiableWidth -= columnWidth;
            if (availiableWidth <= 0) {
                break;
            }
            var columnName = this.getColumnName(binding);

            // Give priority to any Name column. Put it after the check column (0) and Id (1) columns.
            var newColumn = new column(binding, columnWidth, columnName);
            if ((binding === "Name") && (!this.settings.customColumns().customMode())) {
                this.columns.splice(2, 0, newColumn);
            } else {
                this.columns.push(newColumn);
            }

            var curColumnConfig = this.settings.customColumns().findConfigFor(binding);
            if (!curColumnConfig && !!firstRow) {
                var curColumnTemplate: string = firstRow.getCellTemplate(binding);
                var newCustomColumn = new customColumnParams({
                    Binding: binding,
                    Header: binding,
                    Template: curColumnTemplate,
                    DefaultWidth: availiableWidth > 0 ? Math.floor(columnWidth) : 0
                });
                if ((binding === "Name") && (!this.settings.customColumns().customMode())) {
                    this.settings.customColumns().columns.splice(0, 0, newCustomColumn);
                } else {
                    this.settings.customColumns().columns.push(newCustomColumn);
                }
            }
        }
    }

    ensureRowsCoverViewport() {
        // This is hot path, called multiple times when scrolling. 
        // Keep allocations to a minimum.
        var viewportTop = this.gridViewport.scrollTop();
        var viewportBottom = viewportTop + this.viewportHeight();
        var positionCheck = viewportTop;

        this.firstVisibleRow = null;
        var rowAtPosition = null;
        while (positionCheck < viewportBottom) {
            rowAtPosition = this.findRowAtY(positionCheck);
            if (!rowAtPosition) {
                // If there's no row at this position, recycle one.
                rowAtPosition = this.getOffscreenRow(viewportTop, viewportBottom);

                // Find out what the new top of the row should be.
                var rowIndex = Math.floor(positionCheck / this.rowHeight);
                var desiredNewRowY = rowIndex * this.rowHeight;
                rowAtPosition.top(desiredNewRowY);
                rowAtPosition.rowIndex(rowIndex);
                rowAtPosition.resetCells();
                rowAtPosition.isChecked(this.settings.selectedIndices.indexOf(rowIndex) !== -1);
            }

            if (!this.firstVisibleRow) {
                this.firstVisibleRow = rowAtPosition;
            }

            positionCheck = rowAtPosition.top() + this.rowHeight;
        }

        this.lastVisibleRow = rowAtPosition;
    }

    getOffscreenRow(viewportTop: number, viewportBottom: number) {
        // This is hot path, called multiple times when scrolling.
        // Keep allocations to a minimum.
        var rows = this.recycleRows();
        for (var i = 0; i < rows.length; i++) {
            var row = rows[i];
            var rowTop = row.top();
            var rowBottom = rowTop + this.rowHeight;
            if (rowTop > viewportBottom || rowBottom < viewportTop) {
                return row;
            }
        }

        throw new Error("Bug: couldn't find an offscreen row to recycle. viewportTop = " + viewportTop.toString() + ", viewportBottom = " + viewportBottom.toString() + ", recycle row count = " + rows.length.toString());
    }

    findRowAtY(y: number) {
        // This is hot path, called multiple times when scrolling. 
        // Keep allocations to a minimum.
        var rows = this.recycleRows();
        for (var i = 0; i < rows.length; i++) {
            var row = rows[i];
            var rowTop = row.top();
            var rowBottom = rowTop + this.rowHeight;
            if (rowTop <= y && rowBottom > y) {
                return row;
            }
        }

        return null;
    }

    getTemplateFor(columnName: string): string {
        if (this.settings.customColumns().hasOverrides()) {
            var customConfig = this.settings.customColumns().findConfigFor(columnName);
            if (customConfig) {
                return customConfig.template();
            }
        }
        return undefined;
    }

    toggleRowChecked(row: row, isShiftSelect = false) {
        if (this.settings.isAllDocumentsAutoSelected()) {
            var cachedIndeices = this.items.getCachedIndices(this.settings.selectedIndices());
            this.settings.selectedIndices(cachedIndeices);
            this.recycleRows().forEach(r => r.isChecked(this.settings.selectedIndices().contains(r.rowIndex())));
            this.settings.isAllDocumentsAutoSelected(false);
            this.settings.isAnyDocumentsAutoSelected(true);
        }

        var rowIndex = row.rowIndex();
        var isChecked = row.isChecked();
        var firstIndex = <number>this.settings.selectedIndices.first();
        var toggledIndices: Array<number> = isShiftSelect && this.settings.selectedIndices().length > 0 ? this.getRowIndicesRange(firstIndex, rowIndex) : [rowIndex];
        if (!isChecked) {
            // Going from unchecked to checked.
            if (this.settings.selectedIndices.indexOf(rowIndex) === -1) {
                toggledIndices
                    .filter(i => !this.settings.selectedIndices.contains(i))
                    .reverse()
                    .forEach(i => this.settings.selectedIndices.unshift(i));
            }
        } else {
            // Going from checked to unchecked.
            this.settings.selectedIndices.removeAll(toggledIndices);
        }

        this.recycleRows().forEach(r => r.isChecked(this.settings.selectedIndices().contains(r.rowIndex())));
    }

    selectNone() {
        this.settings.selectedIndices([]);
        this.recycleRows().forEach(r => r.isChecked(false));
        this.settings.isAnyDocumentsAutoSelected(false);
        this.settings.isAllDocumentsAutoSelected(false);
    }

    selectAll(documentCount: number) {
        var allIndices = [];

        /*this.settings.itemsSource().totalResultCount()*/
        for (var i = 0; i < documentCount; i++) {
            allIndices.push(i);
        }
        this.recycleRows().forEach(r => r.isChecked(true));

        this.settings.selectedIndices(allIndices);

        this.settings.isAnyDocumentsAutoSelected(false);
        this.settings.isAllDocumentsAutoSelected(true);
    }

    selectSome() {
        var allIndices = [];

        var firstVisibleRowNumber = this.firstVisibleRow.rowIndex();
        var lastVisibleRowNumber = this.lastVisibleRow.rowIndex();
        var numOfRowsInUse = this.recycleRows().filter((r: row) => r.isInUse()).length;
        var actualNumberOfVisibleRows = Math.min(lastVisibleRowNumber - firstVisibleRowNumber, numOfRowsInUse);

        for (var i = firstVisibleRowNumber; i < firstVisibleRowNumber + actualNumberOfVisibleRows; i++) {
            allIndices.push(i);
        }
        this.recycleRows().forEach((r: row) => r.isChecked(allIndices.contains(r.rowIndex())));

        this.settings.selectedIndices(allIndices);

        this.settings.isAllDocumentsAutoSelected(false);
    }

    getRowIndicesRange(firstRowIndex: number, secondRowIndex: number): Array<number> {
        var isCountingDown = firstRowIndex > secondRowIndex;
        var indices: Array<number> = [];
        if (isCountingDown) {
            for (var i = firstRowIndex; i >= secondRowIndex; i--) indices.unshift(i);
        } else {
            for (var i = firstRowIndex; i <= secondRowIndex; i++) indices.unshift(i);
        }

        return indices;
    }

    editItem() {
        if (this.settings.selectedIndices().length > 0) {
            ko.postbox.publish("EditItem", this.settings.selectedIndices()[0]);
        }
    }

    copySelectedDocs() {
        this.showCopyDocDialog(false);
    }

    copySelectedDocIds() {
        this.showCopyDocDialog(true);
    }

    showCopyDocDialog(idsOnly: boolean) {
        var selectedDocs = this.getSelectedItems();
        var copyDocumentsVm = new copyDocuments(selectedDocs, this.focusableGridSelector);
        copyDocumentsVm.isCopyingDocs(idsOnly === false);
        app.showDialog(copyDocumentsVm);
    }

    getSelectedItems(max?: number): Array<any> {
        if (!this.items || this.settings.selectedIndices().length === 0) {
            return [];
        }
        var sliced = max ? <number[]>this.settings.selectedIndices.slice(0, max) : null;
        var maxSelectedIndices = sliced || <number[]>this.settings.selectedIndices();
        return this.items.getCachedItemsAt(maxSelectedIndices);
    }

    onCollectionDeleted() {
        this.items.invalidateCache(); // Causes the cache of items to be discarded.
        this.onGridScrolled(); // Forces a re-fetch of the rows in view.
        this.onWindowHeightChanged();
    }

    getNumberOfCachedItems() {
        return this.items.itemCount();
    }

    deleteSelectedItems() {
        var documents = this.getSelectedItems();
        var deleteDocsVm = new deleteItems(documents, this.focusableGridSelector);

        deleteDocsVm.deletionTask.done(() => {
            var deletedDocIndices = documents.map(d => this.items.indexOf(d));
            deletedDocIndices.forEach(i => this.settings.selectedIndices.remove(i));
            this.recycleRows().forEach(r => r.isChecked(this.settings.selectedIndices().contains(r.rowIndex()))); // Update row checked states.
            this.recycleRows().filter(r => deletedDocIndices.indexOf(r.rowIndex()) >= 0).forEach(r => r.isInUse(false));
            this.items.invalidateCache(); // Causes the cache of items to be discarded.
            this.onGridScrolled(); // Forces a re-fetch of the rows in view.

            // Forces recalculation of recycled rows, in order to eliminate "duplicate" after delete
            // note: won't run on delete of last document(s) of a collection in order to prevent race condition 
            // with changes api. Now we don't use changes api to update the documents list, so this isn't a problem.
            this.onWindowHeightChanged();
        });
        app.showDialog(deleteDocsVm);
    }

    getDocumentHref(documentId): string {
        if (typeof documentId == "string") {
            return appUrl.forEditItem(documentId, appUrl.getDatabase(), null, null);
        } else {
            return "#";
        }
    }

    collectionExists(collectionName: string): boolean {
        var result = this.settings.collections()
            .map((c: collection) =>
                collectionName.toLowerCase().substr(0, c.name.length) === c.name.toLowerCase()
            )
            .reduce((p: boolean, c: boolean) => c || p, false);
        return result;
    }

    registerColumnResizing() {
        var resizingColumn = false;
        var startX = 0;
        var startingWidth = 0;
        var columnIndex = 0;

        $(this.settings.gridSelector).on("mousedown.virtualTableColumnResize", ".ko-grid-column-handle", (e: any) => {
<<<<<<< HEAD
            columnIndex = parseInt($(e.currentTarget).attr("column"));
            startingWidth = this.columns()[columnIndex].width();
=======
            columnIndex = parseInt( $(e.currentTarget).attr("column"));
            startingWidth = parseInt(this.columns()[columnIndex].width().toString());
>>>>>>> 48f3eac5
            startX = e.pageX;
            resizingColumn = true;
        });

        $(this.settings.gridSelector).on("mouseup.virtualTableColumnResize", "", (e: any) => {
            resizingColumn = false;
        });

        $(this.settings.gridSelector).on("mousemove.virtualTableColumnResize", "", (e: any) => {
            if (resizingColumn) {
                var targetColumnSize = startingWidth + e.pageX - startX;
                this.columns()[columnIndex].width(targetColumnSize);

                // Stop propagation of the event so the text selection doesn't fire up
                if (e.stopPropagation) e.stopPropagation();
                if (e.preventDefault) e.preventDefault();
                e.cancelBubble = true;
                e.returnValue = false;

                return false;
            }
        });
    }

    unregisterColumnResizing() {
        $(this.settings.gridSelector).off("mousedown.virtualTableColumnResize");
        $(this.settings.gridSelector).off("mouseup.virtualTableColumnResize");
        $(this.settings.gridSelector).off("mousemove.virtualTableColumnResize");
    }
}

export = ctor;<|MERGE_RESOLUTION|>--- conflicted
+++ resolved
@@ -123,8 +123,6 @@
         this.registerColumnResizing();
     }
 
-
-
     // Attached is called by Durandal when the view is attached to the DOM.
     // We use this to setup some UI-specific things like context menus, row creation, keyboard shortcuts, etc.
     attached() {
@@ -676,13 +674,8 @@
         var columnIndex = 0;
 
         $(this.settings.gridSelector).on("mousedown.virtualTableColumnResize", ".ko-grid-column-handle", (e: any) => {
-<<<<<<< HEAD
             columnIndex = parseInt($(e.currentTarget).attr("column"));
-            startingWidth = this.columns()[columnIndex].width();
-=======
-            columnIndex = parseInt( $(e.currentTarget).attr("column"));
             startingWidth = parseInt(this.columns()[columnIndex].width().toString());
->>>>>>> 48f3eac5
             startX = e.pageX;
             resizingColumn = true;
         });
