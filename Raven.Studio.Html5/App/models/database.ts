--- conflicted
+++ resolved
@@ -2,10 +2,7 @@
 
 class database extends resource {
     statistics = ko.observable<databaseStatisticsDto>();
-<<<<<<< HEAD
-=======
     isInStatsFetchCoolDown:boolean = false;
->>>>>>> 7df6f49a
 
     constructor(public name: string, private isDisabled: boolean = false) {
         super(name, 'database');
