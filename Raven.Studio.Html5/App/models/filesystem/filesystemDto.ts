enum filesystemSynchronizationType {
    Unknown = 0,
    ContentUpdate = 1,
    MetadataUpdate = 2,
    Rename = 3,
    Delete = 4,
}

interface filesystemSynchronizationDetailsDto {
    FileName: string;
    FileETag: string;
    DestinationUrl: string;
    Type: string;
    Direction: synchronizationDirection;
}

interface filesystemMetricsHistogramDataDto {
    Counter: number;
    Max: number;
    Min: number;
    Mean: number;
    Stdev: number;
}

interface filesystemMetricsMeterDataDto {
    Count: number;
    MeanRate: number;
    OneMinuteRate: number;
    FiveMinuteRate: number;
    FifteenMinuteRate: number;
}

interface filesystemMetricsDto {
    FilesWritesPerSecond: number;
    RequestsPerSecond: number;
    Requests: filesystemMetricsMeterDataDto;
    RequestsDuration: filesystemMetricsHistogramDataDto;
}

interface filesystemStatisticsDto {
    Name: string;
    FileCount: number;
    Metrics: filesystemMetricsDto;
    ActiveSyncs: filesystemSynchronizationDetailsDto[];
    PendingSyncs: filesystemSynchronizationDetailsDto[];
}

interface filesystemFileHeaderDto {
    CreationDate: Date;
    Directory: string;
    Etag: string;
    Extension: string;
    FullPath: string;    
    HumaneTotalSize: string;
    LastModified: Date;
    Metadata: any;
    Name: string;
<<<<<<< HEAD
    OriginalMetadata: any;
=======
    FullPath: string;

>>>>>>> b0b5cf6c
    TotalSize?: number;
    UploadedSize: number;
    
    HumaneUploadedSize: string;   
}

interface fileMetadataDto {
    'Last-Modified'?: string;
    '@etag'?: string;
    'Raven-Synchronization-History': string;
    'Raven-Synchronization-Version': string;
    'Raven-Synchronization-Source': string;
    'RavenFS-Size': string;
    'Origin': string;
}

interface filesystemSearchResultsDto {
    Files: filesystemFileHeaderDto[];
    FileCount: number;
    Start: number;
    PageSize: number;
}

interface filesystemConfigSearchResultsDto {
    ConfigNames: string[];
    TotalCount: number;
    Start: number;
    PageSize: number;
}

interface filesystemHistoryItemDto {
    Version: number;
    ServerId: string;
}

interface filesystemConflictItemDto {
    FileName: string;
    RemoteServerUrl: string;

    RemoteHistory: filesystemHistoryItemDto[];
    CurrentHistory: filesystemHistoryItemDto[];
}

interface filesystemListPageDto<T> {
    TotalCount: number;
    Items: T[];
}

interface synchronizationReplicationsDto {
    Destinations: synchronizationDestinationDto[];
    Source: string;
}

interface synchronizationDestinationDto {
    ServerUrl: string;
    Username: string;
    Password: string;
    Domain: string;
    ApiKey: string;
    FileSystem: string;
    Enabled: boolean;
}

interface folderNodeDto {
    key: string;
    title: string;
    isLazy: boolean;
    isFolder: boolean
    addClass?: string;
}

interface synchronizationUpdateNotification {
    FileSystemName: string;
    FileName: string;
    DestinationFileSystemUrl: string;
    SourceServerId: string;
    SourceFileSystemUrl: string;
    Type: filesystemSynchronizationType;
    Action: synchronizationAction;
    Direction: synchronizationDirection;
}

enum synchronizationAction {
    Enqueue,
    Start,
    Finish
}

enum synchronizationDirection {
    Outgoing,
    Incoming
}

interface synchronizationConflictNotification {
    FileSystemName: string;
    FileName: string;
    SourceServerUrl: string;
    Status: conflictStatus;
    RemoteFileHeader: any;
}

enum conflictStatus {
    Detected = 0,
    Resolved = 1
}

interface fileChangeNotification {
    FileSystemName: string;
    File: string;
    Action: fileChangeAction;
}

enum fileChangeAction {
    Add,
    Delete,
    Update,
    Renaming,
    Renamed
}

interface filesystemConfigNotification {
    FileSystemName: string;
    Name: string;
    Action: filesystemConfigurationChangeAction;
}

enum filesystemConfigurationChangeAction {
    Set,
    Delete
}<|MERGE_RESOLUTION|>--- conflicted
+++ resolved
@@ -46,25 +46,16 @@
 }
 
 interface filesystemFileHeaderDto {
-    CreationDate: Date;
-    Directory: string;
-    Etag: string;
-    Extension: string;
-    FullPath: string;    
-    HumaneTotalSize: string;
-    LastModified: Date;
-    Metadata: any;
     Name: string;
-<<<<<<< HEAD
-    OriginalMetadata: any;
-=======
     FullPath: string;
 
->>>>>>> b0b5cf6c
     TotalSize?: number;
     UploadedSize: number;
-    
-    HumaneUploadedSize: string;   
+
+    HumaneTotalSize: string;
+    HumaneUploadedSize: string;
+
+    Metadata: any;
 }
 
 interface fileMetadataDto {
