--- conflicted
+++ resolved
@@ -90,7 +90,6 @@
                                 </div>
                             </div>
                         </div>
-<<<<<<< HEAD
 
                         <div class="form-group" data-bind="if: onDiskExportEnabled, visible: onDiskExportEnabled">
                             <label for="onDiskLocation" class="col-sm-4 control-label">File System Folder:</label>
@@ -143,115 +142,79 @@
                             </div>
                             <div class="col-sm-4" data-bind="visible: $root.hasGlobalValues">
                                 <input type="text" disabled="disabled" class="form-control" data-bind="value: $root.globalBackupSetup().mainValue, attr: { placeholder: mainPlaceholder }" />
-=======
-                        <div class="col-sm-3">
-                            <input type="text" required class="form-control" data-bind="value: mainValue, customValidity: mainValueCustomValidity, valueUpdate: 'afterkeydown', attr: { placeholder: mainPlaceholder }"/>
-                            <div data-bind="visible: isGlaceirVault">
-                                <a href="http://docs.aws.amazon.com/amazonglacier/latest/dev/creating-vaults.html" target="_blank">Vault Name Restrictions and Limitations</a>
-                            </div>
-                            <div data-bind="visible: isS3Bucket">
-                                <a href="http://docs.aws.amazon.com/AmazonS3/latest/dev/BucketRestrictions.html" target="_blank">Bucket Name Restrictions and Limitations</a>
-                            </div>
-                        </div>
-                    </div>
-
-                    <div data-bind="if: additionalAwsInfoRequired">
-                        <div class="form-group" data-bind="if: isS3Bucket">
-                            <label for="awsRemoteFolder" class="col-sm-3 control-label">Folder name:</label>
+                            </div>
+                        </div>
+                        <div class="form-group" data-bind="if: additionalAwsInfoRequired, visible: additionalAwsInfoRequired">
+                            <div class="form-group" data-bind="if: isS3Bucket">
+                                <label for="awsRemoteFolder" class="col-sm-3 control-label">Folder name:</label>
+                                <div class="col-sm-3">
+                                    <input id="awsRemoteFolder" type="text" placeholder="Remote folder name" class="form-control" data-bind="value: s3RemoteFolderName, valueUpdate: 'afterkeydown'" />
+                                </div>
+                            </div>
+                            <label for="awsAccessKey" class="col-sm-4 control-label">AWS Access Key:</label>
+                            <div class="col-sm-4">
+                                <input required id="awsAccessKey" type="text" class="form-control" data-bind="value: awsAccessKey, enable: $root.usingGlobal() == false, valueUpdate: 'afterkeydown'"/>
+                            </div>
+                            <div class="col-sm-4" data-bind="visible: $root.hasGlobalValues">
+                                <input disabled="disabled" type="text" class="form-control" data-bind="value: $root.globalBackupSetup().awsAccessKey"/>
+                            </div>
+                        </div>
+                        <div class="form-group" data-bind="if: additionalAwsInfoRequired, visible: additionalAwsInfoRequired">
+                            <label for="awsSecretKey" class="col-sm-4 control-label">AWS Secret Key:</label>
                             <div class="col-sm-3">
-                                <input id="awsRemoteFolder" type="text" placeholder="Remote folder name" class="form-control" data-bind="value: s3RemoteFolderName, valueUpdate: 'afterkeydown'" />
-                            </div>
-                        </div>
-                        <div class="form-group">
-                            <label for="awsAccessKey" class="col-sm-3 control-label">AWS Access Key:</label>
-                            <div class="col-sm-3">
-                                <input required id="awsAccessKey" type="text" class="form-control" data-bind="value: awsAccessKey, valueUpdate: 'afterkeydown'"/>
-                            </div>
-                        </div>
-                        <div class="form-group">
-                            <label for="awsSecretKey" class="col-sm-3 control-label">AWS Secret Key:</label>
-                            <div class="col-sm-3">
-                                <input required id="awsSecretKey" type="password" autocomplete="off" class="form-control" data-bind="value: awsSecretKey, valueUpdate: 'afterkeydown'"/>
+                                <input required id="awsSecretKey" type="password" autocomplete="off" class="form-control" data-bind="value: awsSecretKey, enable: $root.usingGlobal() == false, valueUpdate: 'afterkeydown'"/>
                             </div>
                             <div class="col-sm-1 control-label" style="text-align: left" data-bind="visible: awsSecretKeyDecryptionFailed">
                                 <span id="awsDecryptFailureSpan" class="help-cursor" data-placement="auto right" data-original-title="Why this input is empty?" data-trigger="hover">
                                     <i class="fa fa-warning text-info"></i>
                                 </span>
->>>>>>> 6c59dd6d
-                            </div>
-                        </div>
-                        <div class="form-group" data-bind="if: additionalAwsInfoRequired, visible: additionalAwsInfoRequired">
-                            <label for="awsAccessKey" class="col-sm-4 control-label">AWS Access Key:</label>
-                            <div class="col-sm-4">
-                                <input required id="awsAccessKey" type="text" class="form-control" data-bind="value: awsAccessKey, enable: $root.usingGlobal() == false, valueUpdate: 'afterkeydown'" />
-                            </div>
-                            <div class="col-sm-4" data-bind="visible: $root.hasGlobalValues">
-                                <input disabled="disabled" type="text" class="form-control" data-bind="value: $root.globalBackupSetup().awsAccessKey" />
-                            </div>
-                        </div>
-<<<<<<< HEAD
-                        <div class="form-group" data-bind="if: additionalAwsInfoRequired, visible: additionalAwsInfoRequired">
-                            <label for="awsSecretKey" class="col-sm-4 control-label">AWS Secret Key:</label>
-                            <div class="col-sm-4">
-                                <input required id="awsSecretKey" type="password" autocomplete="off" class="form-control" data-bind="value: awsSecretKey, enable: $root.usingGlobal() == false, valueUpdate: 'afterkeydown'" />
-                            </div>
-                            <div class="col-sm-4" data-bind="visible: $root.hasGlobalValues">
-                                <input disabled="disabled" type="password" autocomplete="off" class="form-control" data-bind="value: $root.globalBackupSetup().awsSecretKey" />
-                            </div>
-                        </div>
-                        <div class="form-group" data-bind="if: additionalAwsInfoRequired, visible: additionalAwsInfoRequired">
-                            <label for="awsRegionEndpoint" class="col-sm-4 control-label">AWS Region Endpoint:</label>
-                            <div class="col-sm-4">
-                                <select required id="awsRegionEndpoint" class="form-control" data-bind="enable: $root.usingGlobal() == false, options: availableAwsRegionEndpoints, optionsText: 'label', optionsValue: 'value', optionsCaption: '', value: awsRegionEndpoint"></select>
-                            </div>
-                            <div class="col-sm-4" data-bind="visible: $root.hasGlobalValues">
-                                <select disabled="disabled" class="form-control" data-bind="options: availableAwsRegionEndpoints, optionsText: 'label', optionsValue: 'value', optionsCaption: '', value: $root.globalBackupSetup().awsRegionEndpoint"></select>
-=======
-                    </div>
-
-                    <div data-bind="if: additionalAzureInfoRequired">
-                        <div class="form-group">
-                            <label for="remoteFolder" class="col-sm-3 control-label">Folder name:</label>
-                            <div class="col-sm-3">
-                                <input id="remoteFolder" type="text" placeholder="Remote folder name" class="form-control" data-bind="value: azureRemoteFolderName, valueUpdate: 'afterkeydown'" />
-                            </div>
-                        </div>
-                        <div class="form-group">
-                            <label for="azureStorageAccount" class="col-sm-3 control-label">Azure Storage Account:</label>
-                            <div class="col-sm-3">
-                                <input required id="azureStorageAccount" type="text" class="form-control" data-bind="value: azureStorageAccount, valueUpdate: 'afterkeydown'"/>
-                            </div>
-                        </div>
-                        <div class="form-group">
-                            <label for="azureStorageKey" class="col-sm-3 control-label">Azure Storage Key:</label>
-                            <div class="col-sm-3">
-                                <input required id="azureStorageKey" type="password" autocomplete="off" class="form-control" data-bind="value: azureStorageKey, valueUpdate: 'afterkeydown'"/>
-                            </div>
-                            <div class="col-sm-1 control-label" style="text-align: left" data-bind="visible: azureStorageKeyDecryptionFailed">
-                                <span id="azureDecryptFailureSpan" class="help-cursor" data-placement="auto right" data-original-title="Why this input is empty?" data-trigger="hover">
-                                    <i class="fa fa-warning text-info"></i>
-                                </span>
->>>>>>> 6c59dd6d
-                            </div>
-                        </div>
-                        <div class="form-group" data-bind="if: additionalAzureInfoRequired, visible: additionalAzureInfoRequired">
-                            <label for="azureStorageAccount" class="col-sm-4 control-label">Azure Storage Account:</label>
-                            <div class="col-sm-4">
-                                <input required id="azureStorageAccount" type="text" class="form-control" data-bind="enable: $root.usingGlobal() == false, value: azureStorageAccount, valueUpdate: 'afterkeydown'" />
-                            </div>
-                            <div class="col-sm-4" data-bind="visible: $root.hasGlobalValues">
-                                <input disabled="disabled" type="text" class="form-control" data-bind="value: $root.globalBackupSetup().azureStorageAccount" />
-                            </div>
-                        </div>
-                        <div class="form-group" data-bind="if: additionalAzureInfoRequired, visible: additionalAzureInfoRequired">
-                            <label for="azureStorageKey" class="col-sm-4 control-label">Azure Storage Key:</label>
-                            <div class="col-sm-4">
-                                <input required id="azureStorageKey" type="password" autocomplete="off" class="form-control" data-bind="enable: $root.usingGlobal() == false, value: azureStorageKey, valueUpdate: 'afterkeydown'" />
-                            </div>
-                            <div class="col-sm-4" data-bind="visible: $root.hasGlobalValues">
-                                <input disabled="disabled" type="password" autocomplete="off" class="form-control" data-bind="value: $root.globalBackupSetup().azureStorageKey" />
-                            </div>
-                        </div>
+                            </div>
+                            <div class="col-sm-4" data-bind="visible: $root.hasGlobalValues">
+                                <input disabled="disabled" type="password" autocomplete="off" class="form-control" data-bind="value: $root.globalBackupSetup().awsSecretKey"/>
+                            </div>
+
+                        </div>
+                        <div data-bind="if: additionalAzureInfoRequired">
+                            <div class="form-group">
+                                <label for="awsRegionEndpoint" class="col-sm-4 control-label">AWS Region Endpoint:</label>
+                                <div class="col-sm-4">
+                                    <select required id="awsRegionEndpoint" class="form-control" data-bind="enable: $root.usingGlobal() == false, options: availableAwsRegionEndpoints, optionsText: 'label', optionsValue: 'value', optionsCaption: '', value: awsRegionEndpoint"></select>
+                                </div>
+                                <div class="col-sm-4" data-bind="visible: $root.hasGlobalValues">
+                                    <select disabled="disabled" class="form-control" data-bind="options: availableAwsRegionEndpoints, optionsText: 'label', optionsValue: 'value', optionsCaption: '', value: $root.globalBackupSetup().awsRegionEndpoint"></select>
+                                </div>
+                            </div>
+                            <div class="form-group">
+                                <label for="remoteFolder" class="col-sm-3 control-label">Folder name:</label>
+                                <div class="col-sm-3">
+                                    <input id="remoteFolder" type="text" placeholder="Remote folder name" class="form-control" data-bind="value: azureRemoteFolderName, valueUpdate: 'afterkeydown'"/>
+                                </div>
+                            </div>
+                            <div class="form-group">
+                                <label for="azureStorageAccount" class="col-sm-4 control-label">Azure Storage Account:</label>
+                                <div class="col-sm-4">
+                                    <input required id="azureStorageAccount" type="text" class="form-control" data-bind="enable: $root.usingGlobal() == false, value: azureStorageAccount, valueUpdate: 'afterkeydown'"/>
+                                </div>
+                                <div class="col-sm-4" data-bind="visible: $root.hasGlobalValues">
+                                    <input disabled="disabled" type="text" class="form-control" data-bind="value: $root.globalBackupSetup().azureStorageAccount"/>
+                                </div>
+                            </div>
+                            <div class="form-group">
+                                <label for="azureStorageKey" class="col-sm-4 control-label">Azure Storage Key:</label>
+                                <div class="col-sm-3">
+                                    <input required id="azureStorageKey" type="password" autocomplete="off" class="form-control" data-bind="enable: $root.usingGlobal() == false, value: azureStorageKey, valueUpdate: 'afterkeydown'"/>
+                                </div>
+                                <div class="col-sm-1 control-label" style="text-align: left" data-bind="visible: azureStorageKeyDecryptionFailed">
+                                    <span id="azureDecryptFailureSpan" class="help-cursor" data-placement="auto right" data-original-title="Why this input is empty?" data-trigger="hover">
+                                        <i class="fa fa-warning text-info"></i>
+                                    </span>
+                                </div>
+                                <div class="col-sm-4" data-bind="visible: $root.hasGlobalValues">
+                                    <input disabled="disabled" type="password" autocomplete="off" class="form-control" data-bind="value: $root.globalBackupSetup().azureStorageKey"/>
+                                </div>
+                            </div>
+                        </div>
+
                         <div class="form-group">
                             <label for="incrementalBackupInterval" class="col-sm-4 control-label">Incremental Backup Interval:</label>
                             <div class="col-sm-1">
