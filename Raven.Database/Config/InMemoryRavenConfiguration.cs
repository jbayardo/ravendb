//-----------------------------------------------------------------------
// <copyright file="InMemoryRavenConfiguration.cs" company="Hibernating Rhinos LTD">
//     Copyright (c) Hibernating Rhinos LTD. All rights reserved.
// </copyright>
//-----------------------------------------------------------------------
using System;
using System.Collections.Generic;
using System.Collections.Specialized;
using System.ComponentModel;
using System.ComponentModel.Composition.Hosting;
using System.ComponentModel.Composition.Primitives;
using System.IO;
using System.Linq;
using System.Text.RegularExpressions;
using System.Threading;
using System.Threading.Tasks;
using System.Web;
using Lucene.Net.Search;
using Raven.Abstractions.Data;
using Raven.Abstractions.Util.Encryptors;
using Raven.Database.Extensions;
using Raven.Database.Indexing;
using Raven.Database.Plugins.Catalogs;
using Raven.Database.Server;
using Raven.Database.FileSystem.Util;
using Raven.Database.Storage;
using Raven.Database.Util;
using Raven.Imports.Newtonsoft.Json;
using Enum = System.Enum;
using Raven.Abstractions;

namespace Raven.Database.Config
{
	public class InMemoryRavenConfiguration
	{
	    public const string VoronTypeName = "voron";
	    public const string EsentTypeName = "esent";

		private CompositionContainer container;
		private bool containerExternallySet;
		private string dataDirectory;
		private string pluginsDirectory;

		public ReplicationConfiguration Replication { get; private set; }

		public PrefetcherConfiguration Prefetcher { get; private set; }

		public StorageConfiguration Storage { get; private set; }

        public FileSystemConfiguration FileSystem { get; private set; }

		public CounterConfiguration Counter { get; private set; }

		public EncryptionConfiguration Encryption { get; private set; }

		public IndexingConfiguration Indexing { get; set; }

        public ClusterConfiguration Cluster { get; private set; }

		public MonitoringConfiguration Monitoring { get; private set; }

		public WebSocketsConfiguration WebSockets { get; set; }

		public InMemoryRavenConfiguration()
		{
			Replication = new ReplicationConfiguration();
			Prefetcher = new PrefetcherConfiguration();
			Storage = new StorageConfiguration();
            FileSystem = new FileSystemConfiguration();
			Counter = new CounterConfiguration();
			Encryption = new EncryptionConfiguration();
			Indexing = new IndexingConfiguration();
			WebSockets = new WebSocketsConfiguration();
            Cluster = new ClusterConfiguration();
			Monitoring = new MonitoringConfiguration();

			Settings = new NameValueCollection(StringComparer.OrdinalIgnoreCase);

			CreateAutoIndexesForAdHocQueriesIfNeeded = true;

			CreatePluginsDirectoryIfNotExisting = true;
			CreateAnalyzersDirectoryIfNotExisting = true;

			IndexingClassifier = new DefaultIndexingClassifier();

			Catalog = new AggregateCatalog(new AssemblyCatalog(typeof(DocumentDatabase).Assembly));

			Catalog.Changed += (sender, args) => ResetContainer();
		}

        public string DatabaseName { get; set; }

        public string FileSystemName { get; set; }

<<<<<<< HEAD
        public string CountersDatabaseName { get; set; }
        
		public string TimeSeriesDatabaseName { get; set; }
=======
        public string CounterStorageName { get; set; }
>>>>>>> ac740c60

		public void PostInit()
		{
			FilterActiveBundles();

			SetupOAuth();

			SetupGC();
		}

		public InMemoryRavenConfiguration Initialize()
		{
			int defaultMaxNumberOfItemsToIndexInSingleBatch = Environment.Is64BitProcess ? 128 * 1024 : 16 * 1024;
			int defaultInitialNumberOfItemsToIndexInSingleBatch = Environment.Is64BitProcess ? 512 : 256;

			var ravenSettings = new StronglyTypedRavenSettings(Settings);
			ravenSettings.Setup(defaultMaxNumberOfItemsToIndexInSingleBatch, defaultInitialNumberOfItemsToIndexInSingleBatch);

			WorkingDirectory = CalculateWorkingDirectory(ravenSettings.WorkingDir.Value);
			FileSystem.InitializeFrom(this);
			Counter.InitializeFrom(this);

			MaxClauseCount = ravenSettings.MaxClauseCount.Value;

			AllowScriptsToAdjustNumberOfSteps = ravenSettings.AllowScriptsToAdjustNumberOfSteps.Value;

			IndexAndTransformerReplicationLatencyInSec = ravenSettings.IndexAndTransformerReplicationLatencyInSec.Value;

			BulkImportBatchTimeout = ravenSettings.BulkImportBatchTimeout.Value;

			// Important! this value is synchronized with the max sessions number in esent
			// since we cannot have more requests in the system than we have sessions for them
			// and we also need to allow sessions for background operations and for multi get requests
			MaxConcurrentServerRequests = ravenSettings.MaxConcurrentServerRequests.Value;

			MaxConcurrentRequestsForDatabaseDuringLoad = ravenSettings.MaxConcurrentRequestsForDatabaseDuringLoad.Value;

            MaxSecondsForTaskToWaitForDatabaseToLoad = ravenSettings.MaxSecondsForTaskToWaitForDatabaseToLoad.Value;
			MaxConcurrentMultiGetRequests = ravenSettings.MaxConcurrentMultiGetRequests.Value;
			if (ConcurrentMultiGetRequests == null)
				ConcurrentMultiGetRequests = new SemaphoreSlim(MaxConcurrentMultiGetRequests);

			MemoryLimitForProcessingInMb = ravenSettings.MemoryLimitForProcessing.Value;

			LowMemoryForLinuxDetectionInMB = ravenSettings.LowMemoryLimitForLinuxDetectionInMB.Value;
			PrefetchingDurationLimit = ravenSettings.PrefetchingDurationLimit.Value;

			// Core settings
			MaxPageSize = ravenSettings.MaxPageSize.Value;

			MemoryCacheLimitMegabytes = ravenSettings.MemoryCacheLimitMegabytes.Value;

			MemoryCacheExpiration = ravenSettings.MemoryCacheExpiration.Value;

			MemoryCacheLimitPercentage = ravenSettings.MemoryCacheLimitPercentage.Value;

			MemoryCacheLimitCheckInterval = ravenSettings.MemoryCacheLimitCheckInterval.Value;

			// Discovery
			DisableClusterDiscovery = ravenSettings.DisableClusterDiscovery.Value;

			ServerName = ravenSettings.ServerName.Value;

			MaxStepsForScript = ravenSettings.MaxStepsForScript.Value;
			AdditionalStepsForScriptBasedOnDocumentSize = ravenSettings.AdditionalStepsForScriptBasedOnDocumentSize.Value;
		    TurnOffDiscoveryClient = ravenSettings.TurnOffDiscoveryClient.Value;

			// Index settings
			MaxProcessingRunLatency = ravenSettings.MaxProcessingRunLatency.Value;
			MaxIndexWritesBeforeRecreate = ravenSettings.MaxIndexWritesBeforeRecreate.Value;
			MaxSimpleIndexOutputsPerDocument = ravenSettings.MaxSimpleIndexOutputsPerDocument.Value;
			MaxMapReduceIndexOutputsPerDocument = ravenSettings.MaxMapReduceIndexOutputsPerDocument.Value;

		    PrewarmFacetsOnIndexingMaxAge = ravenSettings.PrewarmFacetsOnIndexingMaxAge.Value;
		    PrewarmFacetsSyncronousWaitTime = ravenSettings.PrewarmFacetsSyncronousWaitTime.Value;

			MaxNumberOfItemsToProcessInSingleBatch = ravenSettings.MaxNumberOfItemsToProcessInSingleBatch.Value;
			FlushIndexToDiskSizeInMb = ravenSettings.FlushIndexToDiskSizeInMb.Value;

			var initialNumberOfItemsToIndexInSingleBatch = Settings["Raven/InitialNumberOfItemsToProcessInSingleBatch"] ?? Settings["Raven/InitialNumberOfItemsToIndexInSingleBatch"];
			if (initialNumberOfItemsToIndexInSingleBatch != null)
			{
				InitialNumberOfItemsToProcessInSingleBatch = Math.Min(int.Parse(initialNumberOfItemsToIndexInSingleBatch),
																	MaxNumberOfItemsToProcessInSingleBatch);
			}
			else
			{
				InitialNumberOfItemsToProcessInSingleBatch = MaxNumberOfItemsToProcessInSingleBatch == ravenSettings.MaxNumberOfItemsToProcessInSingleBatch.Default ?
				 defaultInitialNumberOfItemsToIndexInSingleBatch :
				 Math.Max(16, Math.Min(MaxNumberOfItemsToProcessInSingleBatch / 256, defaultInitialNumberOfItemsToIndexInSingleBatch));
			}
			AvailableMemoryForRaisingBatchSizeLimit = ravenSettings.AvailableMemoryForRaisingBatchSizeLimit.Value;

			MaxNumberOfItemsToReduceInSingleBatch = ravenSettings.MaxNumberOfItemsToReduceInSingleBatch.Value;
			InitialNumberOfItemsToReduceInSingleBatch = MaxNumberOfItemsToReduceInSingleBatch == ravenSettings.MaxNumberOfItemsToReduceInSingleBatch.Default ?
				 defaultInitialNumberOfItemsToIndexInSingleBatch / 2 :
				 Math.Max(16, Math.Min(MaxNumberOfItemsToProcessInSingleBatch / 256, defaultInitialNumberOfItemsToIndexInSingleBatch / 2));

			NumberOfItemsToExecuteReduceInSingleStep = ravenSettings.NumberOfItemsToExecuteReduceInSingleStep.Value;

			var initialNumberOfItemsToReduceInSingleBatch = Settings["Raven/InitialNumberOfItemsToReduceInSingleBatch"];
			if (initialNumberOfItemsToReduceInSingleBatch != null)
			{
				InitialNumberOfItemsToReduceInSingleBatch = Math.Min(int.Parse(initialNumberOfItemsToReduceInSingleBatch),
																	MaxNumberOfItemsToReduceInSingleBatch);
			}

			MaxNumberOfParallelProcessingTasks = ravenSettings.MaxNumberOfParallelProcessingTasks.Value;

			NewIndexInMemoryMaxBytes = ravenSettings.NewIndexInMemoryMaxMb.Value;

			NewIndexInMemoryMaxTime = ravenSettings.NewIndexInMemoryMaxTime.Value;

			MaxIndexCommitPointStoreTimeInterval = ravenSettings.MaxIndexCommitPointStoreTimeInterval.Value;

			MinIndexingTimeIntervalToStoreCommitPoint = ravenSettings.MinIndexingTimeIntervalToStoreCommitPoint.Value;

			MaxNumberOfStoredCommitPoints = ravenSettings.MaxNumberOfStoredCommitPoints.Value;

			// Data settings
			RunInMemory = ravenSettings.RunInMemory.Value;

			if (string.IsNullOrEmpty(DefaultStorageTypeName))
			{
				DefaultStorageTypeName = ravenSettings.DefaultStorageTypeName.Value;
			}

			CreateAutoIndexesForAdHocQueriesIfNeeded = ravenSettings.CreateAutoIndexesForAdHocQueriesIfNeeded.Value;

			DatabaseOperationTimeout = ravenSettings.DatbaseOperationTimeout.Value;

			TimeToWaitBeforeRunningIdleIndexes = ravenSettings.TimeToWaitBeforeRunningIdleIndexes.Value;
			TimeToWaitBeforeMarkingAutoIndexAsIdle = ravenSettings.TimeToWaitBeforeMarkingAutoIndexAsIdle.Value;

			TimeToWaitBeforeMarkingIdleIndexAsAbandoned = ravenSettings.TimeToWaitBeforeMarkingIdleIndexAsAbandoned.Value;
			TimeToWaitBeforeRunningAbandonedIndexes = ravenSettings.TimeToWaitBeforeRunningAbandonedIndexes.Value;

			ResetIndexOnUncleanShutdown = ravenSettings.ResetIndexOnUncleanShutdown.Value;
			DisableInMemoryIndexing = ravenSettings.DisableInMemoryIndexing.Value;

			SetupTransactionMode();

			DataDirectory = ravenSettings.DataDir.Value;

			var indexStoragePathSettingValue = ravenSettings.IndexStoragePath.Value;
			if (string.IsNullOrEmpty(indexStoragePathSettingValue) == false)
			{
				IndexStoragePath = indexStoragePathSettingValue;
			}

			MaxRecentTouchesToRemember = ravenSettings.MaxRecentTouchesToRemember.Value;

			// HTTP settings
			HostName = ravenSettings.HostName.Value;

			ExposeConfigOverTheWire = ravenSettings.ExposeConfigOverTheWire.Value;

			if (string.IsNullOrEmpty(DatabaseName)) // we only use this for root database
			{
				Port = PortUtil.GetPort(ravenSettings.Port.Value, RunInMemory);
				Encryption.UseSsl = ravenSettings.Encryption.UseSsl.Value;
				Encryption.UseFips = ravenSettings.Encryption.UseFips.Value;
			}

			SetVirtualDirectory();

			HttpCompression = ravenSettings.HttpCompression.Value;

			AccessControlAllowOrigin = ravenSettings.AccessControlAllowOrigin.Value == null ? new HashSet<string>() : new HashSet<string>(ravenSettings.AccessControlAllowOrigin.Value.Split());
			AccessControlMaxAge = ravenSettings.AccessControlMaxAge.Value;
			AccessControlAllowMethods = ravenSettings.AccessControlAllowMethods.Value;
			AccessControlRequestHeaders = ravenSettings.AccessControlRequestHeaders.Value;

			AnonymousUserAccessMode = GetAnonymousUserAccessMode();

			RedirectStudioUrl = ravenSettings.RedirectStudioUrl.Value;

			DisableDocumentPreFetching = ravenSettings.DisableDocumentPreFetching.Value;

			MaxNumberOfItemsToPreFetch = ravenSettings.MaxNumberOfItemsToPreFetch.Value;
			
			// Misc settings
			WebDir = ravenSettings.WebDir.Value;

			PluginsDirectory = ravenSettings.PluginsDirectory.Value;
			AssembliesDirectory = ravenSettings.AssembliesDirectory.Value;
			CompiledIndexCacheDirectory = ravenSettings.CompiledIndexCacheDirectory.Value;

			EmbeddedFilesDirectory = ravenSettings.EmbeddedFilesDirectory.Value.ToFullPath();

			var taskSchedulerType = ravenSettings.TaskScheduler.Value;
			if (taskSchedulerType != null)
			{
				var type = Type.GetType(taskSchedulerType);
				CustomTaskScheduler = (TaskScheduler)Activator.CreateInstance(type);
			}

			AllowLocalAccessWithoutAuthorization = ravenSettings.AllowLocalAccessWithoutAuthorization.Value;
		    RejectClientsMode = ravenSettings.RejectClientsModeEnabled.Value;

		    Storage.Voron.MaxBufferPoolSize = Math.Max(2, ravenSettings.Voron.MaxBufferPoolSize.Value);
			Storage.Voron.InitialFileSize = ravenSettings.Voron.InitialFileSize.Value;
			Storage.Voron.MaxScratchBufferSize = ravenSettings.Voron.MaxScratchBufferSize.Value;
			Storage.Voron.AllowIncrementalBackups = ravenSettings.Voron.AllowIncrementalBackups.Value;
			Storage.Voron.TempPath = ravenSettings.Voron.TempPath.Value;
			Storage.Voron.JournalsStoragePath = ravenSettings.Voron.JournalsStoragePath.Value;
			Storage.Voron.AllowOn32Bits = ravenSettings.Voron.AllowOn32Bits.Value;

			Storage.Esent.JournalsStoragePath = ravenSettings.Esent.JournalsStoragePath.Value;
		    Storage.PreventSchemaUpdate = ravenSettings.FileSystem.PreventSchemaUpdate.Value;
			Prefetcher.FetchingDocumentsFromDiskTimeoutInSeconds = ravenSettings.Prefetcher.FetchingDocumentsFromDiskTimeoutInSeconds.Value;
			Prefetcher.MaximumSizeAllowedToFetchFromStorageInMb = ravenSettings.Prefetcher.MaximumSizeAllowedToFetchFromStorageInMb.Value;

			Replication.FetchingFromDiskTimeoutInSeconds = ravenSettings.Replication.FetchingFromDiskTimeoutInSeconds.Value;
			Replication.ReplicationRequestTimeoutInMilliseconds = ravenSettings.Replication.ReplicationRequestTimeoutInMilliseconds.Value;
            Replication.ForceReplicationRequestBuffering = ravenSettings.Replication.ForceReplicationRequestBuffering.Value;
			Replication.MaxNumberOfItemsToReceiveInSingleBatch = ravenSettings.Replication.MaxNumberOfItemsToReceiveInSingleBatch.Value;

            FileSystem.MaximumSynchronizationInterval = ravenSettings.FileSystem.MaximumSynchronizationInterval.Value;
			FileSystem.DataDirectory = ravenSettings.FileSystem.DataDir.Value;
			FileSystem.IndexStoragePath = ravenSettings.FileSystem.IndexStoragePath.Value;
			if (string.IsNullOrEmpty(FileSystem.DefaultStorageTypeName))
				FileSystem.DefaultStorageTypeName = ravenSettings.FileSystem.DefaultStorageTypeName.Value;

			Counter.DataDirectory = ravenSettings.Counter.DataDir.Value;

			Encryption.EncryptionKeyBitsPreference = ravenSettings.Encryption.EncryptionKeyBitsPreference.Value;

			Indexing.MaxNumberOfItemsToProcessInTestIndexes = ravenSettings.Indexing.MaxNumberOfItemsToProcessInTestIndexes.Value;
			Indexing.MaxNumberOfStoredIndexingBatchInfoElements = ravenSettings.Indexing.MaxNumberOfStoredIndexingBatchInfoElements.Value;


		    Cluster.ElectionTimeout = ravenSettings.Cluster.ElectionTimeout.Value;
		    Cluster.HeartbeatTimeout = ravenSettings.Cluster.HeartbeatTimeout.Value;
		    Cluster.MaxLogLengthBeforeCompaction = ravenSettings.Cluster.MaxLogLengthBeforeCompaction.Value;
		    Cluster.MaxEntriesPerRequest = ravenSettings.Cluster.MaxEntriesPerRequest.Value;
		    Cluster.MaxStepDownDrainTime = ravenSettings.Cluster.MaxStepDownDrainTime.Value;

			TombstoneRetentionTime = ravenSettings.TombstoneRetentionTime.Value;

		    ImplicitFetchFieldsFromDocumentMode = ravenSettings.ImplicitFetchFieldsFromDocumentMode.Value;

			IgnoreSslCertificateErrors = GetIgnoreSslCertificateErrorModeMode();

			WebSockets.InitialBufferPoolSize = ravenSettings.WebSockets.InitialBufferPoolSize.Value;

			FillMonitoringSettings(ravenSettings);

			PostInit();

			return this;
		}

		private void FillMonitoringSettings(StronglyTypedRavenSettings settings)
		{
			Monitoring.Snmp.Enabled = settings.Monitoring.Snmp.Enabled.Value;
			Monitoring.Snmp.Community = settings.Monitoring.Snmp.Community.Value;
			Monitoring.Snmp.Port = settings.Monitoring.Snmp.Port.Value;
		}

		private static string CalculateWorkingDirectory(string workingDirectory)
		{
			if (string.IsNullOrEmpty(workingDirectory)) 
				workingDirectory = @"~\";

			if (workingDirectory.StartsWith("APPDRIVE:", StringComparison.OrdinalIgnoreCase))
			{
				var baseDirectory = AppDomain.CurrentDomain.BaseDirectory;
				var rootPath = Path.GetPathRoot(baseDirectory);
				if (string.IsNullOrEmpty(rootPath) == false)
					workingDirectory = Regex.Replace(workingDirectory, "APPDRIVE:", rootPath.TrimEnd('\\'), RegexOptions.IgnoreCase);
			}

			return FilePathTools.MakeSureEndsWithSlash(workingDirectory.ToFullPath());
		}

		public int MaxClauseCount { get; set; }

		public int MaxSecondsForTaskToWaitForDatabaseToLoad { get; set; }

	    public int IndexAndTransformerReplicationLatencyInSec { get; internal set; }

		public bool AllowScriptsToAdjustNumberOfSteps { get; set; }

		/// <summary>
		/// Determines how long replication and periodic backup tombstones will be kept by a database. After the specified time they will be automatically
		/// purged on next database startup. Default: 14 days.
		/// </summary>
		public TimeSpan TombstoneRetentionTime { get; set; }

		public int MaxConcurrentServerRequests { get; set; }

		public int MaxConcurrentRequestsForDatabaseDuringLoad { get; set; }

		public int MaxConcurrentMultiGetRequests { get; set; }

		public int PrefetchingDurationLimit { get; private set; }

		public TimeSpan BulkImportBatchTimeout { get; set; }

		/// <summary>
        /// This limits the number of concurrent multi get requests,
        /// Note that this plays with the max number of requests allowed as well as the max number
        /// of sessions
        /// </summary>
		[JsonIgnore]
		public SemaphoreSlim ConcurrentMultiGetRequests;

		/// <summary>
		/// The time to wait before canceling a database operation such as load (many) or query
		/// </summary>
		public TimeSpan DatabaseOperationTimeout { get; private set; }

		public TimeSpan TimeToWaitBeforeRunningIdleIndexes { get; internal set; }

		public TimeSpan TimeToWaitBeforeRunningAbandonedIndexes { get; private set; }

		public TimeSpan TimeToWaitBeforeMarkingAutoIndexAsIdle { get; private set; }

		public TimeSpan TimeToWaitBeforeMarkingIdleIndexAsAbandoned { get; private set; }

		private void FilterActiveBundles()
		{
			if (container != null)
				container.Dispose();
			container = null;

			var catalog = GetUnfilteredCatalogs(Catalog.Catalogs);
			Catalog = new AggregateCatalog(new List<ComposablePartCatalog> { new BundlesFilteredCatalog(catalog, ActiveBundles.ToArray()) });
		}

		public IEnumerable<string> ActiveBundles
		{
			get
			{
				var activeBundles = Settings[Constants.ActiveBundles] ?? string.Empty;

				return BundlesHelper.ProcessActiveBundles(activeBundles)
					.GetSemicolonSeparatedValues()
					.Distinct();
			}
		}

		private HashSet<string> headersToIgnore;
		public HashSet<string> HeadersToIgnore
		{
			get
			{
				if (headersToIgnore != null)
					return headersToIgnore;

				var headers = Settings["Raven/Headers/Ignore"] ?? string.Empty;
				return headersToIgnore = new HashSet<string>(headers.GetSemicolonSeparatedValues(), StringComparer.OrdinalIgnoreCase);
			}
		} 

		internal static ComposablePartCatalog GetUnfilteredCatalogs(ICollection<ComposablePartCatalog> catalogs)
		{
			if (catalogs.Count != 1)
				return new AggregateCatalog(catalogs.Select(GetUnfilteredCatalog));
			return GetUnfilteredCatalog(catalogs.First());
		}

		private static ComposablePartCatalog GetUnfilteredCatalog(ComposablePartCatalog x)
		{
			var filteredCatalog = x as BundlesFilteredCatalog;
			if (filteredCatalog != null)
				return GetUnfilteredCatalog(filteredCatalog.CatalogToFilter);
			return x;
		}

		public TaskScheduler CustomTaskScheduler { get; set; }

		public string RedirectStudioUrl { get; set; }

		private void SetupTransactionMode()
		{
			var transactionMode = Settings["Raven/TransactionMode"];
			TransactionMode result;
			if (Enum.TryParse(transactionMode, true, out result) == false)
				result = TransactionMode.Safe;
			TransactionMode = result;
		}

		private void SetVirtualDirectory()
		{
			var defaultVirtualDirectory = "/";
			try
			{
				if (HttpContext.Current != null)
					defaultVirtualDirectory = HttpContext.Current.Request.ApplicationPath;
			}
			catch (HttpException)
			{
				// explicitly ignoring this because we might be running in embedded mode
				// inside IIS during init stages, in which case we can't access the HttpContext
				// nor do we actually care
			}

			VirtualDirectory = Settings["Raven/VirtualDirectory"] ?? defaultVirtualDirectory;

		}

		public bool UseDefaultOAuthTokenServer
		{
			get { return Settings["Raven/OAuthTokenServer"] == null;  }
		}

		private void SetupOAuth()
		{
			OAuthTokenServer = Settings["Raven/OAuthTokenServer"] ??
							   (ServerUrl.EndsWith("/") ? ServerUrl + "OAuth/API-Key" : ServerUrl + "/OAuth/API-Key");
			OAuthTokenKey = GetOAuthKey();
		}

		private void SetupGC()
		{
			//GCSettings.LatencyMode = GCLatencyMode.SustainedLowLatency;
		}

		private static readonly Lazy<byte[]> DefaultOauthKey = new Lazy<byte[]>(() =>
			{
			using (var rsa = Encryptor.Current.CreateAsymmetrical())
			{
				return rsa.ExportCspBlob(true);
			}
		});

		private byte[] GetOAuthKey()
		{
			var key = Settings["Raven/OAuthTokenCertificate"];
			if (string.IsNullOrEmpty(key) == false)
			{
				return Convert.FromBase64String(key);
			}
			return DefaultOauthKey.Value; // ensure we only create this once per process
		}

		public NameValueCollection Settings { get; set; }

		public string ServerUrl
		{
			get
			{
				HttpRequest httpRequest = null;
				try
				{
					if (HttpContext.Current != null)
						httpRequest = HttpContext.Current.Request;
				}
				catch (Exception)
				{
					// the issue is probably Request is not available in this context
					// we can safely ignore this, at any rate
				}
				if (httpRequest != null)// running in IIS, let us figure out how
				{
					var url = httpRequest.Url;
					return new UriBuilder(url)
					{
						Path = httpRequest.ApplicationPath,
						Query = ""
					}.Uri.ToString();
				}
				return new UriBuilder(Encryption.UseSsl ? "https" : "http", (HostName ?? Environment.MachineName), Port, VirtualDirectory).Uri.ToString();
			}
		}

		#region Core settings

		/// <summary>
		/// When the database is shut down rudely, determine whatever to reset the index or to check it.
		/// Checking the index may take some time on large databases
		/// </summary>
		public bool ResetIndexOnUncleanShutdown { get; set; }

		/// <summary>
		/// The maximum allowed page size for queries. 
		/// Default: 1024
		/// Minimum: 10
		/// </summary>
		public int MaxPageSize { get; set; }

		/// <summary>
		/// Percentage of physical memory used for caching
		/// Allowed values: 0-99 (0 = autosize)
		/// </summary>
		public int MemoryCacheLimitPercentage { get; set; }

		/// <summary>
		/// An integer value that specifies the maximum allowable size, in megabytes, that caching 
		/// document instances will use
		/// </summary>
		public int MemoryCacheLimitMegabytes { get; set; }

		/// <summary>
		/// Interval for checking the memory cache limits
		/// Allowed values: max precision is 1 second
		/// Default: 00:02:00 (or value provided by system.runtime.caching app config)
		/// </summary>
		public TimeSpan MemoryCacheLimitCheckInterval { get; set; }
		#endregion

		#region Index settings

		/// <summary>
		/// The indexing scheduler to use
		/// </summary>
		public IIndexingClassifier IndexingClassifier { get; set; }

		/// <summary>
		/// Max number of items to take for indexing in a batch
		/// Minimum: 128
		/// </summary>
		public int MaxNumberOfItemsToProcessInSingleBatch { get; set; }

		/// <summary>
		/// The initial number of items to take when processing a batch
		/// Default: 512 or 256 depending on CPU architecture
		/// </summary>
		public int InitialNumberOfItemsToProcessInSingleBatch { get; set; }

		/// <summary>
		/// Max number of items to take for reducing in a batch
		/// Minimum: 128
		/// </summary>
		public int MaxNumberOfItemsToReduceInSingleBatch { get; set; }

		/// <summary>
		/// The initial number of items to take when reducing a batch
		/// Default: 256 or 128 depending on CPU architecture
		/// </summary>
		public int InitialNumberOfItemsToReduceInSingleBatch { get; set; }

		/// <summary>
		/// The number that controls the if single step reduce optimization is performed.
		/// If the count of mapped results if less than this value then the reduce is executed in single step.
		/// Default: 1024
		/// </summary>
		public int NumberOfItemsToExecuteReduceInSingleStep { get; set; }

		/// <summary>
		/// The maximum number of indexing, replication and sql replication tasks allowed to run in parallel
		/// Default: The number of processors in the current machine
		/// </summary>
		public int MaxNumberOfParallelProcessingTasks
		{
			get
			{
				if (MemoryStatistics.MaxParallelismSet)
					return Math.Min(maxNumberOfParallelIndexTasks ?? MemoryStatistics.MaxParallelism, MemoryStatistics.MaxParallelism);
				return maxNumberOfParallelIndexTasks ?? Environment.ProcessorCount;
			}
			set
			{
				if (value == 0)
					throw new ArgumentException("You cannot set the number of parallel tasks to zero");
				maxNumberOfParallelIndexTasks = value;
			}
		}

		/// <summary>
		/// New indexes are kept in memory until they reach this integer value in bytes or until they're non-stale
		/// Default: 64 MB
		/// Minimum: 1 MB
		/// </summary>
		public int NewIndexInMemoryMaxBytes { get; set; }

		#endregion

		#region HTTP settings

		/// <summary>
		/// The hostname to use when creating the http listener (null to accept any hostname or address)
		/// Default: none, binds to all host names
		/// </summary>
		public string HostName { get; set; }

		/// <summary>
		/// The port to use when creating the http listener. 
		/// Default: 8080. You can set it to *, in which case it will find the first available port from 8080 and upward.
		/// </summary>
		public int Port { get; set; }

		/// <summary>
		/// Allow to get config information over the wire.
		/// Applies to endpoints: /debug/config, /debug...
		/// Default: Open. You can set it to AdminOnly.
		/// </summary>
		public string ExposeConfigOverTheWire { get; set; }

		/// <summary>
		/// Determine the value of the Access-Control-Allow-Origin header sent by the server. 
		/// Indicates the URL of a site trusted to make cross-domain requests to this server.
		/// Allowed values: null (don't send the header), *, http://example.org (space separated if multiple sites)
		/// </summary>
		public HashSet<string> AccessControlAllowOrigin { get; set; }

		/// <summary>
		/// Determine the value of the Access-Control-Max-Age header sent by the server.
		/// Indicates how long (seconds) the browser should cache the Access Control settings.
		/// Ignored if AccessControlAllowOrigin is not specified.
		/// Default: 1728000 (20 days)
		/// </summary>
		public string AccessControlMaxAge { get; set; }

		/// <summary>
		/// Determine the value of the Access-Control-Allow-Methods header sent by the server.
		/// Indicates which HTTP methods (verbs) are permitted for requests from allowed cross-domain origins.
		/// Ignored if AccessControlAllowOrigin is not specified.
		/// Default: PUT,PATCH,GET,DELETE,POST
		/// </summary>
		public string AccessControlAllowMethods { get; set; }

		/// <summary>
		/// Determine the value of the Access-Control-Request-Headers header sent by the server.
		/// Indicates which HTTP headers are permitted for requests from allowed cross-domain origins.
		/// Ignored if AccessControlAllowOrigin is not specified.
		/// Allowed values: null (allow whatever headers are being requested), HTTP header field name
		/// </summary>
		public string AccessControlRequestHeaders { get; set; }

		private string virtualDirectory;

		/// <summary>
		/// The virtual directory to use when creating the http listener. 
		/// Default: / 
		/// </summary>
		public string VirtualDirectory
		{
			get { return virtualDirectory; }
			set
			{
				virtualDirectory = value;

				if (virtualDirectory.EndsWith("/"))
					virtualDirectory = virtualDirectory.Substring(0, virtualDirectory.Length - 1);
				if (virtualDirectory.StartsWith("/") == false)
					virtualDirectory = "/" + virtualDirectory;
			}
		}

		/// <summary>
		/// Whether to use http compression or not. 
		/// Allowed values: true/false; 
		/// Default: true
		/// </summary>
		public bool HttpCompression { get; set; }

		/// <summary>
		/// Defines which operations are allowed for anonymous users.
		/// Allowed values: All, Get, None
		/// Default: Get
		/// </summary>
		public AnonymousUserAccessMode AnonymousUserAccessMode { get; set; }

		/// <summary>
		/// If set local request don't require authentication
		/// Allowed values: true/false
		/// Default: false
		/// </summary>
		public bool AllowLocalAccessWithoutAuthorization { get; set; }

        /// <summary>
        /// If set all client request to the server will be rejected with 
        /// the http 503 response.
        /// Other servers or the studio could still access the server.
        /// </summary>
        public bool RejectClientsMode { get; set; }

		/// <summary>
		/// The certificate to use when verifying access token signatures for OAuth
		/// </summary>
		public byte[] OAuthTokenKey { get; set; }

		public IgnoreSslCertificateErrorsMode IgnoreSslCertificateErrors { get; set; }

		#endregion

		#region Data settings

		public string WorkingDirectory { get; private set; }

		/// <summary>
		/// The directory for the RavenDB database. 
		/// You can use the ~\ prefix to refer to RavenDB's base directory. 
		/// Default: ~\Data
		/// </summary>
		public string DataDirectory
		{
			get { return dataDirectory; }
			set { dataDirectory = value == null ? null : FilePathTools.ApplyWorkingDirectoryToPathAndMakeSureThatItEndsWithSlash(WorkingDirectory, value); }
		}

		/// <summary>
		/// What storage type to use (see: RavenDB Storage engines)
		/// Allowed values: esent, voron
		/// Default: esent
		/// </summary>
		public string DefaultStorageTypeName
		{
			get { return defaultStorageTypeName; }
			set { if (!string.IsNullOrEmpty(value)) defaultStorageTypeName = value; }
		}
		private string defaultStorageTypeName;

		private bool runInMemory;

		/// <summary>
		/// Should RavenDB's storage be in-memory. If set to true, Voron would be used as the
		/// storage engine, regardless of what was specified for StorageTypeName
		/// Allowed values: true/false
		/// Default: false
		/// </summary>
		public bool RunInMemory
		{
			get { return runInMemory; }
			set
			{
				runInMemory = value;
                Settings[Constants.RunInMemory] = value.ToString();
			}
		}

		/// <summary>
		/// Prevent index from being kept in memory. Default: false
		/// </summary>
		public bool DisableInMemoryIndexing { get; set; }

		/// <summary>
		/// What sort of transaction mode to use. 
		/// Allowed values: 
		/// Lazy - faster, but can result in data loss in the case of server crash. 
		/// Safe - slower, but will never lose data 
		/// Default: Safe 
		/// </summary>
		public TransactionMode TransactionMode { get; set; }

		#endregion

		#region Misc settings

		/// <summary>
		/// The directory to search for RavenDB's WebUI. 
		/// This is usually only useful if you are debugging RavenDB's WebUI. 
		/// Default: ~/Raven/WebUI 
		/// </summary>
		public string WebDir { get; set; }

		/// <summary>
		/// Where to look for plugins for RavenDB. 
		/// Default: ~\Plugins
		/// </summary>
		public string PluginsDirectory
		{
			get { return pluginsDirectory; }
			set
			{
				ResetContainer();
				// remove old directory catalog
				var matchingCatalogs = Catalog.Catalogs.OfType<DirectoryCatalog>()
					.Concat(Catalog.Catalogs.OfType<Plugins.Catalogs.FilteredCatalog>()
								.Select(x => x.CatalogToFilter as DirectoryCatalog)
								.Where(x => x != null)
					)
					.Where(c => c.Path == pluginsDirectory)
					.ToArray();
				foreach (var cat in matchingCatalogs)
				{
					Catalog.Catalogs.Remove(cat);
				}

				pluginsDirectory = FilePathTools.ApplyWorkingDirectoryToPathAndMakeSureThatItEndsWithSlash(WorkingDirectory, value);

				// add new one
				if (Directory.Exists(pluginsDirectory))
				{
					var patterns = Settings["Raven/BundlesSearchPattern"] ?? "*.dll";
					foreach (var pattern in patterns.Split(new[] { ";" }, StringSplitOptions.RemoveEmptyEntries))
					{
						Catalog.Catalogs.Add(new BuiltinFilteringCatalog(new DirectoryCatalog(pluginsDirectory, pattern)));
					}
				}
			}
		}

		private string assembliesDirectory;

        /// <summary>
        /// Where the internal assemblies will be extracted to.
        /// Default: ~\Assemblies
        /// </summary>
        public string AssembliesDirectory 
		{
	        get
	        {
		        return assembliesDirectory;
	        }
	        set
	        {
				assembliesDirectory = value == null ? null : FilePathTools.ApplyWorkingDirectoryToPathAndMakeSureThatItEndsWithSlash(WorkingDirectory, value);
	        } 
		}

        /// <summary>
        /// Where we search for embedded files.
        /// Default: null
        /// </summary>
        public string EmbeddedFilesDirectory { get; set; }

		public bool CreatePluginsDirectoryIfNotExisting { get; set; }
		public bool CreateAnalyzersDirectoryIfNotExisting { get; set; }

		private string compiledIndexCacheDirectory;

		/// <summary>
		/// Where to cache the compiled indexes. Absolute path or relative to TEMP directory.
		/// Default: ~\CompiledIndexCache
		/// </summary>
		public string CompiledIndexCacheDirectory
		{
			get
			{
				return compiledIndexCacheDirectory;
			}
			set
			{
				compiledIndexCacheDirectory = value == null ? null : FilePathTools.ApplyWorkingDirectoryToPathAndMakeSureThatItEndsWithSlash(WorkingDirectory, value);
			}
		}

		public string OAuthTokenServer { get; set; }

		#endregion

		[JsonIgnore]
		public CompositionContainer Container
		{
			get { return container ?? (container = new CompositionContainer(Catalog)); }
			set
			{
				containerExternallySet = true;
				container = value;
			}
		}

		public bool DisableDocumentPreFetching { get; set; }

		public int MaxNumberOfItemsToPreFetch { get; set; }

		[JsonIgnore]
		public AggregateCatalog Catalog { get; set; }

		public bool RunInUnreliableYetFastModeThatIsNotSuitableForProduction { get; set; }

		private string indexStoragePath, journalStoragePath;
		
		private int? maxNumberOfParallelIndexTasks;

		/// <summary>
		/// The expiration value for documents in the internal managed cache
		/// </summary>
		public TimeSpan MemoryCacheExpiration { get; set; }

		/// <summary>
		/// Controls whatever RavenDB will create temporary indexes 
		/// for queries that cannot be directed to standard indexes
		/// </summary>
		public bool CreateAutoIndexesForAdHocQueriesIfNeeded { get; set; }

		/// <summary>
		/// Maximum time interval for storing commit points for map indexes when new items were added.
		/// The commit points are used to restore index if unclean shutdown was detected.
		/// Default: 00:05:00 
		/// </summary>
		public TimeSpan MaxIndexCommitPointStoreTimeInterval { get; set; }

		/// <summary>
		/// Minumum interval between between successive indexing that will allow to store a  commit point
		/// Default: 00:01:00
		/// </summary>
		public TimeSpan MinIndexingTimeIntervalToStoreCommitPoint { get; set; }

		/// <summary>
		/// Maximum number of kept commit points to restore map index after unclean shutdown
		/// Default: 5
		/// </summary>
		public int MaxNumberOfStoredCommitPoints { get; set; }

		/// <summary>
		/// Limit of how much memory a batch processing can take (in MBytes)
		/// </summary>
		public int MemoryLimitForProcessingInMb { get; set; }

		// <summary>
		/// Limit for low mem detection in linux
		/// </summary>
		public int LowMemoryForLinuxDetectionInMB { get; set; }

		public string IndexStoragePath
		{
			get
			{
				if (string.IsNullOrEmpty(indexStoragePath))
					indexStoragePath = Path.Combine(DataDirectory, "Indexes");
				return indexStoragePath;
			}
			set { indexStoragePath = value.ToFullPath(); }
		}

		public int AvailableMemoryForRaisingBatchSizeLimit { get; set; }

		public TimeSpan MaxProcessingRunLatency { get; set; }

		internal bool IsTenantDatabase { get; set; }
		
		/// <summary>
		/// If True, cluster discovery will be disabled. Default is False
		/// </summary>
		public bool DisableClusterDiscovery { get; set; }

		/// <summary>
        /// If True, turns off the discovery client.
        /// </summary>
        public bool TurnOffDiscoveryClient { get; set; }

		/// <summary>
		/// The server name
		/// </summary>
		public string ServerName { get; set; }
		
		/// <summary>
		/// The maximum number of steps (instructions) to give a script before timing out.
		/// Default: 10,000
		/// </summary>
		public int MaxStepsForScript { get; set; }

		/// <summary>
		/// The maximum number of recent document touches to store (i.e. updates done in
		/// order to initiate indexing rather than because something has actually changed).
		/// </summary>
		public int MaxRecentTouchesToRemember { get; set; }

		/// <summary>
		/// The number of additional steps to add to a given script based on the processed document's quota.
		/// Set to 0 to give use a fixed size quota. This value is multiplied with the doucment size.
		/// Default: 5
		/// </summary>
		public int AdditionalStepsForScriptBasedOnDocumentSize { get; set; }

		public int MaxIndexWritesBeforeRecreate { get; set; }

		/// <summary>
		/// Limits the number of map outputs that a simple index is allowed to create for a one source document. If a map operation applied to the one document
		/// produces more outputs than this number then an index definition will be considered as a suspicious, the indexing of this document will be skipped and
		/// the appropriate error message will be added to the indexing errors.
		/// Default value: 15. In order to disable this check set value to -1.
		/// </summary>
		public int MaxSimpleIndexOutputsPerDocument { get; set; }

		/// <summary>
		/// Limits the number of map outputs that a map-reduce index is allowed to create for a one source document. If a map operation applied to the one document
		/// produces more outputs than this number then an index definition will be considered as a suspicious, the indexing of this document will be skipped and
		/// the appropriate error message will be added to the indexing errors.
		/// Default value: 50. In order to disable this check set value to -1.
		/// </summary>
		public int MaxMapReduceIndexOutputsPerDocument { get; set; }

		/// <summary>
        /// What is the maximum age of a facet query that we should consider when prewarming
        /// the facet cache when finishing an indexing batch
        /// </summary>
		[Browsable(false)]
	    public TimeSpan PrewarmFacetsOnIndexingMaxAge { get; set; }
	    
        /// <summary>
        /// The time we should wait for pre-warming the facet cache from existing query after an indexing batch
        /// in a syncronous manner (after that, the pre warm still runs, but it will do so in a background thread).
        /// Facet queries that will try to use it will have to wait until it is over
        /// </summary>
        public TimeSpan PrewarmFacetsSyncronousWaitTime { get; set; }

		/// <summary>
		/// Indexes are flushed to a disk only if their in-memory size exceed the specified value. Default: 5MB
		/// </summary>
		public long FlushIndexToDiskSizeInMb { get; set; }

		public bool EnableResponseLoggingForEmbeddedDatabases { get; set; }

		/// <summary>
		/// How long can we keep the new index in memory before we have to flush it
		/// </summary>
		public TimeSpan NewIndexInMemoryMaxTime { get; set; }

        /// <summary>
        /// How FieldsToFetch are extracted from the document.
        /// Default: Enabled. 
        /// Other values are: 
        ///     DoNothing (fields are not fetched from the document)
        ///     Exception (an exception is thrown if we need to fetch fields from the document itself)
        /// </summary>
        public ImplicitFetchFieldsMode ImplicitFetchFieldsFromDocumentMode { get; set; }


		[Browsable(false)]
		[EditorBrowsable(EditorBrowsableState.Never)]
		public void SetSystemDatabase()
		{
			IsTenantDatabase = false;
		}

		[Browsable(false)]
		[EditorBrowsable(EditorBrowsableState.Never)]
		public bool IsSystemDatabase()
		{
			return IsTenantDatabase == false;
		}

		protected void ResetContainer()
		{
			if (Container != null && containerExternallySet == false)
			{
				Container.Dispose();
				Container = null;
				containerExternallySet = false;
			}
		}

		protected AnonymousUserAccessMode GetAnonymousUserAccessMode()
		{
			if (string.IsNullOrEmpty(Settings["Raven/AnonymousAccess"]) == false)
			{
				var val = Enum.Parse(typeof(AnonymousUserAccessMode), Settings["Raven/AnonymousAccess"]);
				return (AnonymousUserAccessMode)val;
			}
			return AnonymousUserAccessMode.Admin;
		}

		protected IgnoreSslCertificateErrorsMode GetIgnoreSslCertificateErrorModeMode()
		{
			if (string.IsNullOrEmpty(Settings["Raven/IgnoreSslCertificateErrors"]) == false)
			{
				var val = Enum.Parse(typeof(IgnoreSslCertificateErrorsMode), Settings["Raven/IgnoreSslCertificateErrors"]);
				return (IgnoreSslCertificateErrorsMode)val;
			}
			return IgnoreSslCertificateErrorsMode.None;
		}

		public Uri GetFullUrl(string baseUrl)
		{
			baseUrl = Uri.EscapeUriString(baseUrl);

			if (baseUrl.StartsWith("/"))
				baseUrl = baseUrl.Substring(1);

			var url = VirtualDirectory.EndsWith("/") ? VirtualDirectory + baseUrl : VirtualDirectory + "/" + baseUrl;
			return new Uri(url, UriKind.RelativeOrAbsolute);
		}

		public T? GetConfigurationValue<T>(string configName) where T : struct
		{
			// explicitly fail if we can't convert it
			if (string.IsNullOrEmpty(Settings[configName]) == false)
				return (T)Convert.ChangeType(Settings[configName], typeof(T));
			return null;
		}

		[CLSCompliant(false)]
		public ITransactionalStorage CreateTransactionalStorage(string storageEngine, Action notifyAboutWork, Action handleStorageInaccessible, Action onNestedTransactionEnter = null, Action onNestedTransactionExit = null)
		{
			if (EnvironmentUtils.RunningOnPosix)
				storageEngine = "voron";
			storageEngine = StorageEngineAssemblyNameByTypeName(storageEngine);
			var type = Type.GetType(storageEngine);

			if (type == null)
				throw new InvalidOperationException("Could not find transactional storage type: " + storageEngine);
			Action dummyAction = () => { };

			return (ITransactionalStorage)Activator.CreateInstance(type, this, notifyAboutWork, handleStorageInaccessible, onNestedTransactionEnter ?? dummyAction, onNestedTransactionExit ?? dummyAction);
		}


	    public static string StorageEngineAssemblyNameByTypeName(string typeName)
		{
	        switch (typeName.ToLowerInvariant())
	        {
	            case EsentTypeName:
					typeName = typeof(Raven.Storage.Esent.TransactionalStorage).AssemblyQualifiedName;
	                break;
	            case VoronTypeName:
					typeName = typeof(Raven.Storage.Voron.TransactionalStorage).AssemblyQualifiedName;
	                break;
                default:
					throw new ArgumentException("Invalid storage engine type name: " + typeName);
	        }
	        return typeName;
	    }	  

	    public string SelectStorageEngineAndFetchTypeName()
		{
			if (RunInMemory)
			{
				if (!string.IsNullOrWhiteSpace(DefaultStorageTypeName) &&
				    DefaultStorageTypeName.Equals(EsentTypeName, StringComparison.InvariantCultureIgnoreCase))
					return EsentTypeName;
                return VoronTypeName;                
			}

			if (String.IsNullOrEmpty(DataDirectory) == false && Directory.Exists(DataDirectory))
			{
				if (File.Exists(Path.Combine(DataDirectory, Voron.Impl.Constants.DatabaseFilename)))
				{
                    return VoronTypeName;
				}
				if (File.Exists(Path.Combine(DataDirectory, "Data")))
					return EsentTypeName;
			}

		    if (string.IsNullOrEmpty(DefaultStorageTypeName))
			    return EsentTypeName;
			return DefaultStorageTypeName;
		}

		public void Dispose()
		{
			if (containerExternallySet)
				return;
			if (container == null)
				return;

			container.Dispose();
			container = null;
		}

		private ExtensionsLog GetExtensionsFor(Type type)
		{
			var enumerable =
				Container.GetExports(new ImportDefinition(x => true, type.FullName, ImportCardinality.ZeroOrMore, false, false)).
					ToArray();
			if (enumerable.Length == 0)
				return null;
			return new ExtensionsLog
			{
				Name = type.Name,
				Installed = enumerable.Select(export => new ExtensionsLogDetail
				{
					Assembly = export.Value.GetType().Assembly.GetName().Name,
					Name = export.Value.GetType().Name
				}).ToArray()
			};
		}

		public IEnumerable<ExtensionsLog> ReportExtensions(params Type[] types)
		{
			return types.Select(GetExtensionsFor).Where(extensionsLog => extensionsLog != null);
		}

        public void CustomizeValuesForDatabaseTenant(string tenantId)
        {
            if (string.IsNullOrEmpty(Settings["Raven/IndexStoragePath"]) == false)
                Settings["Raven/IndexStoragePath"] = Path.Combine(Settings["Raven/IndexStoragePath"], "Databases", tenantId);

            if (string.IsNullOrEmpty(Settings["Raven/Esent/LogsPath"]) == false)
                Settings["Raven/Esent/LogsPath"] = Path.Combine(Settings["Raven/Esent/LogsPath"], "Databases", tenantId);

            if (string.IsNullOrEmpty(Settings[Constants.RavenTxJournalPath]) == false)
                Settings[Constants.RavenTxJournalPath] = Path.Combine(Settings[Constants.RavenTxJournalPath], "Databases", tenantId);

            if (string.IsNullOrEmpty(Settings["Raven/Voron/TempPath"]) == false)
                Settings["Raven/Voron/TempPath"] = Path.Combine(Settings["Raven/Voron/TempPath"], "Databases", tenantId, "VoronTemp");
        }

        public void CustomizeValuesForFileSystemTenant(string tenantId)
        {                                             
            if (string.IsNullOrEmpty(Settings[Constants.FileSystem.DataDirectory]) == false)
                Settings[Constants.FileSystem.DataDirectory] = Path.Combine(Settings[Constants.FileSystem.DataDirectory], "FileSystems", tenantId);
        }

		public void CopyParentSettings(InMemoryRavenConfiguration defaultConfiguration)
		{
			Port = defaultConfiguration.Port;
			OAuthTokenKey = defaultConfiguration.OAuthTokenKey;
			OAuthTokenServer = defaultConfiguration.OAuthTokenServer;

            FileSystem.MaximumSynchronizationInterval = defaultConfiguration.FileSystem.MaximumSynchronizationInterval;

		    Encryption.UseSsl = defaultConfiguration.Encryption.UseSsl;
		    Encryption.UseFips = defaultConfiguration.Encryption.UseFips;

		    AssembliesDirectory = defaultConfiguration.AssembliesDirectory;
		}

		public IEnumerable<string> GetConfigOptionsDocs()
		{
			return ConfigOptionDocs.OptionsDocs;
		}

		public class StorageConfiguration
		{
			public StorageConfiguration()
			{
				Voron = new VoronConfiguration();
				Esent = new EsentConfiguration();
	        }
            public bool PreventSchemaUpdate { get; set; }

			public VoronConfiguration Voron { get; private set; }

			public EsentConfiguration Esent { get; private set; }

			public class EsentConfiguration
			{
				public string JournalsStoragePath { get; set; }
			}

			public class VoronConfiguration
			{
				/// <summary>
				/// You can use this setting to specify a maximum buffer pool size that can be used for transactional storage (in gigabytes). 
				/// By default it is 4.
				/// Minimum value is 2.
				/// </summary>
				public int MaxBufferPoolSize { get; set; }

				/// <summary>
				/// You can use this setting to specify an initial file size for data file (in bytes).
				/// </summary>
				public int? InitialFileSize { get; set; }

				/// <summary>
				/// The maximum scratch buffer size that can be used by Voron. The value is in megabytes. 
				/// Default: 512.
				/// </summary>
				public int MaxScratchBufferSize { get; set; }

				/// <summary>
				/// If you want to use incremental backups, you need to turn this to true, but then journal files will not be deleted after applying them to the data file. They will be deleted only after a successful backup. 
				/// Default: false.
				/// </summary>
				public bool AllowIncrementalBackups { get; set; }

				/// <summary>
				/// You can use this setting to specify a different path to temporary files. By default it is empty, which means that temporary files will be created at same location as data file.
				/// </summary>
				public string TempPath { get; set; }

				public string JournalsStoragePath { get; set; }

				/// <summary>
				/// Whether to allow Voron to run in 32 bits process.
				/// </summary>
				public bool AllowOn32Bits { get; set; }
			}
		}

		public class PrefetcherConfiguration
		{
			/// <summary>
			/// Number of seconds after which prefetcher will stop reading documents from disk. Default: 5.
			/// </summary>
			public int FetchingDocumentsFromDiskTimeoutInSeconds { get; set; }

			/// <summary>
			/// Maximum number of megabytes after which prefetcher will stop reading documents from disk. Default: 256.
			/// </summary>
			public int MaximumSizeAllowedToFetchFromStorageInMb { get; set; }
		}

		public class ReplicationConfiguration
		{
			/// <summary>
			/// Number of seconds after which replication will stop reading documents/attachments from disk. Default: 30.
			/// </summary>
			public int FetchingFromDiskTimeoutInSeconds { get; set; }

			/// <summary>
			/// Number of milliseconds before replication requests will timeout. Default: 60 * 1000.
			/// </summary>
			public int ReplicationRequestTimeoutInMilliseconds { get; set; }

            /// <summary>
            /// Force us to buffer replication requests (useful if using windows auth under certain scenarios).
            /// </summary>
            public bool ForceReplicationRequestBuffering { get; set; }

			/// <summary>
			/// Maximum number of items replication will receive in single batch. Min: 512. Default: null (let source server decide).
			/// </summary>
			public int? MaxNumberOfItemsToReceiveInSingleBatch { get; set; }
		}

        public class FileSystemConfiguration
        {
	        public void InitializeFrom(InMemoryRavenConfiguration configuration)
	        {
		        workingDirectory = configuration.WorkingDirectory;
	        }

			private string fileSystemDataDirectory;

			private string fileSystemIndexStoragePath;

			private string defaultFileSystemStorageTypeName;

	        private string workingDirectory;

	        public TimeSpan MaximumSynchronizationInterval { get; set; }

			/// <summary>
			/// The directory for the RavenDB file system. 
			/// You can use the ~\ prefix to refer to RavenDB's base directory. 
			/// </summary>
			public string DataDirectory
			{
				get { return fileSystemDataDirectory; }
				set { fileSystemDataDirectory = value == null ? null : FilePathTools.ApplyWorkingDirectoryToPathAndMakeSureThatItEndsWithSlash(workingDirectory, value); }
			}

			public string IndexStoragePath
			{
				get
				{
					if (string.IsNullOrEmpty(fileSystemIndexStoragePath))
						fileSystemIndexStoragePath = Path.Combine(DataDirectory, "Indexes");
					return fileSystemIndexStoragePath;
				}
				set { fileSystemIndexStoragePath = value.ToFullPath(); }
			}

			/// <summary>
			/// What storage type to use in RavenFS (see: RavenFS Storage engines)
			/// Allowed values: esent, voron
			/// Default: esent
			/// </summary>
			public string DefaultStorageTypeName
			{
				get { return defaultFileSystemStorageTypeName; }
				set { if (!string.IsNullOrEmpty(value)) defaultFileSystemStorageTypeName = value; }
			}
        }

		public class CounterConfiguration
		{
			public void InitializeFrom(InMemoryRavenConfiguration configuration)
			{
				workingDirectory = configuration.WorkingDirectory;
			}

			private string workingDirectory;

			private string countersDataDirectory;

			/// <summary>
			/// The directory for the RavenDB counters. 
			/// You can use the ~\ prefix to refer to RavenDB's base directory. 
			/// </summary>
			public string DataDirectory
			{
				get { return countersDataDirectory; }
				set { countersDataDirectory = value == null ? null : FilePathTools.ApplyWorkingDirectoryToPathAndMakeSureThatItEndsWithSlash(workingDirectory, value); }
			}
		}

		public class EncryptionConfiguration
		{
			/// <summary>
			/// Whatever we should use FIPS compliant encryption algorithms
			/// </summary>
			public bool UseFips { get; set; }

			public int EncryptionKeyBitsPreference { get; set; }

			/// <summary>
			/// Whatever we should use SSL for this connection
			/// </summary>
			public bool UseSsl { get; set; }
		}

		public class IndexingConfiguration
		{
			public int MaxNumberOfItemsToProcessInTestIndexes { get; set; }
			public int MaxNumberOfStoredIndexingBatchInfoElements { get; set; }
		}

	    public class ClusterConfiguration
	    {
            public int ElectionTimeout { get; set; }
            public int HeartbeatTimeout { get; set; }
            public int MaxLogLengthBeforeCompaction { get; set; }
            public TimeSpan MaxStepDownDrainTime { get; set; }
            public int MaxEntriesPerRequest { get; set; }
	    }

		public class MonitoringConfiguration
		{
			public MonitoringConfiguration()
			{
				Snmp = new SnmpConfiguration();
			}

			public SnmpConfiguration Snmp { get; private set; }

			public class SnmpConfiguration
			{
				public bool Enabled { get; set; }

				public int Port { get; set; }

				public string Community { get; set; }
			}
		}

		public class WebSocketsConfiguration
		{
			public int InitialBufferPoolSize { get; set; }
		}

		public void UpdateDataDirForLegacySystemDb()
		{
			if (RunInMemory)
				return;
			var legacyPath = Settings["Raven/DataDir/Legacy"];
			if (string.IsNullOrEmpty(legacyPath))
				return;
			var fullLegacyPath = FilePathTools.MakeSureEndsWithSlash(legacyPath.ToFullPath());

			// if we already have a system database in the legacy path, we want to keep it.
			// The idea is that we don't want to have the user experience "missing databases" because
			// we change the path to make it nicer.
			if (Directory.Exists(fullLegacyPath))
			{
				DataDirectory = legacyPath;
			}
		}
	}
}<|MERGE_RESOLUTION|>--- conflicted
+++ resolved
@@ -92,13 +92,7 @@
 
         public string FileSystemName { get; set; }
 
-<<<<<<< HEAD
-        public string CountersDatabaseName { get; set; }
-        
-		public string TimeSeriesDatabaseName { get; set; }
-=======
         public string CounterStorageName { get; set; }
->>>>>>> ac740c60
 
 		public void PostInit()
 		{
@@ -1103,7 +1097,7 @@
         public ImplicitFetchFieldsMode ImplicitFetchFieldsFromDocumentMode { get; set; }
 
 
-		[Browsable(false)]
+	    [Browsable(false)]
 		[EditorBrowsable(EditorBrowsableState.Never)]
 		public void SetSystemDatabase()
 		{
