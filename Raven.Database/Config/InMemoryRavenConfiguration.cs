//-----------------------------------------------------------------------
// <copyright file="InMemoryRavenConfiguration.cs" company="Hibernating Rhinos LTD">
//     Copyright (c) Hibernating Rhinos LTD. All rights reserved.
// </copyright>
//-----------------------------------------------------------------------
using System;
using System.Collections.Generic;
using System.Collections.Specialized;
using System.ComponentModel;
using System.ComponentModel.Composition.Hosting;
using System.ComponentModel.Composition.Primitives;
using System.IO;
using System.Linq;
using System.Text.RegularExpressions;
using System.Threading;
using System.Threading.Tasks;
using System.Web;
using Raven.Abstractions.Data;
using Raven.Abstractions.Util.Encryptors;
using Raven.Database.Extensions;
using Raven.Database.Indexing;
using Raven.Database.Plugins.Catalogs;
using Raven.Database.Server;
using Raven.Database.FileSystem.Util;
using Raven.Database.Storage;
using Raven.Database.Util;
using Raven.Imports.Newtonsoft.Json;
using Enum = System.Enum;
using Raven.Abstractions;

namespace Raven.Database.Config
{
    public class InMemoryRavenConfiguration
    {
        public const string VoronTypeName = "voron";
        public const string EsentTypeName = "esent";

        private CompositionContainer container;
        private bool containerExternallySet;
        private string dataDirectory;
        private string pluginsDirectory;

        public ReplicationConfiguration Replication { get; private set; }

        public PrefetcherConfiguration Prefetcher { get; private set; }

        public StorageConfiguration Storage { get; private set; }

        public FileSystemConfiguration FileSystem { get; private set; }

        public CounterConfiguration Counter { get; private set; }
        
        public TimeSeriesConfiguration TimeSeries { get; private set; }

        public EncryptionConfiguration Encryption { get; private set; }

        public IndexingConfiguration Indexing { get; set; }

        public ClusterConfiguration Cluster { get; private set; }

        public MonitoringConfiguration Monitoring { get; private set; }

        public WebSocketsConfiguration WebSockets { get; set; }

        public InMemoryRavenConfiguration()
        {
            Replication = new ReplicationConfiguration();
            Prefetcher = new PrefetcherConfiguration();
            Storage = new StorageConfiguration();
            FileSystem = new FileSystemConfiguration();
            Counter = new CounterConfiguration();
            TimeSeries = new TimeSeriesConfiguration();
            Encryption = new EncryptionConfiguration();
            Indexing = new IndexingConfiguration();
            WebSockets = new WebSocketsConfiguration();
            Cluster = new ClusterConfiguration();
            Monitoring = new MonitoringConfiguration();

            Settings = new NameValueCollection(StringComparer.OrdinalIgnoreCase);

            CreateAutoIndexesForAdHocQueriesIfNeeded = true;

            CreatePluginsDirectoryIfNotExisting = true;
            CreateAnalyzersDirectoryIfNotExisting = true;

            IndexingClassifier = new DefaultIndexingClassifier();

            Catalog = new AggregateCatalog(CurrentAssemblyCatalog);

            Catalog.Changed += (sender, args) => ResetContainer();
        }

        public string DatabaseName { get; set; }

        public string FileSystemName { get; set; }

        public string CounterStorageName { get; set; }

        public string TimeSeriesName { get; set; }

        public void PostInit()
        {
            CheckDirectoryPermissions();

            FilterActiveBundles();

            SetupOAuth();

            SetupGC();
        }

        public InMemoryRavenConfiguration Initialize()
        {
            int defaultMaxNumberOfItemsToIndexInSingleBatch = Environment.Is64BitProcess ? 128 * 1024 : 16 * 1024;
            int defaultInitialNumberOfItemsToIndexInSingleBatch = Environment.Is64BitProcess ? 512 : 256;

            var ravenSettings = new StronglyTypedRavenSettings(Settings);
            ravenSettings.Setup(defaultMaxNumberOfItemsToIndexInSingleBatch, defaultInitialNumberOfItemsToIndexInSingleBatch);

            WorkingDirectory = CalculateWorkingDirectory(ravenSettings.WorkingDir.Value);
            DataDirectory = ravenSettings.DataDir.Value;
            FileSystem.InitializeFrom(this);
            Counter.InitializeFrom(this);
            TimeSeries.InitializeFrom(this);

            MaxClauseCount = ravenSettings.MaxClauseCount.Value;

            AllowScriptsToAdjustNumberOfSteps = ravenSettings.AllowScriptsToAdjustNumberOfSteps.Value;

            IndexAndTransformerReplicationLatencyInSec = ravenSettings.IndexAndTransformerReplicationLatencyInSec.Value;

            BulkImportBatchTimeout = ravenSettings.BulkImportBatchTimeout.Value;

            // Important! this value is synchronized with the max sessions number in esent
            // since we cannot have more requests in the system than we have sessions for them
            // and we also need to allow sessions for background operations and for multi get requests
            MaxConcurrentServerRequests = ravenSettings.MaxConcurrentServerRequests.Value;

            MaxConcurrentRequestsForDatabaseDuringLoad = ravenSettings.MaxConcurrentRequestsForDatabaseDuringLoad.Value;

            MaxSecondsForTaskToWaitForDatabaseToLoad = ravenSettings.MaxSecondsForTaskToWaitForDatabaseToLoad.Value;
            MaxConcurrentMultiGetRequests = ravenSettings.MaxConcurrentMultiGetRequests.Value;
            if (ConcurrentMultiGetRequests == null)
                ConcurrentMultiGetRequests = new SemaphoreSlim(MaxConcurrentMultiGetRequests);

            MemoryLimitForProcessingInMb = ravenSettings.MemoryLimitForProcessing.Value;

            LowMemoryForLinuxDetectionInMB = ravenSettings.LowMemoryLimitForLinuxDetectionInMB.Value;
            PrefetchingDurationLimit = ravenSettings.PrefetchingDurationLimit.Value;

            // Core settings
            MaxPageSize = ravenSettings.MaxPageSize.Value;

            MemoryCacheLimitMegabytes = ravenSettings.MemoryCacheLimitMegabytes.Value;

            MemoryCacheExpiration = ravenSettings.MemoryCacheExpiration.Value;

            MemoryCacheLimitPercentage = ravenSettings.MemoryCacheLimitPercentage.Value;

            MemoryCacheLimitCheckInterval = ravenSettings.MemoryCacheLimitCheckInterval.Value;

            // Discovery
            DisableClusterDiscovery = ravenSettings.DisableClusterDiscovery.Value;

            ServerName = ravenSettings.ServerName.Value;

            MaxStepsForScript = ravenSettings.MaxStepsForScript.Value;
            AdditionalStepsForScriptBasedOnDocumentSize = ravenSettings.AdditionalStepsForScriptBasedOnDocumentSize.Value;
            TurnOffDiscoveryClient = ravenSettings.TurnOffDiscoveryClient.Value;

            // Index settings
            MaxProcessingRunLatency = ravenSettings.MaxProcessingRunLatency.Value;
            MaxIndexWritesBeforeRecreate = ravenSettings.MaxIndexWritesBeforeRecreate.Value;
            MaxSimpleIndexOutputsPerDocument = ravenSettings.MaxSimpleIndexOutputsPerDocument.Value;
            MaxMapReduceIndexOutputsPerDocument = ravenSettings.MaxMapReduceIndexOutputsPerDocument.Value;

            PrewarmFacetsOnIndexingMaxAge = ravenSettings.PrewarmFacetsOnIndexingMaxAge.Value;
            PrewarmFacetsSyncronousWaitTime = ravenSettings.PrewarmFacetsSyncronousWaitTime.Value;

            MaxNumberOfItemsToProcessInSingleBatch = ravenSettings.MaxNumberOfItemsToProcessInSingleBatch.Value;
            FlushIndexToDiskSizeInMb = ravenSettings.FlushIndexToDiskSizeInMb.Value;

            var initialNumberOfItemsToIndexInSingleBatch = Settings["Raven/InitialNumberOfItemsToProcessInSingleBatch"] ?? Settings["Raven/InitialNumberOfItemsToIndexInSingleBatch"];
            if (initialNumberOfItemsToIndexInSingleBatch != null)
            {
                InitialNumberOfItemsToProcessInSingleBatch = Math.Min(int.Parse(initialNumberOfItemsToIndexInSingleBatch),
                                                                    MaxNumberOfItemsToProcessInSingleBatch);
            }
            else
            {
                InitialNumberOfItemsToProcessInSingleBatch = MaxNumberOfItemsToProcessInSingleBatch == ravenSettings.MaxNumberOfItemsToProcessInSingleBatch.Default ?
                 defaultInitialNumberOfItemsToIndexInSingleBatch :
                 Math.Max(16, Math.Min(MaxNumberOfItemsToProcessInSingleBatch / 256, defaultInitialNumberOfItemsToIndexInSingleBatch));
            }
            AvailableMemoryForRaisingBatchSizeLimit = ravenSettings.AvailableMemoryForRaisingBatchSizeLimit.Value;

            MaxNumberOfItemsToReduceInSingleBatch = ravenSettings.MaxNumberOfItemsToReduceInSingleBatch.Value;
            InitialNumberOfItemsToReduceInSingleBatch = MaxNumberOfItemsToReduceInSingleBatch == ravenSettings.MaxNumberOfItemsToReduceInSingleBatch.Default ?
                 defaultInitialNumberOfItemsToIndexInSingleBatch / 2 :
                 Math.Max(16, Math.Min(MaxNumberOfItemsToProcessInSingleBatch / 256, defaultInitialNumberOfItemsToIndexInSingleBatch / 2));

            NumberOfItemsToExecuteReduceInSingleStep = ravenSettings.NumberOfItemsToExecuteReduceInSingleStep.Value;

            var initialNumberOfItemsToReduceInSingleBatch = Settings["Raven/InitialNumberOfItemsToReduceInSingleBatch"];
            if (initialNumberOfItemsToReduceInSingleBatch != null)
            {
                InitialNumberOfItemsToReduceInSingleBatch = Math.Min(int.Parse(initialNumberOfItemsToReduceInSingleBatch),
                                                                    MaxNumberOfItemsToReduceInSingleBatch);
            }

            MaxNumberOfParallelProcessingTasks = ravenSettings.MaxNumberOfParallelProcessingTasks.Value;

            NewIndexInMemoryMaxBytes = ravenSettings.NewIndexInMemoryMaxMb.Value;

            NewIndexInMemoryMaxTime = ravenSettings.NewIndexInMemoryMaxTime.Value;

            MaxIndexCommitPointStoreTimeInterval = ravenSettings.MaxIndexCommitPointStoreTimeInterval.Value;

            MinIndexingTimeIntervalToStoreCommitPoint = ravenSettings.MinIndexingTimeIntervalToStoreCommitPoint.Value;

            MaxNumberOfStoredCommitPoints = ravenSettings.MaxNumberOfStoredCommitPoints.Value;

            // Data settings
            RunInMemory = ravenSettings.RunInMemory.Value;

            if (string.IsNullOrEmpty(DefaultStorageTypeName))
            {
                DefaultStorageTypeName = ravenSettings.DefaultStorageTypeName.Value;
            }

            CreateAutoIndexesForAdHocQueriesIfNeeded = ravenSettings.CreateAutoIndexesForAdHocQueriesIfNeeded.Value;

            DatabaseOperationTimeout = ravenSettings.DatbaseOperationTimeout.Value;

            TimeToWaitBeforeRunningIdleIndexes = ravenSettings.TimeToWaitBeforeRunningIdleIndexes.Value;
            TimeToWaitBeforeMarkingAutoIndexAsIdle = ravenSettings.TimeToWaitBeforeMarkingAutoIndexAsIdle.Value;

            TimeToWaitBeforeMarkingIdleIndexAsAbandoned = ravenSettings.TimeToWaitBeforeMarkingIdleIndexAsAbandoned.Value;
            TimeToWaitBeforeRunningAbandonedIndexes = ravenSettings.TimeToWaitBeforeRunningAbandonedIndexes.Value;

            ResetIndexOnUncleanShutdown = ravenSettings.ResetIndexOnUncleanShutdown.Value;
            DisableInMemoryIndexing = ravenSettings.DisableInMemoryIndexing.Value;

            SetupTransactionMode();

            var indexStoragePathSettingValue = ravenSettings.IndexStoragePath.Value;
            if (string.IsNullOrEmpty(indexStoragePathSettingValue) == false)
            {
                IndexStoragePath = indexStoragePathSettingValue;
            }

            MaxRecentTouchesToRemember = ravenSettings.MaxRecentTouchesToRemember.Value;

            // HTTP settings
            HostName = ravenSettings.HostName.Value;

            ExposeConfigOverTheWire = ravenSettings.ExposeConfigOverTheWire.Value;

            if (string.IsNullOrEmpty(DatabaseName)) // we only use this for root database
            {
                Port = PortUtil.GetPort(ravenSettings.Port.Value, RunInMemory);
                Encryption.UseSsl = ravenSettings.Encryption.UseSsl.Value;
                Encryption.UseFips = ravenSettings.Encryption.UseFips.Value;
            }

            SetVirtualDirectory();

            HttpCompression = ravenSettings.HttpCompression.Value;

            AccessControlAllowOrigin = ravenSettings.AccessControlAllowOrigin.Value == null ? new HashSet<string>() : new HashSet<string>(ravenSettings.AccessControlAllowOrigin.Value.Split());
            AccessControlMaxAge = ravenSettings.AccessControlMaxAge.Value;
            AccessControlAllowMethods = ravenSettings.AccessControlAllowMethods.Value;
            AccessControlRequestHeaders = ravenSettings.AccessControlRequestHeaders.Value;

            AnonymousUserAccessMode = GetAnonymousUserAccessMode();

            RedirectStudioUrl = ravenSettings.RedirectStudioUrl.Value;

            DisableDocumentPreFetching = ravenSettings.DisableDocumentPreFetching.Value;

            MaxNumberOfItemsToPreFetch = ravenSettings.MaxNumberOfItemsToPreFetch.Value;

            // Misc settings
            WebDir = ravenSettings.WebDir.Value;

            PluginsDirectory = ravenSettings.PluginsDirectory.Value;
            AssembliesDirectory = ravenSettings.AssembliesDirectory.Value;
            CompiledIndexCacheDirectory = ravenSettings.CompiledIndexCacheDirectory.Value;

            EmbeddedFilesDirectory = ravenSettings.EmbeddedFilesDirectory.Value.ToFullPath();

            var taskSchedulerType = ravenSettings.TaskScheduler.Value;
            if (taskSchedulerType != null)
            {
                var type = Type.GetType(taskSchedulerType);
                CustomTaskScheduler = (TaskScheduler)Activator.CreateInstance(type);
            }

            AllowLocalAccessWithoutAuthorization = ravenSettings.AllowLocalAccessWithoutAuthorization.Value;
            RejectClientsMode = ravenSettings.RejectClientsModeEnabled.Value;

            Storage.Voron.MaxBufferPoolSize = Math.Max(2, ravenSettings.Voron.MaxBufferPoolSize.Value);
            Storage.Voron.InitialFileSize = ravenSettings.Voron.InitialFileSize.Value;
            Storage.Voron.MaxScratchBufferSize = ravenSettings.Voron.MaxScratchBufferSize.Value;
            Storage.Voron.ScratchBufferSizeNotificationThreshold = ravenSettings.Voron.ScratchBufferSizeNotificationThreshold.Value;
            Storage.Voron.AllowIncrementalBackups = ravenSettings.Voron.AllowIncrementalBackups.Value;
            Storage.Voron.TempPath = ravenSettings.Voron.TempPath.Value;
            Storage.Voron.JournalsStoragePath = ravenSettings.Voron.JournalsStoragePath.Value;
            Storage.Voron.AllowOn32Bits = ravenSettings.Voron.AllowOn32Bits.Value;

            Storage.Esent.JournalsStoragePath = ravenSettings.Esent.JournalsStoragePath.Value;
            Storage.PreventSchemaUpdate = ravenSettings.FileSystem.PreventSchemaUpdate.Value;

            Prefetcher.FetchingDocumentsFromDiskTimeoutInSeconds = ravenSettings.Prefetcher.FetchingDocumentsFromDiskTimeoutInSeconds.Value;
            Prefetcher.MaximumSizeAllowedToFetchFromStorageInMb = ravenSettings.Prefetcher.MaximumSizeAllowedToFetchFromStorageInMb.Value;

            Replication.FetchingFromDiskTimeoutInSeconds = ravenSettings.Replication.FetchingFromDiskTimeoutInSeconds.Value;
            Replication.ReplicationRequestTimeoutInMilliseconds = ravenSettings.Replication.ReplicationRequestTimeoutInMilliseconds.Value;
            Replication.ForceReplicationRequestBuffering = ravenSettings.Replication.ForceReplicationRequestBuffering.Value;
            Replication.MaxNumberOfItemsToReceiveInSingleBatch = ravenSettings.Replication.MaxNumberOfItemsToReceiveInSingleBatch.Value;

            FileSystem.MaximumSynchronizationInterval = ravenSettings.FileSystem.MaximumSynchronizationInterval.Value;
            FileSystem.DataDirectory = ravenSettings.FileSystem.DataDir.Value;
            FileSystem.IndexStoragePath = ravenSettings.FileSystem.IndexStoragePath.Value;
            if (string.IsNullOrEmpty(FileSystem.DefaultStorageTypeName))
                FileSystem.DefaultStorageTypeName = ravenSettings.FileSystem.DefaultStorageTypeName.Value;

            Counter.DataDirectory = ravenSettings.Counter.DataDir.Value;
            Counter.TombstoneRetentionTime = ravenSettings.Counter.TombstoneRetentionTime.Value;
            Counter.DeletedTombstonesInBatch = ravenSettings.Counter.DeletedTombstonesInBatch.Value;
            Counter.ReplicationLatencyInMs = ravenSettings.Counter.ReplicationLatencyInMs.Value;

            TimeSeries.DataDirectory = ravenSettings.TimeSeries.DataDir.Value;
            TimeSeries.TombstoneRetentionTime = ravenSettings.TimeSeries.TombstoneRetentionTime.Value;
            TimeSeries.DeletedTombstonesInBatch = ravenSettings.TimeSeries.DeletedTombstonesInBatch.Value;
            TimeSeries.ReplicationLatencyInMs = ravenSettings.TimeSeries.ReplicationLatencyInMs.Value;

            Encryption.EncryptionKeyBitsPreference = ravenSettings.Encryption.EncryptionKeyBitsPreference.Value;

            Indexing.MaxNumberOfItemsToProcessInTestIndexes = ravenSettings.Indexing.MaxNumberOfItemsToProcessInTestIndexes.Value;
            Indexing.MaxNumberOfStoredIndexingBatchInfoElements = ravenSettings.Indexing.MaxNumberOfStoredIndexingBatchInfoElements.Value;
            Indexing.UseLuceneASTParser = ravenSettings.Indexing.UseLuceneASTParser.Value;
            Indexing.DisableIndexingFreeSpaceThreshold = ravenSettings.Indexing.DisableIndexingFreeSpaceThreshold.Value;
            Indexing.DisableMapReduceInMemoryTracking = ravenSettings.Indexing.DisableMapReduceInMemoryTracking.Value;

            Cluster.ElectionTimeout = ravenSettings.Cluster.ElectionTimeout.Value;
            Cluster.HeartbeatTimeout = ravenSettings.Cluster.HeartbeatTimeout.Value;
            Cluster.MaxLogLengthBeforeCompaction = ravenSettings.Cluster.MaxLogLengthBeforeCompaction.Value;
            Cluster.MaxEntriesPerRequest = ravenSettings.Cluster.MaxEntriesPerRequest.Value;
            Cluster.MaxStepDownDrainTime = ravenSettings.Cluster.MaxStepDownDrainTime.Value;

            TombstoneRetentionTime = ravenSettings.TombstoneRetentionTime.Value;

            ImplicitFetchFieldsFromDocumentMode = ravenSettings.ImplicitFetchFieldsFromDocumentMode.Value;

            IgnoreSslCertificateErrors = GetIgnoreSslCertificateErrorModeMode();

            WebSockets.InitialBufferPoolSize = ravenSettings.WebSockets.InitialBufferPoolSize.Value;

<<<<<<< HEAD
            TempPath = ravenSettings.TempPath.Value;

            FillMonitoringSettings(ravenSettings);
=======
            MaxConcurrentDatabaseLoads = ravenSettings.MaxConcurrentDatabaseLoads.Value;
            ConcurrentDatabaseLoadTimeout = ravenSettings.ConcurrentDatabaseLoadTimeout.Value;
>>>>>>> 2c1332ab

            PostInit();

            return this;
        }

        private void FillMonitoringSettings(StronglyTypedRavenSettings settings)
        {
            Monitoring.Snmp.Enabled = settings.Monitoring.Snmp.Enabled.Value;
            Monitoring.Snmp.Community = settings.Monitoring.Snmp.Community.Value;
            Monitoring.Snmp.Port = settings.Monitoring.Snmp.Port.Value;
        }

        private static string CalculateWorkingDirectory(string workingDirectory)
        {
            if (string.IsNullOrEmpty(workingDirectory))
                workingDirectory = @"~\";

            if (workingDirectory.StartsWith("APPDRIVE:", StringComparison.OrdinalIgnoreCase))
            {
                var baseDirectory = AppDomain.CurrentDomain.BaseDirectory;
                var rootPath = Path.GetPathRoot(baseDirectory);
                if (string.IsNullOrEmpty(rootPath) == false)
                    workingDirectory = Regex.Replace(workingDirectory, "APPDRIVE:", rootPath.TrimEnd('\\'), RegexOptions.IgnoreCase);
            }

            return FilePathTools.MakeSureEndsWithSlash(workingDirectory.ToFullPath());
        }

        public TimeSpan ConcurrentDatabaseLoadTimeout { get; private set; }

        public int MaxConcurrentDatabaseLoads { get; private set; }

        public int MaxClauseCount { get; set; }

        public int MaxSecondsForTaskToWaitForDatabaseToLoad { get; set; }

        public int IndexAndTransformerReplicationLatencyInSec { get; internal set; }

        public bool AllowScriptsToAdjustNumberOfSteps { get; set; }

        /// <summary>
        /// Determines how long replication and periodic backup tombstones will be kept by a database. After the specified time they will be automatically
        /// purged on next database startup. Default: 14 days.
        /// </summary>
        public TimeSpan TombstoneRetentionTime { get; set; }

        public int MaxConcurrentServerRequests { get; set; }

        public int MaxConcurrentRequestsForDatabaseDuringLoad { get; set; }

        public int MaxConcurrentMultiGetRequests { get; set; }

        public int PrefetchingDurationLimit { get; private set; }

        public TimeSpan BulkImportBatchTimeout { get; set; }

        /// <summary>
        /// This limits the number of concurrent multi get requests,
        /// Note that this plays with the max number of requests allowed as well as the max number
        /// of sessions
        /// </summary>
        [JsonIgnore]
        public SemaphoreSlim ConcurrentMultiGetRequests;

        /// <summary>
        /// The time to wait before canceling a database operation such as load (many) or query
        /// </summary>
        public TimeSpan DatabaseOperationTimeout { get; set; }

        public TimeSpan TimeToWaitBeforeRunningIdleIndexes { get; internal set; }

        public TimeSpan TimeToWaitBeforeRunningAbandonedIndexes { get; private set; }

        public TimeSpan TimeToWaitBeforeMarkingAutoIndexAsIdle { get; private set; }

        public TimeSpan TimeToWaitBeforeMarkingIdleIndexAsAbandoned { get; private set; }

        private void CheckDirectoryPermissions()
        {
            var tempPath = TempPath;
            var tempFileName = Guid.NewGuid().ToString("N");
            var tempFilePath = Path.Combine(tempPath, tempFileName);

            try
            {
                IOExtensions.CreateDirectoryIfNotExists(tempPath);
                File.WriteAllText(tempFilePath, string.Empty);
                File.Delete(tempFilePath);
            }
            catch (Exception e)
            {
                throw new InvalidOperationException(string.Format("Could not access temp path '{0}'. Please check if you have sufficient privileges to access this path or change 'Raven/TempPath' value.", tempPath), e);
            }
        }

        private void FilterActiveBundles()
        {
            if (container != null)
                container.Dispose();
            container = null;

            var catalog = GetUnfilteredCatalogs(Catalog.Catalogs);
            Catalog = new AggregateCatalog(new List<ComposablePartCatalog> { new BundlesFilteredCatalog(catalog, ActiveBundles.ToArray()) });
        }

        public IEnumerable<string> ActiveBundles
        {
            get
            {
                var activeBundles = Settings[Constants.ActiveBundles] ?? string.Empty;

                return BundlesHelper.ProcessActiveBundles(activeBundles)
                    .GetSemicolonSeparatedValues()
                    .Distinct();
            }
        }

        private HashSet<string> headersToIgnore;
        public HashSet<string> HeadersToIgnore
        {
            get
            {
                if (headersToIgnore != null)
                    return headersToIgnore;

                var headers = Settings["Raven/Headers/Ignore"] ?? string.Empty;
                return headersToIgnore = new HashSet<string>(headers.GetSemicolonSeparatedValues(), StringComparer.OrdinalIgnoreCase);
            }
        }

        internal static ComposablePartCatalog GetUnfilteredCatalogs(ICollection<ComposablePartCatalog> catalogs)
        {
            if (catalogs.Count != 1)
                return new AggregateCatalog(catalogs.Select(GetUnfilteredCatalog));
            return GetUnfilteredCatalog(catalogs.First());
        }

        private static ComposablePartCatalog GetUnfilteredCatalog(ComposablePartCatalog x)
        {
            var filteredCatalog = x as BundlesFilteredCatalog;
            if (filteredCatalog != null)
                return GetUnfilteredCatalog(filteredCatalog.CatalogToFilter);
            return x;
        }

        public TaskScheduler CustomTaskScheduler { get; set; }

        public string RedirectStudioUrl { get; set; }

        private void SetupTransactionMode()
        {
            var transactionMode = Settings["Raven/TransactionMode"];
            TransactionMode result;
            if (Enum.TryParse(transactionMode, true, out result) == false)
                result = TransactionMode.Safe;
            TransactionMode = result;
        }

        private void SetVirtualDirectory()
        {
            var defaultVirtualDirectory = "/";
            try
            {
                if (HttpContext.Current != null)
                    defaultVirtualDirectory = HttpContext.Current.Request.ApplicationPath;
            }
            catch (HttpException)
            {
                // explicitly ignoring this because we might be running in embedded mode
                // inside IIS during init stages, in which case we can't access the HttpContext
                // nor do we actually care
            }

            VirtualDirectory = Settings["Raven/VirtualDirectory"] ?? defaultVirtualDirectory;

        }

        public bool UseDefaultOAuthTokenServer
        {
            get { return Settings["Raven/OAuthTokenServer"] == null; }
        }

        private void SetupOAuth()
        {
            OAuthTokenServer = Settings["Raven/OAuthTokenServer"] ??
                               (ServerUrl.EndsWith("/") ? ServerUrl + "OAuth/API-Key" : ServerUrl + "/OAuth/API-Key");
            OAuthTokenKey = GetOAuthKey();
        }

        private void SetupGC()
        {
            //GCSettings.LatencyMode = GCLatencyMode.SustainedLowLatency;
        }

        private static readonly Lazy<byte[]> DefaultOauthKey = new Lazy<byte[]>(() =>
            {
                using (var rsa = Encryptor.Current.CreateAsymmetrical())
                {
                    return rsa.ExportCspBlob(true);
                }
            });

        private byte[] GetOAuthKey()
        {
            var key = Settings["Raven/OAuthTokenCertificate"];
            if (string.IsNullOrEmpty(key) == false)
            {
                return Convert.FromBase64String(key);
            }
            return DefaultOauthKey.Value; // ensure we only create this once per process
        }

        public NameValueCollection Settings { get; set; }

        public string ServerUrl
        {
            get
            {
                HttpRequest httpRequest = null;
                try
                {
                    if (HttpContext.Current != null)
                        httpRequest = HttpContext.Current.Request;
                }
                catch (Exception)
                {
                    // the issue is probably Request is not available in this context
                    // we can safely ignore this, at any rate
                }
                if (httpRequest != null)// running in IIS, let us figure out how
                {
                    var url = httpRequest.Url;
                    return new UriBuilder(url)
                    {
                        Path = httpRequest.ApplicationPath,
                        Query = ""
                    }.Uri.ToString();
                }
                return new UriBuilder(Encryption.UseSsl ? "https" : "http", (HostName ?? Environment.MachineName), Port, VirtualDirectory).Uri.ToString();
            }
        }

        #region Core settings

        /// <summary>
        /// When the database is shut down rudely, determine whatever to reset the index or to check it.
        /// Checking the index may take some time on large databases
        /// </summary>
        public bool ResetIndexOnUncleanShutdown { get; set; }

        /// <summary>
        /// The maximum allowed page size for queries. 
        /// Default: 1024
        /// Minimum: 10
        /// </summary>
        public int MaxPageSize { get; set; }

        /// <summary>
        /// Percentage of physical memory used for caching
        /// Allowed values: 0-99 (0 = autosize)
        /// </summary>
        public int MemoryCacheLimitPercentage { get; set; }

        /// <summary>
        /// An integer value that specifies the maximum allowable size, in megabytes, that caching 
        /// document instances will use
        /// </summary>
        public int MemoryCacheLimitMegabytes { get; set; }

        /// <summary>
        /// Interval for checking the memory cache limits
        /// Allowed values: max precision is 1 second
        /// Default: 00:02:00 (or value provided by system.runtime.caching app config)
        /// </summary>
        public TimeSpan MemoryCacheLimitCheckInterval { get; set; }
        #endregion

        #region Index settings

        /// <summary>
        /// The indexing scheduler to use
        /// </summary>
        public IIndexingClassifier IndexingClassifier { get; set; }

        /// <summary>
        /// Max number of items to take for indexing in a batch
        /// Minimum: 128
        /// </summary>
        public int MaxNumberOfItemsToProcessInSingleBatch { get; set; }

        /// <summary>
        /// The initial number of items to take when processing a batch
        /// Default: 512 or 256 depending on CPU architecture
        /// </summary>
        public int InitialNumberOfItemsToProcessInSingleBatch { get; set; }

        /// <summary>
        /// Max number of items to take for reducing in a batch
        /// Minimum: 128
        /// </summary>
        public int MaxNumberOfItemsToReduceInSingleBatch { get; set; }

        /// <summary>
        /// The initial number of items to take when reducing a batch
        /// Default: 256 or 128 depending on CPU architecture
        /// </summary>
        public int InitialNumberOfItemsToReduceInSingleBatch { get; set; }

        /// <summary>
        /// The number that controls the if single step reduce optimization is performed.
        /// If the count of mapped results if less than this value then the reduce is executed in single step.
        /// Default: 1024
        /// </summary>
        public int NumberOfItemsToExecuteReduceInSingleStep { get; set; }

        /// <summary>
        /// The maximum number of indexing, replication and sql replication tasks allowed to run in parallel
        /// Default: The number of processors in the current machine
        /// </summary>
        public int MaxNumberOfParallelProcessingTasks
        {
            get
            {
                if (MemoryStatistics.MaxParallelismSet)
                    return Math.Min(maxNumberOfParallelIndexTasks ?? MemoryStatistics.MaxParallelism, MemoryStatistics.MaxParallelism);
                return maxNumberOfParallelIndexTasks ?? Environment.ProcessorCount;
            }
            set
            {
                if (value == 0)
                    throw new ArgumentException("You cannot set the number of parallel tasks to zero");
                maxNumberOfParallelIndexTasks = value;
            }
        }

        /// <summary>
        /// New indexes are kept in memory until they reach this integer value in bytes or until they're non-stale
        /// Default: 64 MB
        /// Minimum: 1 MB
        /// </summary>
        public int NewIndexInMemoryMaxBytes { get; set; }

        #endregion

        #region HTTP settings

        /// <summary>
        /// The hostname to use when creating the http listener (null to accept any hostname or address)
        /// Default: none, binds to all host names
        /// </summary>
        public string HostName { get; set; }

        /// <summary>
        /// The port to use when creating the http listener. 
        /// Default: 8080. You can set it to *, in which case it will find the first available port from 8080 and upward.
        /// </summary>
        public int Port { get; set; }

        /// <summary>
        /// Allow to get config information over the wire.
        /// Applies to endpoints: /debug/config, /debug...
        /// Default: Open. You can set it to AdminOnly.
        /// </summary>
        public string ExposeConfigOverTheWire { get; set; }

        /// <summary>
        /// Determine the value of the Access-Control-Allow-Origin header sent by the server. 
        /// Indicates the URL of a site trusted to make cross-domain requests to this server.
        /// Allowed values: null (don't send the header), *, http://example.org (space separated if multiple sites)
        /// </summary>
        public HashSet<string> AccessControlAllowOrigin { get; set; }

        /// <summary>
        /// Determine the value of the Access-Control-Max-Age header sent by the server.
        /// Indicates how long (seconds) the browser should cache the Access Control settings.
        /// Ignored if AccessControlAllowOrigin is not specified.
        /// Default: 1728000 (20 days)
        /// </summary>
        public string AccessControlMaxAge { get; set; }

        /// <summary>
        /// Determine the value of the Access-Control-Allow-Methods header sent by the server.
        /// Indicates which HTTP methods (verbs) are permitted for requests from allowed cross-domain origins.
        /// Ignored if AccessControlAllowOrigin is not specified.
        /// Default: PUT,PATCH,GET,DELETE,POST
        /// </summary>
        public string AccessControlAllowMethods { get; set; }

        /// <summary>
        /// Determine the value of the Access-Control-Request-Headers header sent by the server.
        /// Indicates which HTTP headers are permitted for requests from allowed cross-domain origins.
        /// Ignored if AccessControlAllowOrigin is not specified.
        /// Allowed values: null (allow whatever headers are being requested), HTTP header field name
        /// </summary>
        public string AccessControlRequestHeaders { get; set; }

        private string virtualDirectory;

        /// <summary>
        /// The virtual directory to use when creating the http listener. 
        /// Default: / 
        /// </summary>
        public string VirtualDirectory
        {
            get { return virtualDirectory; }
            set
            {
                virtualDirectory = value;

                if (virtualDirectory.EndsWith("/"))
                    virtualDirectory = virtualDirectory.Substring(0, virtualDirectory.Length - 1);
                if (virtualDirectory.StartsWith("/") == false)
                    virtualDirectory = "/" + virtualDirectory;
            }
        }

        /// <summary>
        /// Whether to use http compression or not. 
        /// Allowed values: true/false; 
        /// Default: true
        /// </summary>
        public bool HttpCompression { get; set; }

        /// <summary>
        /// Defines which operations are allowed for anonymous users.
        /// Allowed values: All, Get, None
        /// Default: Get
        /// </summary>
        public AnonymousUserAccessMode AnonymousUserAccessMode { get; set; }

        /// <summary>
        /// If set local request don't require authentication
        /// Allowed values: true/false
        /// Default: false
        /// </summary>
        public bool AllowLocalAccessWithoutAuthorization { get; set; }

        /// <summary>
        /// If set all client request to the server will be rejected with 
        /// the http 503 response.
        /// Other servers or the studio could still access the server.
        /// </summary>
        public bool RejectClientsMode { get; set; }

        /// <summary>
        /// The certificate to use when verifying access token signatures for OAuth
        /// </summary>
        public byte[] OAuthTokenKey { get; set; }

        public IgnoreSslCertificateErrorsMode IgnoreSslCertificateErrors { get; set; }

        #endregion

        #region Data settings

        public string WorkingDirectory { get; private set; }

        /// <summary>
        /// The directory for the RavenDB database. 
        /// You can use the ~\ prefix to refer to RavenDB's base directory. 
        /// Default: ~\Databases\System
        /// </summary>
        public string DataDirectory
        {
            get { return dataDirectory; }
            set { dataDirectory = value == null ? null : FilePathTools.ApplyWorkingDirectoryToPathAndMakeSureThatItEndsWithSlash(WorkingDirectory, value); }
        }

        /// <summary>
        /// What storage type to use (see: RavenDB Storage engines)
        /// Allowed values: esent, voron
        /// Default: esent
        /// </summary>
        public string DefaultStorageTypeName
        {
            get { return defaultStorageTypeName; }
            set { if (!string.IsNullOrEmpty(value)) defaultStorageTypeName = value; }
        }
        private string defaultStorageTypeName;

        private bool runInMemory;

        /// <summary>
        /// Should RavenDB's storage be in-memory. If set to true, Voron would be used as the
        /// storage engine, regardless of what was specified for StorageTypeName
        /// Allowed values: true/false
        /// Default: false
        /// </summary>
        public bool RunInMemory
        {
            get { return runInMemory; }
            set
            {
                runInMemory = value;
                Settings[Constants.RunInMemory] = value.ToString();
            }
        }

        /// <summary>
        /// Prevent index from being kept in memory. Default: false
        /// </summary>
        public bool DisableInMemoryIndexing { get; set; }

        /// <summary>
        /// What sort of transaction mode to use. 
        /// Allowed values: 
        /// Lazy - faster, but can result in data loss in the case of server crash. 
        /// Safe - slower, but will never lose data 
        /// Default: Safe 
        /// </summary>
        public TransactionMode TransactionMode { get; set; }

        #endregion

        #region Misc settings

        /// <summary>
        /// The directory to search for RavenDB's WebUI. 
        /// This is usually only useful if you are debugging RavenDB's WebUI. 
        /// Default: ~/Raven/WebUI 
        /// </summary>
        public string WebDir { get; set; }

        /// <summary>
        /// Where to look for plugins for RavenDB. 
        /// Default: ~\Plugins
        /// </summary>
        public string PluginsDirectory
        {
            get { return pluginsDirectory; }
            set
            {
                ResetContainer();
                // remove old directory catalog
                var matchingCatalogs = Catalog.Catalogs.OfType<DirectoryCatalog>()
                    .Concat(Catalog.Catalogs.OfType<Plugins.Catalogs.FilteredCatalog>()
                                .Select(x => x.CatalogToFilter as DirectoryCatalog)
                                .Where(x => x != null)
                    )
                    .Where(c => c.Path == pluginsDirectory)
                    .ToArray();
                foreach (var cat in matchingCatalogs)
                {
                    Catalog.Catalogs.Remove(cat);
                }

                pluginsDirectory = FilePathTools.ApplyWorkingDirectoryToPathAndMakeSureThatItEndsWithSlash(WorkingDirectory, value);

                // add new one
                if (Directory.Exists(pluginsDirectory))
                {
                    var patterns = Settings["Raven/BundlesSearchPattern"] ?? "*.dll";
                    foreach (var pattern in patterns.Split(new[] { ";" }, StringSplitOptions.RemoveEmptyEntries))
                    {
                        Catalog.Catalogs.Add(new BuiltinFilteringCatalog(new DirectoryCatalog(pluginsDirectory, pattern)));
                    }
                }
            }
        }

        private string assembliesDirectory;

        /// <summary>
        /// Where the internal assemblies will be extracted to.
        /// Default: ~\Assemblies
        /// </summary>
        public string AssembliesDirectory
        {
            get
            {
                return assembliesDirectory;
            }
            set
            {
                assembliesDirectory = value == null ? null : FilePathTools.ApplyWorkingDirectoryToPathAndMakeSureThatItEndsWithSlash(WorkingDirectory, value);
            }
        }

        /// <summary>
        /// Where we search for embedded files.
        /// Default: null
        /// </summary>
        public string EmbeddedFilesDirectory { get; set; }

        public bool CreatePluginsDirectoryIfNotExisting { get; set; }
        public bool CreateAnalyzersDirectoryIfNotExisting { get; set; }

        private string compiledIndexCacheDirectory;

        /// <summary>
        /// Where to cache the compiled indexes. Absolute path or relative to TEMP directory.
        /// Default: ~\CompiledIndexCache
        /// </summary>
        public string CompiledIndexCacheDirectory
        {
            get
            {
                return compiledIndexCacheDirectory;
            }
            set
            {
                compiledIndexCacheDirectory = value == null ? null : FilePathTools.ApplyWorkingDirectoryToPathAndMakeSureThatItEndsWithSlash(WorkingDirectory, value);
            }
        }

        public string OAuthTokenServer { get; set; }

        #endregion

        [JsonIgnore]
        public CompositionContainer Container
        {
            get { return container ?? (container = new CompositionContainer(Catalog)); }
            set
            {
                containerExternallySet = true;
                container = value;
            }
        }

        public bool DisableDocumentPreFetching { get; set; }

        public int MaxNumberOfItemsToPreFetch { get; set; }

        [JsonIgnore]
        public AggregateCatalog Catalog { get; set; }

        public bool RunInUnreliableYetFastModeThatIsNotSuitableForProduction { get; set; }

        private string indexStoragePath;
<<<<<<< HEAD
        
=======

        private string countersDataDirectory;
>>>>>>> 2c1332ab
        private int? maxNumberOfParallelIndexTasks;

        //this is static so repeated initializations in the same process would not trigger reflection on all MEF plugins
        private readonly static AssemblyCatalog CurrentAssemblyCatalog = new AssemblyCatalog(typeof(DocumentDatabase).Assembly);

        /// <summary>
        /// The expiration value for documents in the internal managed cache
        /// </summary>
        public TimeSpan MemoryCacheExpiration { get; set; }

        /// <summary>
        /// Controls whatever RavenDB will create temporary indexes 
        /// for queries that cannot be directed to standard indexes
        /// </summary>
        public bool CreateAutoIndexesForAdHocQueriesIfNeeded { get; set; }

        /// <summary>
        /// Maximum time interval for storing commit points for map indexes when new items were added.
        /// The commit points are used to restore index if unclean shutdown was detected.
        /// Default: 00:05:00 
        /// </summary>
        public TimeSpan MaxIndexCommitPointStoreTimeInterval { get; set; }

        /// <summary>
        /// Minumum interval between between successive indexing that will allow to store a  commit point
        /// Default: 00:01:00
        /// </summary>
        public TimeSpan MinIndexingTimeIntervalToStoreCommitPoint { get; set; }

        /// <summary>
        /// Maximum number of kept commit points to restore map index after unclean shutdown
        /// Default: 5
        /// </summary>
        public int MaxNumberOfStoredCommitPoints { get; set; }

        /// <summary>
        /// Limit of how much memory a batch processing can take (in MBytes)
        /// </summary>
        public int MemoryLimitForProcessingInMb { get; set; }

        public long DynamicMemoryLimitForProcessing
        {
            get
            {
                var availableMemory = MemoryStatistics.AvailableMemoryInMb;
                var minFreeMemory = (MemoryLimitForProcessingInMb * 2L);
                // we have more memory than the twice the limit, we can use the default limit
                if (availableMemory > minFreeMemory)
                    return MemoryLimitForProcessingInMb * 1024L * 1024L;

                // we don't have enough room to play with, if two databases will request the max memory limit
                // at the same time, we'll start paging because we'll run out of free memory. 
                // Because of that, we'll dynamically adjust the amount
                // of memory available for processing based on the amount of memory we actually have available,
                // assuming that we have multiple concurrent users of memory at the same time.
                // we limit that at 16 MB, if we have less memory than that, we can't really do much anyway
                return Math.Min(availableMemory * 1024L * 1024L / 4, 16 * 1024 * 1024);

            }
        }

        // <summary>
        /// Limit for low mem detection in linux
        /// </summary>
        public int LowMemoryForLinuxDetectionInMB { get; set; }

        public string IndexStoragePath
        {
            get
            {
                if (string.IsNullOrEmpty(indexStoragePath))
                    indexStoragePath = Path.Combine(DataDirectory, "Indexes");
                return indexStoragePath;
            }
            set { indexStoragePath = value.ToFullPath(); }
        }

        public int AvailableMemoryForRaisingBatchSizeLimit { get; set; }

        public TimeSpan MaxProcessingRunLatency { get; set; }

        internal bool IsTenantDatabase { get; set; }

        /// <summary>
        /// If True, cluster discovery will be disabled. Default is False
        /// </summary>
        public bool DisableClusterDiscovery { get; set; }

        /// <summary>
        /// If True, turns off the discovery client.
        /// </summary>
        public bool TurnOffDiscoveryClient { get; set; }

        /// <summary>
        /// The server name
        /// </summary>
        public string ServerName { get; set; }

        /// <summary>
        /// The maximum number of steps (instructions) to give a script before timing out.
        /// Default: 10,000
        /// </summary>
        public int MaxStepsForScript { get; set; }

        /// <summary>
        /// The maximum number of recent document touches to store (i.e. updates done in
        /// order to initiate indexing rather than because something has actually changed).
        /// </summary>
        public int MaxRecentTouchesToRemember { get; set; }

        /// <summary>
        /// The number of additional steps to add to a given script based on the processed document's quota.
        /// Set to 0 to give use a fixed size quota. This value is multiplied with the doucment size.
        /// Default: 5
        /// </summary>
        public int AdditionalStepsForScriptBasedOnDocumentSize { get; set; }

        public int MaxIndexWritesBeforeRecreate { get; set; }

        /// <summary>
        /// Limits the number of map outputs that a simple index is allowed to create for a one source document. If a map operation applied to the one document
        /// produces more outputs than this number then an index definition will be considered as a suspicious, the indexing of this document will be skipped and
        /// the appropriate error message will be added to the indexing errors.
        /// Default value: 15. In order to disable this check set value to -1.
        /// </summary>
        public int MaxSimpleIndexOutputsPerDocument { get; set; }

        /// <summary>
        /// Limits the number of map outputs that a map-reduce index is allowed to create for a one source document. If a map operation applied to the one document
        /// produces more outputs than this number then an index definition will be considered as a suspicious, the indexing of this document will be skipped and
        /// the appropriate error message will be added to the indexing errors.
        /// Default value: 50. In order to disable this check set value to -1.
        /// </summary>
        public int MaxMapReduceIndexOutputsPerDocument { get; set; }

        /// <summary>
        /// What is the maximum age of a facet query that we should consider when prewarming
        /// the facet cache when finishing an indexing batch
        /// </summary>
        [Browsable(false)]
        public TimeSpan PrewarmFacetsOnIndexingMaxAge { get; set; }

        /// <summary>
        /// The time we should wait for pre-warming the facet cache from existing query after an indexing batch
        /// in a syncronous manner (after that, the pre warm still runs, but it will do so in a background thread).
        /// Facet queries that will try to use it will have to wait until it is over
        /// </summary>
        public TimeSpan PrewarmFacetsSyncronousWaitTime { get; set; }

        /// <summary>
        /// Indexes are flushed to a disk only if their in-memory size exceed the specified value. Default: 5MB
        /// </summary>
        public long FlushIndexToDiskSizeInMb { get; set; }

        public bool EnableResponseLoggingForEmbeddedDatabases { get; set; }

        /// <summary>
        /// How long can we keep the new index in memory before we have to flush it
        /// </summary>
        public TimeSpan NewIndexInMemoryMaxTime { get; set; }

        /// <summary>
        /// How FieldsToFetch are extracted from the document.
        /// Default: Enabled. 
        /// Other values are: 
        ///     DoNothing (fields are not fetched from the document)
        ///     Exception (an exception is thrown if we need to fetch fields from the document itself)
        /// </summary>
        public ImplicitFetchFieldsMode ImplicitFetchFieldsFromDocumentMode { get; set; }

        /// <summary>
        /// Path to temporary directory used by server.
        /// Default: Current user's temporary directory
        /// </summary>
        public string TempPath { get; set; }

        [Browsable(false)]
        [EditorBrowsable(EditorBrowsableState.Never)]
        public void SetSystemDatabase()
        {
            IsTenantDatabase = false;
        }

        [Browsable(false)]
        [EditorBrowsable(EditorBrowsableState.Never)]
        public bool IsSystemDatabase()
        {
            return IsTenantDatabase == false;
        }

        protected void ResetContainer()
        {
            if (Container != null && containerExternallySet == false)
            {
                Container.Dispose();
                Container = null;
                containerExternallySet = false;
            }
        }

        protected AnonymousUserAccessMode GetAnonymousUserAccessMode()
        {
            if (string.IsNullOrEmpty(Settings["Raven/AnonymousAccess"]) == false)
            {
                var val = Enum.Parse(typeof(AnonymousUserAccessMode), Settings["Raven/AnonymousAccess"]);
                return (AnonymousUserAccessMode)val;
            }
            return AnonymousUserAccessMode.Admin;
        }

        protected IgnoreSslCertificateErrorsMode GetIgnoreSslCertificateErrorModeMode()
        {
            if (string.IsNullOrEmpty(Settings["Raven/IgnoreSslCertificateErrors"]) == false)
            {
                var val = Enum.Parse(typeof(IgnoreSslCertificateErrorsMode), Settings["Raven/IgnoreSslCertificateErrors"]);
                return (IgnoreSslCertificateErrorsMode)val;
            }
            return IgnoreSslCertificateErrorsMode.None;
        }

        public Uri GetFullUrl(string baseUrl)
        {
            baseUrl = Uri.EscapeUriString(baseUrl);

            if (baseUrl.StartsWith("/"))
                baseUrl = baseUrl.Substring(1);

            var url = VirtualDirectory.EndsWith("/") ? VirtualDirectory + baseUrl : VirtualDirectory + "/" + baseUrl;
            return new Uri(url, UriKind.RelativeOrAbsolute);
        }

        public T? GetConfigurationValue<T>(string configName) where T : struct
        {
            // explicitly fail if we can't convert it
            if (string.IsNullOrEmpty(Settings[configName]) == false)
                return (T)Convert.ChangeType(Settings[configName], typeof(T));
            return null;
        }

        [CLSCompliant(false)]
        public ITransactionalStorage CreateTransactionalStorage(string storageEngine, Action notifyAboutWork, Action handleStorageInaccessible, Action onNestedTransactionEnter = null, Action onNestedTransactionExit = null)
        {
            if (EnvironmentUtils.RunningOnPosix)
                storageEngine = "voron";
            storageEngine = StorageEngineAssemblyNameByTypeName(storageEngine);
            var type = Type.GetType(storageEngine);

            if (type == null)
                throw new InvalidOperationException("Could not find transactional storage type: " + storageEngine);
            Action dummyAction = () => { };

            return (ITransactionalStorage)Activator.CreateInstance(type, this, notifyAboutWork, handleStorageInaccessible, onNestedTransactionEnter ?? dummyAction, onNestedTransactionExit ?? dummyAction);
        }


        public static string StorageEngineAssemblyNameByTypeName(string typeName)
        {
            switch (typeName.ToLowerInvariant())
            {
                case EsentTypeName:
                    typeName = typeof(Raven.Storage.Esent.TransactionalStorage).AssemblyQualifiedName;
                    break;
                case VoronTypeName:
                    typeName = typeof(Raven.Storage.Voron.TransactionalStorage).AssemblyQualifiedName;
                    break;
                default:
                    throw new ArgumentException("Invalid storage engine type name: " + typeName);
            }
            return typeName;
        }

        public string SelectStorageEngineAndFetchTypeName()
        {
            if (RunInMemory)
            {
                if (!string.IsNullOrWhiteSpace(DefaultStorageTypeName) &&
                    DefaultStorageTypeName.Equals(EsentTypeName, StringComparison.InvariantCultureIgnoreCase))
                    return EsentTypeName;
                return VoronTypeName;
            }

            if (String.IsNullOrEmpty(DataDirectory) == false && Directory.Exists(DataDirectory))
            {
                if (File.Exists(Path.Combine(DataDirectory, Voron.Impl.Constants.DatabaseFilename)))
                {
                    return VoronTypeName;
                }
                if (File.Exists(Path.Combine(DataDirectory, "Data")))
                    return EsentTypeName;
            }

            if (string.IsNullOrEmpty(DefaultStorageTypeName))
                return EsentTypeName;
            return DefaultStorageTypeName;
        }

        public void Dispose()
        {
            if (containerExternallySet)
                return;
            if (container == null)
                return;

            container.Dispose();
            container = null;
        }

        private ExtensionsLog GetExtensionsFor(Type type)
        {
            var enumerable =
                Container.GetExports(new ImportDefinition(x => true, type.FullName, ImportCardinality.ZeroOrMore, false, false)).
                    ToArray();
            if (enumerable.Length == 0)
                return null;
            return new ExtensionsLog
            {
                Name = type.Name,
                Installed = enumerable.Select(export => new ExtensionsLogDetail
                {
                    Assembly = export.Value.GetType().Assembly.GetName().Name,
                    Name = export.Value.GetType().Name
                }).ToArray()
            };
        }

        public IEnumerable<ExtensionsLog> ReportExtensions(params Type[] types)
        {
            return types.Select(GetExtensionsFor).Where(extensionsLog => extensionsLog != null);
        }

        public void CustomizeValuesForDatabaseTenant(string tenantId)
        {
            if (string.IsNullOrEmpty(Settings["Raven/IndexStoragePath"]) == false)
                Settings["Raven/IndexStoragePath"] = Path.Combine(Settings["Raven/IndexStoragePath"], "Databases", tenantId);

            if (string.IsNullOrEmpty(Settings["Raven/Esent/LogsPath"]) == false)
                Settings["Raven/Esent/LogsPath"] = Path.Combine(Settings["Raven/Esent/LogsPath"], "Databases", tenantId);

            if (string.IsNullOrEmpty(Settings[Constants.RavenTxJournalPath]) == false)
                Settings[Constants.RavenTxJournalPath] = Path.Combine(Settings[Constants.RavenTxJournalPath], "Databases", tenantId);

            if (string.IsNullOrEmpty(Settings["Raven/Voron/TempPath"]) == false)
                Settings["Raven/Voron/TempPath"] = Path.Combine(Settings["Raven/Voron/TempPath"], "Databases", tenantId, "VoronTemp");
        }

        public void CustomizeValuesForFileSystemTenant(string tenantId)
        {
            if (string.IsNullOrEmpty(Settings[Constants.FileSystem.DataDirectory]) == false)
                Settings[Constants.FileSystem.DataDirectory] = Path.Combine(Settings[Constants.FileSystem.DataDirectory], "FileSystems", tenantId);
        }

        public void CustomizeValuesForCounterStorageTenant(string tenantId)
        {
            if (string.IsNullOrEmpty(Settings[Constants.Counter.DataDirectory]) == false)
                Settings[Constants.Counter.DataDirectory] = Path.Combine(Settings[Constants.Counter.DataDirectory], "Counters", tenantId);
        }

        public void CustomizeValuesForTimeSeriesTenant(string tenantId)
        {
            if (string.IsNullOrEmpty(Settings[Constants.TimeSeries.DataDirectory]) == false)
                Settings[Constants.TimeSeries.DataDirectory] = Path.Combine(Settings[Constants.TimeSeries.DataDirectory], "TimeSeries", tenantId);
        }

        public void CopyParentSettings(InMemoryRavenConfiguration defaultConfiguration)
        {
            Port = defaultConfiguration.Port;
            OAuthTokenKey = defaultConfiguration.OAuthTokenKey;
            OAuthTokenServer = defaultConfiguration.OAuthTokenServer;

            FileSystem.MaximumSynchronizationInterval = defaultConfiguration.FileSystem.MaximumSynchronizationInterval;

            Encryption.UseSsl = defaultConfiguration.Encryption.UseSsl;
            Encryption.UseFips = defaultConfiguration.Encryption.UseFips;

            AssembliesDirectory = defaultConfiguration.AssembliesDirectory;
            Storage.Voron.AllowOn32Bits = defaultConfiguration.Storage.Voron.AllowOn32Bits;
        }

        public IEnumerable<string> GetConfigOptionsDocs()
        {
            return ConfigOptionDocs.OptionsDocs;
        }

        public class StorageConfiguration
        {
            public StorageConfiguration()
            {
                Voron = new VoronConfiguration();
                Esent = new EsentConfiguration();
            }
            public bool PreventSchemaUpdate { get; set; }

            public VoronConfiguration Voron { get; private set; }

            public EsentConfiguration Esent { get; private set; }

            public class EsentConfiguration
            {
                public string JournalsStoragePath { get; set; }
            }

            public class VoronConfiguration
            {
                /// <summary>
                /// You can use this setting to specify a maximum buffer pool size that can be used for transactional storage (in gigabytes). 
                /// By default it is 4.
                /// Minimum value is 2.
                /// </summary>
                public int MaxBufferPoolSize { get; set; }

                /// <summary>
                /// You can use this setting to specify an initial file size for data file (in bytes).
                /// </summary>
                public int? InitialFileSize { get; set; }

                /// <summary>
                /// The maximum scratch buffer size that can be used by Voron. The value is in megabytes. 
                /// Default: 6144.
                /// </summary>
                public int MaxScratchBufferSize { get; set; }

                /// <summary>
                /// The minimum number of megabytes after which each scratch buffer size increase will create a notification. Used for indexing batch size tuning.
                /// Default: 
                /// 1024 when MaxScratchBufferSize > 1024, 
                /// 512 when MaxScratchBufferSize > 512
                /// -1 otherwise (disabled) 
                /// </summary>
                public int ScratchBufferSizeNotificationThreshold { get; set; }

                /// <summary>
                /// If you want to use incremental backups, you need to turn this to true, but then journal files will not be deleted after applying them to the data file. They will be deleted only after a successful backup. 
                /// Default: false.
                /// </summary>
                public bool AllowIncrementalBackups { get; set; }

                /// <summary>
                /// You can use this setting to specify a different path to temporary files. By default it is empty, which means that temporary files will be created at same location as data file.
                /// </summary>
                public string TempPath { get; set; }

                public string JournalsStoragePath { get; set; }

                /// <summary>
                /// Whether to allow Voron to run in 32 bits process.
                /// </summary>
                public bool AllowOn32Bits { get; set; }
            }
        }

        public class PrefetcherConfiguration
        {
            /// <summary>
            /// Number of seconds after which prefetcher will stop reading documents from disk. Default: 5.
            /// </summary>
            public int FetchingDocumentsFromDiskTimeoutInSeconds { get; set; }

            /// <summary>
            /// Maximum number of megabytes after which prefetcher will stop reading documents from disk. Default: 256.
            /// </summary>
            public int MaximumSizeAllowedToFetchFromStorageInMb { get; set; }
        }

        public class ReplicationConfiguration
        {
            /// <summary>
            /// Number of seconds after which replication will stop reading documents/attachments from disk. Default: 30.
            /// </summary>
            public int FetchingFromDiskTimeoutInSeconds { get; set; }

            /// <summary>
            /// Number of milliseconds before replication requests will timeout. Default: 60 * 1000.
            /// </summary>
            public int ReplicationRequestTimeoutInMilliseconds { get; set; }

            /// <summary>
            /// Force us to buffer replication requests (useful if using windows auth under certain scenarios).
            /// </summary>
            public bool ForceReplicationRequestBuffering { get; set; }

            /// <summary>
            /// Maximum number of items replication will receive in single batch. Min: 512. Default: null (let source server decide).
            /// </summary>
            public int? MaxNumberOfItemsToReceiveInSingleBatch { get; set; }
        }

        public class FileSystemConfiguration
        {
            public void InitializeFrom(InMemoryRavenConfiguration configuration)
            {
                workingDirectory = configuration.WorkingDirectory;
            }

            private string fileSystemDataDirectory;

            private string fileSystemIndexStoragePath;

            private string defaultFileSystemStorageTypeName;

            private string workingDirectory;

            public TimeSpan MaximumSynchronizationInterval { get; set; }

            /// <summary>
            /// The directory for the RavenDB file system. 
            /// You can use the ~\ prefix to refer to RavenDB's base directory. 
            /// </summary>
            public string DataDirectory
            {
                get { return fileSystemDataDirectory; }
                set { fileSystemDataDirectory = value == null ? null : FilePathTools.ApplyWorkingDirectoryToPathAndMakeSureThatItEndsWithSlash(workingDirectory, value); }
            }

            public string IndexStoragePath
            {
                get
                {
                    if (string.IsNullOrEmpty(fileSystemIndexStoragePath))
                        fileSystemIndexStoragePath = Path.Combine(DataDirectory, "Indexes");
                    return fileSystemIndexStoragePath;
                }
                set { fileSystemIndexStoragePath = value.ToFullPath(); }
            }

            /// <summary>
            /// What storage type to use in RavenFS (see: RavenFS Storage engines)
            /// Allowed values: esent, voron
            /// Default: esent
            /// </summary>
            public string DefaultStorageTypeName
            {
                get { return defaultFileSystemStorageTypeName; }
                set { if (!string.IsNullOrEmpty(value)) defaultFileSystemStorageTypeName = value; }
            }
        }

        public class CounterConfiguration
        {
            public void InitializeFrom(InMemoryRavenConfiguration configuration)
            {
                workingDirectory = configuration.WorkingDirectory;
            }

            private string workingDirectory;

            private string countersDataDirectory;

            /// <summary>
            /// The directory for the RavenDB counters. 
            /// You can use the ~\ prefix to refer to RavenDB's base directory. 
            /// </summary>
            public string DataDirectory
            {
                get { return countersDataDirectory; }
                set { countersDataDirectory = value == null ? null : FilePathTools.ApplyWorkingDirectoryToPathAndMakeSureThatItEndsWithSlash(workingDirectory, value); }
            }

            /// <summary>
            /// Determines how long tombstones will be kept by a counter storage. After the specified time they will be automatically
            /// Purged on next counter storage startup. Default: 14 days.
            /// </summary>
            public TimeSpan TombstoneRetentionTime { get; set; }

            public int DeletedTombstonesInBatch { get; set; }

            public int ReplicationLatencyInMs { get; set; }
        }

        public class TimeSeriesConfiguration
        {
            public void InitializeFrom(InMemoryRavenConfiguration configuration)
            {
                workingDirectory = configuration.WorkingDirectory;
            }

            private string workingDirectory;

            private string timeSeriesDataDirectory;

            /// <summary>
            /// The directory for the RavenDB time series. 
            /// You can use the ~\ prefix to refer to RavenDB's base directory. 
            /// </summary>
            public string DataDirectory
            {
                get { return timeSeriesDataDirectory; }
                set { timeSeriesDataDirectory = value == null ? null : FilePathTools.ApplyWorkingDirectoryToPathAndMakeSureThatItEndsWithSlash(workingDirectory, value); }
            }

            /// <summary>
            /// Determines how long tombstones will be kept by a time series. After the specified time they will be automatically
            /// Purged on next time series startup. Default: 14 days.
            /// </summary>
            public TimeSpan TombstoneRetentionTime { get; set; }

            public int DeletedTombstonesInBatch { get; set; }

            public int ReplicationLatencyInMs { get; set; }
        }

        public class EncryptionConfiguration
        {
            /// <summary>
            /// Whatever we should use FIPS compliant encryption algorithms
            /// </summary>
            public bool UseFips { get; set; }

            public int EncryptionKeyBitsPreference { get; set; }

            /// <summary>
            /// Whatever we should use SSL for this connection
            /// </summary>
            public bool UseSsl { get; set; }
        }

        public class IndexingConfiguration
        {
            public int MaxNumberOfItemsToProcessInTestIndexes { get; set; }

            public int DisableIndexingFreeSpaceThreshold { get; set; }

            public bool DisableMapReduceInMemoryTracking { get; set; }
            public int MaxNumberOfStoredIndexingBatchInfoElements { get; set; }
            public bool UseLuceneASTParser
            {
                get { return useLuceneASTParser; }
                set
                {
                    if (value == useLuceneASTParser)
                        return;
                    QueryBuilder.UseLuceneASTParser = useLuceneASTParser = value;
        }
            }
            private bool useLuceneASTParser = true;
        }

        public class ClusterConfiguration
        {
            public int ElectionTimeout { get; set; }
            public int HeartbeatTimeout { get; set; }
            public int MaxLogLengthBeforeCompaction { get; set; }
            public TimeSpan MaxStepDownDrainTime { get; set; }
            public int MaxEntriesPerRequest { get; set; }
        }

        public class MonitoringConfiguration
        {
            public MonitoringConfiguration()
            {
                Snmp = new SnmpConfiguration();
            }

            public SnmpConfiguration Snmp { get; private set; }

            public class SnmpConfiguration
            {
                public bool Enabled { get; set; }

                public int Port { get; set; }

                public string Community { get; set; }
            }
        }

        public class WebSocketsConfiguration
        {
            public int InitialBufferPoolSize { get; set; }
        }

        public void UpdateDataDirForLegacySystemDb()
        {
            if (RunInMemory)
                return;
            var legacyPath = Settings["Raven/DataDir/Legacy"];
            if (string.IsNullOrEmpty(legacyPath))
                return;
            var fullLegacyPath = FilePathTools.MakeSureEndsWithSlash(legacyPath.ToFullPath());

            // if we already have a system database in the legacy path, we want to keep it.
            // The idea is that we don't want to have the user experience "missing databases" because
            // we change the path to make it nicer.
            if (Directory.Exists(fullLegacyPath))
            {
                DataDirectory = legacyPath;
            }
        }
    }
}<|MERGE_RESOLUTION|>--- conflicted
+++ resolved
@@ -279,7 +279,7 @@
             DisableDocumentPreFetching = ravenSettings.DisableDocumentPreFetching.Value;
 
             MaxNumberOfItemsToPreFetch = ravenSettings.MaxNumberOfItemsToPreFetch.Value;
-
+            
             // Misc settings
             WebDir = ravenSettings.WebDir.Value;
 
@@ -310,7 +310,7 @@
 
             Storage.Esent.JournalsStoragePath = ravenSettings.Esent.JournalsStoragePath.Value;
             Storage.PreventSchemaUpdate = ravenSettings.FileSystem.PreventSchemaUpdate.Value;
-
+            
             Prefetcher.FetchingDocumentsFromDiskTimeoutInSeconds = ravenSettings.Prefetcher.FetchingDocumentsFromDiskTimeoutInSeconds.Value;
             Prefetcher.MaximumSizeAllowedToFetchFromStorageInMb = ravenSettings.Prefetcher.MaximumSizeAllowedToFetchFromStorageInMb.Value;
 
@@ -357,14 +357,12 @@
 
             WebSockets.InitialBufferPoolSize = ravenSettings.WebSockets.InitialBufferPoolSize.Value;
 
-<<<<<<< HEAD
-            TempPath = ravenSettings.TempPath.Value;
-
-            FillMonitoringSettings(ravenSettings);
-=======
             MaxConcurrentDatabaseLoads = ravenSettings.MaxConcurrentDatabaseLoads.Value;
             ConcurrentDatabaseLoadTimeout = ravenSettings.ConcurrentDatabaseLoadTimeout.Value;
->>>>>>> 2c1332ab
+
+            TempPath = ravenSettings.TempPath.Value;
+
+            FillMonitoringSettings(ravenSettings);
 
             PostInit();
 
@@ -380,7 +378,7 @@
 
         private static string CalculateWorkingDirectory(string workingDirectory)
         {
-            if (string.IsNullOrEmpty(workingDirectory))
+            if (string.IsNullOrEmpty(workingDirectory)) 
                 workingDirectory = @"~\";
 
             if (workingDirectory.StartsWith("APPDRIVE:", StringComparison.OrdinalIgnoreCase))
@@ -494,7 +492,7 @@
                 var headers = Settings["Raven/Headers/Ignore"] ?? string.Empty;
                 return headersToIgnore = new HashSet<string>(headers.GetSemicolonSeparatedValues(), StringComparer.OrdinalIgnoreCase);
             }
-        }
+        } 
 
         internal static ComposablePartCatalog GetUnfilteredCatalogs(ICollection<ComposablePartCatalog> catalogs)
         {
@@ -562,11 +560,11 @@
 
         private static readonly Lazy<byte[]> DefaultOauthKey = new Lazy<byte[]>(() =>
             {
-                using (var rsa = Encryptor.Current.CreateAsymmetrical())
-                {
-                    return rsa.ExportCspBlob(true);
-                }
-            });
+            using (var rsa = Encryptor.Current.CreateAsymmetrical())
+            {
+                return rsa.ExportCspBlob(true);
+            }
+        });
 
         private byte[] GetOAuthKey()
         {
@@ -932,7 +930,7 @@
         /// Where the internal assemblies will be extracted to.
         /// Default: ~\Assemblies
         /// </summary>
-        public string AssembliesDirectory
+        public string AssembliesDirectory 
         {
             get
             {
@@ -941,7 +939,7 @@
             set
             {
                 assembliesDirectory = value == null ? null : FilePathTools.ApplyWorkingDirectoryToPathAndMakeSureThatItEndsWithSlash(WorkingDirectory, value);
-            }
+            } 
         }
 
         /// <summary>
@@ -996,12 +994,7 @@
         public bool RunInUnreliableYetFastModeThatIsNotSuitableForProduction { get; set; }
 
         private string indexStoragePath;
-<<<<<<< HEAD
         
-=======
-
-        private string countersDataDirectory;
->>>>>>> 2c1332ab
         private int? maxNumberOfParallelIndexTasks;
 
         //this is static so repeated initializations in the same process would not trigger reflection on all MEF plugins
@@ -1084,7 +1077,7 @@
         public TimeSpan MaxProcessingRunLatency { get; set; }
 
         internal bool IsTenantDatabase { get; set; }
-
+        
         /// <summary>
         /// If True, cluster discovery will be disabled. Default is False
         /// </summary>
@@ -1099,7 +1092,7 @@
         /// The server name
         /// </summary>
         public string ServerName { get; set; }
-
+        
         /// <summary>
         /// The maximum number of steps (instructions) to give a script before timing out.
         /// Default: 10,000
@@ -1143,7 +1136,7 @@
         /// </summary>
         [Browsable(false)]
         public TimeSpan PrewarmFacetsOnIndexingMaxAge { get; set; }
-
+        
         /// <summary>
         /// The time we should wait for pre-warming the facet cache from existing query after an indexing batch
         /// in a syncronous manner (after that, the pre warm still runs, but it will do so in a background thread).
@@ -1271,7 +1264,7 @@
                     throw new ArgumentException("Invalid storage engine type name: " + typeName);
             }
             return typeName;
-        }
+        }	  
 
         public string SelectStorageEngineAndFetchTypeName()
         {
@@ -1280,7 +1273,7 @@
                 if (!string.IsNullOrWhiteSpace(DefaultStorageTypeName) &&
                     DefaultStorageTypeName.Equals(EsentTypeName, StringComparison.InvariantCultureIgnoreCase))
                     return EsentTypeName;
-                return VoronTypeName;
+                return VoronTypeName;                
             }
 
             if (String.IsNullOrEmpty(DataDirectory) == false && Directory.Exists(DataDirectory))
@@ -1348,7 +1341,7 @@
         }
 
         public void CustomizeValuesForFileSystemTenant(string tenantId)
-        {
+        {                                             
             if (string.IsNullOrEmpty(Settings[Constants.FileSystem.DataDirectory]) == false)
                 Settings[Constants.FileSystem.DataDirectory] = Path.Combine(Settings[Constants.FileSystem.DataDirectory], "FileSystems", tenantId);
         }
