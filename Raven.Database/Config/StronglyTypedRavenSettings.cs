// -----------------------------------------------------------------------
//  <copyright file="StronglyTypedRavenSettings.cs" company="Hibernating Rhinos LTD">
//      Copyright (c) Hibernating Rhinos LTD. All rights reserved.
//  </copyright>
// -----------------------------------------------------------------------
using System;
using System.Collections.Specialized;
using System.IO;
using System.Net;
using System.Runtime.Caching;
using Rachis;
using Raven.Abstractions.Data;
using Raven.Database.Config.Settings;

namespace Raven.Database.Config
{
    internal class StronglyTypedRavenSettings
    {
        private readonly NameValueCollection settings;

        public ReplicationConfiguration Replication { get; private set; }

        public VoronConfiguration Voron { get; private set; }

        public EsentConfiguration Esent { get; private set; }

        public PrefetcherConfiguration Prefetcher { get; private set; }

        public FileSystemConfiguration FileSystem { get; private set; }

        public CounterConfiguration Counter { get; private set; }

        public TimeSeriesConfiguration TimeSeries { get; private set; }

        public EncryptionConfiguration Encryption { get; private set; }

        public IndexingConfiguration Indexing { get; set; }

<<<<<<< HEAD
        public ClusterConfiguration Cluster { get; private set; }

        public WebSocketsConfiguration WebSockets { get; private set; }

        public MonitoringConfiguration Monitoring { get; private set; }

        public HttpConfiguration Http { get; private set; }
=======
        public WebSocketsConfiguration WebSockets { get; set; }
>>>>>>> 081f785f

        public StronglyTypedRavenSettings(NameValueCollection settings)
        {
            Replication = new ReplicationConfiguration();
            Voron = new VoronConfiguration();
            Esent = new EsentConfiguration();
            Prefetcher = new PrefetcherConfiguration();
            FileSystem = new FileSystemConfiguration();
            Counter = new CounterConfiguration();
            TimeSeries = new TimeSeriesConfiguration();
            Encryption = new EncryptionConfiguration();
            Indexing = new IndexingConfiguration();
            WebSockets = new WebSocketsConfiguration();
<<<<<<< HEAD
            Cluster = new ClusterConfiguration();
            Monitoring = new MonitoringConfiguration();
            Http = new HttpConfiguration();
=======
>>>>>>> 081f785f

            this.settings = settings;
        }

        public void Setup(int defaultMaxNumberOfItemsToIndexInSingleBatch, int defaultInitialNumberOfItemsToIndexInSingleBatch)
        {
            //1024 is Lucene.net default - so if the setting is not set it will be the same as not touching Lucene's settings at all
            MaxClauseCount = new IntegerSetting(settings[Constants.MaxClauseCount], 1024);

            AllowScriptsToAdjustNumberOfSteps = new BooleanSetting(settings[Constants.AllowScriptsToAdjustNumberOfSteps], false);

            IndexAndTransformerReplicationLatencyInSec = new IntegerSetting(settings[Constants.RavenIndexAndTransformerReplicationLatencyInSec], Constants.DefaultRavenIndexAndTransformerReplicationLatencyInSec);

            PrefetchingDurationLimit = new IntegerSetting(settings[Constants.RavenPrefetchingDurationLimit], Constants.DefaultPrefetchingDurationLimit);

            BulkImportBatchTimeout = new TimeSpanSetting(settings[Constants.BulkImportBatchTimeout], TimeSpan.FromMilliseconds(Constants.BulkImportDefaultTimeoutInMs), TimeSpanArgumentType.FromParse);

            MaxConcurrentServerRequests = new IntegerSetting(settings[Constants.MaxConcurrentServerRequests], 512);

            MaxConcurrentRequestsForDatabaseDuringLoad = new IntegerSetting(settings[Constants.MaxConcurrentRequestsForDatabaseDuringLoad], 50);

            MaxSecondsForTaskToWaitForDatabaseToLoad = new IntegerSetting(settings[Constants.MaxSecondsForTaskToWaitForDatabaseToLoad], 5);

            MaxConcurrentMultiGetRequests = new IntegerSetting(settings[Constants.MaxConcurrentMultiGetRequests], 192);

            MemoryLimitForProcessing = new IntegerSetting(settings[Constants.MemoryLimitForProcessing] ?? settings[Constants.MemoryLimitForProcessing_BackwardCompatibility],
                // we allow 1 GB by default, or up to 75% of available memory on startup, if less than that is available
                Math.Min(1024, (int)(MemoryStatistics.AvailableMemoryInMb * 0.75)));

            LowMemoryLimitForLinuxDetectionInMB =
                new IntegerSetting(settings[Constants.LowMemoryLimitForLinuxDetectionInMB],
                    Math.Min(16, (int)(MemoryStatistics.AvailableMemoryInMb * 0.10))); // AvailableMemory reports in MB
            MaxPageSize =
                new IntegerSettingWithMin(settings["Raven/MaxPageSize"], 1024, 10);

            MemoryCacheLimitMegabytes =
                new IntegerSetting(settings["Raven/MemoryCacheLimitMegabytes"], GetDefaultMemoryCacheLimitMegabytes);
            MemoryCacheExpiration =
                new TimeSpanSetting(settings["Raven/MemoryCacheExpiration"], TimeSpan.FromMinutes(60),
                                    TimeSpanArgumentType.FromSeconds);
            MemoryCacheLimitPercentage =
                new IntegerSetting(settings["Raven/MemoryCacheLimitPercentage"], 0 /* auto size */);
            MemoryCacheLimitCheckInterval =
                new TimeSpanSetting(settings["Raven/MemoryCacheLimitCheckInterval"], MemoryCache.Default.PollingInterval,
                                    TimeSpanArgumentType.FromParse);

            PrewarmFacetsSyncronousWaitTime =
                new TimeSpanSetting(settings["Raven/PrewarmFacetsSyncronousWaitTime"], TimeSpan.FromSeconds(3),
                                    TimeSpanArgumentType.FromParse);

            PrewarmFacetsOnIndexingMaxAge =
                new TimeSpanSetting(settings["Raven/PrewarmFacetsOnIndexingMaxAge"], TimeSpan.FromMinutes(10),
                                    TimeSpanArgumentType.FromParse);


            MaxProcessingRunLatency =
                new TimeSpanSetting(settings["Raven/MaxProcessingRunLatency"] ?? settings["Raven/MaxIndexingRunLatency"], TimeSpan.FromMinutes(5),
                                    TimeSpanArgumentType.FromParse);
            MaxIndexWritesBeforeRecreate =
                new IntegerSetting(settings["Raven/MaxIndexWritesBeforeRecreate"], 256 * 1024);
            MaxSimpleIndexOutputsPerDocument =
                new IntegerSetting(settings["Raven/MaxSimpleIndexOutputsPerDocument"], 15);

            MaxMapReduceIndexOutputsPerDocument =
                new IntegerSetting(settings["Raven/MaxMapReduceIndexOutputsPerDocument"], 50);

            MaxNumberOfItemsToProcessInSingleBatch =
                new IntegerSettingWithMin(settings["Raven/MaxNumberOfItemsToProcessInSingleBatch"] ?? settings["Raven/MaxNumberOfItemsToIndexInSingleBatch"],
                                          defaultMaxNumberOfItemsToIndexInSingleBatch, 128);
            AvailableMemoryForRaisingBatchSizeLimit =
                new IntegerSetting(settings["Raven/AvailableMemoryForRaisingBatchSizeLimit"] ?? settings["Raven/AvailableMemoryForRaisingIndexBatchSizeLimit"],
                                   Math.Min(768, MemoryStatistics.TotalPhysicalMemory / 2));
            MaxNumberOfItemsToReduceInSingleBatch =
                new IntegerSettingWithMin(settings["Raven/MaxNumberOfItemsToReduceInSingleBatch"],
                                          defaultMaxNumberOfItemsToIndexInSingleBatch / 2, 128);
            NumberOfItemsToExecuteReduceInSingleStep =
                new IntegerSetting(settings["Raven/NumberOfItemsToExecuteReduceInSingleStep"], 1024);
            MaxNumberOfParallelProcessingTasks =
                new IntegerSettingWithMin(settings["Raven/MaxNumberOfParallelProcessingTasks"] ?? settings["Raven/MaxNumberOfParallelIndexTasks"], Environment.ProcessorCount, 1);

            NewIndexInMemoryMaxTime =
                new TimeSpanSetting(settings["Raven/NewIndexInMemoryMaxTime"], TimeSpan.FromMinutes(15), TimeSpanArgumentType.FromParse);
            NewIndexInMemoryMaxMb =
                new MultipliedIntegerSetting(new IntegerSettingWithMin(settings["Raven/NewIndexInMemoryMaxMB"], 64, 1), 1024 * 1024);
            RunInMemory =
                new BooleanSetting(settings[Constants.RunInMemory], false);
            CreateAutoIndexesForAdHocQueriesIfNeeded =
                new BooleanSetting(settings["Raven/CreateAutoIndexesForAdHocQueriesIfNeeded"], true);
            ResetIndexOnUncleanShutdown =
                new BooleanSetting(settings["Raven/ResetIndexOnUncleanShutdown"], false);
            DisableInMemoryIndexing =
                new BooleanSetting(settings["Raven/DisableInMemoryIndexing"], false);
            WorkingDir =
                new StringSetting(settings["Raven/WorkingDir"], @"~\");
            DataDir =
                new StringSetting(settings["Raven/DataDir"], @"~\Databases\System");
            IndexStoragePath =
                new StringSetting(settings["Raven/IndexStoragePath"], (string)null);

            HostName =
                new StringSetting(settings["Raven/HostName"], (string)null);
            Port =
                new StringSetting(settings["Raven/Port"], "*");
            ExposeConfigOverTheWire =
                new StringSetting(settings[Constants.ExposeConfigOverTheWire], "Open");
            HttpCompression =
                new BooleanSetting(settings["Raven/HttpCompression"], true);
            AccessControlAllowOrigin =
                new StringSetting(settings["Raven/AccessControlAllowOrigin"], (string)null);
            AccessControlMaxAge =
                new StringSetting(settings["Raven/AccessControlMaxAge"], "1728000" /* 20 days */);
            AccessControlAllowMethods =
                new StringSetting(settings["Raven/AccessControlAllowMethods"], "PUT,PATCH,GET,DELETE,POST");
            AccessControlRequestHeaders =
                new StringSetting(settings["Raven/AccessControlRequestHeaders"], (string)null);
            RedirectStudioUrl =
                new StringSetting(settings["Raven/RedirectStudioUrl"], (string)null);
            DisableDocumentPreFetching =
                new BooleanSetting(settings["Raven/DisableDocumentPreFetching"] ?? settings["Raven/DisableDocumentPreFetchingForIndexing"], false);
            MaxNumberOfItemsToPreFetch =
                new IntegerSettingWithMin(settings["Raven/MaxNumberOfItemsToPreFetch"] ?? settings["Raven/MaxNumberOfItemsToPreFetchForIndexing"],
                                          defaultMaxNumberOfItemsToIndexInSingleBatch, 128);
            WebDir =
                new StringSetting(settings["Raven/WebDir"], GetDefaultWebDir);
            PluginsDirectory =
                new StringSetting(settings["Raven/PluginsDirectory"], @"~\Plugins");
            AssembliesDirectory =
                new StringSetting(settings["Raven/AssembliesDirectory"], @"~\Assemblies");
            EmbeddedFilesDirectory =
                new StringSetting(settings["Raven/EmbeddedFilesDirectory"], (string)null);
            CompiledIndexCacheDirectory =
                new StringSetting(settings["Raven/CompiledIndexCacheDirectory"], @"~\CompiledIndexCache");
            TaskScheduler =
                new StringSetting(settings["Raven/TaskScheduler"], (string)null);
            AllowLocalAccessWithoutAuthorization =
                new BooleanSetting(settings["Raven/AllowLocalAccessWithoutAuthorization"], false);
            RejectClientsModeEnabled =
                new BooleanSetting(settings[Constants.RejectClientsModeEnabled], false);

            MaxIndexCommitPointStoreTimeInterval =
                new TimeSpanSetting(settings["Raven/MaxIndexCommitPointStoreTimeInterval"], TimeSpan.FromMinutes(5),
                                    TimeSpanArgumentType.FromParse);
            MaxNumberOfStoredCommitPoints =
                new IntegerSetting(settings["Raven/MaxNumberOfStoredCommitPoints"], 5);
            MinIndexingTimeIntervalToStoreCommitPoint =
                new TimeSpanSetting(settings["Raven/MinIndexingTimeIntervalToStoreCommitPoint"], TimeSpan.FromMinutes(1),
                                    TimeSpanArgumentType.FromParse);

            TimeToWaitBeforeRunningIdleIndexes = new TimeSpanSetting(settings["Raven/TimeToWaitBeforeRunningIdleIndexes"], TimeSpan.FromMinutes(10), TimeSpanArgumentType.FromParse);

            DatbaseOperationTimeout = new TimeSpanSetting(settings["Raven/DatabaseOperationTimeout"], TimeSpan.FromMinutes(5), TimeSpanArgumentType.FromParse);

            TimeToWaitBeforeMarkingAutoIndexAsIdle = new TimeSpanSetting(settings["Raven/TimeToWaitBeforeMarkingAutoIndexAsIdle"], TimeSpan.FromHours(1), TimeSpanArgumentType.FromParse);

            TimeToWaitBeforeMarkingIdleIndexAsAbandoned = new TimeSpanSetting(settings["Raven/TimeToWaitBeforeMarkingIdleIndexAsAbandoned"], TimeSpan.FromHours(72), TimeSpanArgumentType.FromParse);

            TimeToWaitBeforeRunningAbandonedIndexes = new TimeSpanSetting(settings["Raven/TimeToWaitBeforeRunningAbandonedIndexes"], TimeSpan.FromHours(3), TimeSpanArgumentType.FromParse);

            DisableClusterDiscovery = new BooleanSetting(settings["Raven/DisableClusterDiscovery"], false);

            TurnOffDiscoveryClient = new BooleanSetting(settings["Raven/TurnOffDiscoveryClient"], false);

            ServerName = new StringSetting(settings["Raven/ServerName"], (string)null);

            MaxStepsForScript = new IntegerSetting(settings["Raven/MaxStepsForScript"], 10 * 1000);
            AdditionalStepsForScriptBasedOnDocumentSize = new IntegerSetting(settings["Raven/AdditionalStepsForScriptBasedOnDocumentSize"], 5);

            MaxRecentTouchesToRemember = new IntegerSetting(settings["Raven/MaxRecentTouchesToRemember"], 1024);

            Prefetcher.FetchingDocumentsFromDiskTimeoutInSeconds = new IntegerSetting(settings["Raven/Prefetcher/FetchingDocumentsFromDiskTimeout"], 5);
            Prefetcher.MaximumSizeAllowedToFetchFromStorageInMb = new IntegerSetting(settings["Raven/Prefetcher/MaximumSizeAllowedToFetchFromStorage"], 256);

            Voron.MaxBufferPoolSize = new IntegerSetting(settings[Constants.Voron.MaxBufferPoolSize], 4);
            Voron.InitialFileSize = new NullableIntegerSetting(settings[Constants.Voron.InitialFileSize], (int?)null);
            Voron.MaxScratchBufferSize = new IntegerSetting(settings[Constants.Voron.MaxScratchBufferSize], 6144);

            var maxScratchBufferSize = Voron.MaxScratchBufferSize.Value;
            var scratchBufferSizeNotificationThreshold = -1;
            if (maxScratchBufferSize > 1024)
                scratchBufferSizeNotificationThreshold = 1024;
            else if (maxScratchBufferSize > 512)
                scratchBufferSizeNotificationThreshold = 512;
            Voron.ScratchBufferSizeNotificationThreshold = new IntegerSetting(settings[Constants.Voron.ScratchBufferSizeNotificationThreshold], scratchBufferSizeNotificationThreshold);

            Voron.AllowIncrementalBackups = new BooleanSetting(settings[Constants.Voron.AllowIncrementalBackups], false);
            Voron.AllowOn32Bits = new BooleanSetting(settings[Constants.Voron.AllowOn32Bits], false);
            Voron.TempPath = new StringSetting(settings[Constants.Voron.TempPath], (string)null);

            var txJournalPath = settings[Constants.RavenTxJournalPath];
            var esentLogsPath = settings[Constants.RavenEsentLogsPath];

            Voron.JournalsStoragePath = new StringSetting(string.IsNullOrEmpty(txJournalPath) ? esentLogsPath : txJournalPath, (string)null);

            Esent.JournalsStoragePath = new StringSetting(string.IsNullOrEmpty(esentLogsPath) ? txJournalPath : esentLogsPath, (string)null);

            var defaultCacheSize = Environment.Is64BitProcess ? Math.Min(1024, (MemoryStatistics.TotalPhysicalMemory / 4)) : 256;
            Esent.CacheSizeMax = new IntegerSetting(settings[Constants.Esent.CacheSizeMax], defaultCacheSize);
            Esent.MaxVerPages = new IntegerSetting(settings[Constants.Esent.MaxVerPages], 512);
            Esent.PreferredVerPages = new IntegerSetting(settings[Constants.Esent.PreferredVerPages], 472);
            Esent.DbExtensionSize = new IntegerSetting(settings[Constants.Esent.DbExtensionSize], 8);
            Esent.LogFileSize = new IntegerSetting(settings[Constants.Esent.LogFileSize], 64);
            Esent.LogBuffers = new IntegerSetting(settings[Constants.Esent.LogBuffers], 8192);
            Esent.MaxCursors = new IntegerSetting(settings[Constants.Esent.MaxCursors], 2048);
            Esent.CircularLog = new BooleanSetting(settings[Constants.Esent.CircularLog], true);

            Replication.FetchingFromDiskTimeoutInSeconds = new IntegerSetting(settings["Raven/Replication/FetchingFromDiskTimeout"], 30);
            Replication.ReplicationRequestTimeoutInMilliseconds = new IntegerSetting(settings["Raven/Replication/ReplicationRequestTimeout"], 60 * 1000);
            Replication.ForceReplicationRequestBuffering = new BooleanSetting(settings["Raven/Replication/ForceReplicationRequestBuffering"], false);
            Replication.MaxNumberOfItemsToReceiveInSingleBatch = new NullableIntegerSettingWithMin(settings["Raven/Replication/MaxNumberOfItemsToReceiveInSingleBatch"], (int?)null, 512);

            FileSystem.MaximumSynchronizationInterval = new TimeSpanSetting(settings[Constants.FileSystem.MaximumSynchronizationInterval], TimeSpan.FromSeconds(60), TimeSpanArgumentType.FromParse);
            FileSystem.IndexStoragePath = new StringSetting(settings[Constants.FileSystem.IndexStorageDirectory], string.Empty);
            FileSystem.DataDir = new StringSetting(settings[Constants.FileSystem.DataDirectory], @"~\FileSystems");
            FileSystem.DefaultStorageTypeName = new StringSetting(settings[Constants.FileSystem.Storage], string.Empty);
            FileSystem.PreventSchemaUpdate = new BooleanSetting(settings[Constants.FileSystem.PreventSchemaUpdate], false);

            Counter.DataDir = new StringSetting(settings[Constants.Counter.DataDirectory], @"~\Counters");
            Counter.TombstoneRetentionTime = new TimeSpanSetting(settings[Constants.Counter.TombstoneRetentionTime], TimeSpan.FromDays(14), TimeSpanArgumentType.FromParse);
            Counter.DeletedTombstonesInBatch = new IntegerSetting(settings[Constants.Counter.DeletedTombstonesInBatch], 1000);
            Counter.ReplicationLatencyInMs = new IntegerSetting(settings[Constants.Counter.ReplicationLatencyMs], 30 * 1000);

            TimeSeries.DataDir = new StringSetting(settings[Constants.TimeSeries.DataDirectory], @"~\TimeSeries");
            TimeSeries.TombstoneRetentionTime = new TimeSpanSetting(settings[Constants.TimeSeries.TombstoneRetentionTime], TimeSpan.FromDays(14), TimeSpanArgumentType.FromParse);
            TimeSeries.DeletedTombstonesInBatch = new IntegerSetting(settings[Constants.TimeSeries.DeletedTombstonesInBatch], 1000);
            TimeSeries.ReplicationLatencyInMs = new IntegerSetting(settings[Constants.TimeSeries.ReplicationLatencyMs], 30 * 1000);

            Encryption.UseFips = new BooleanSetting(settings["Raven/Encryption/FIPS"], false);
            Encryption.EncryptionKeyBitsPreference = new IntegerSetting(settings[Constants.EncryptionKeyBitsPreferenceSetting], Constants.DefaultKeySizeToUseInActualEncryptionInBits);
            Encryption.UseSsl = new BooleanSetting(settings["Raven/UseSsl"], false);

            Indexing.MaxNumberOfItemsToProcessInTestIndexes = new IntegerSetting(settings[Constants.MaxNumberOfItemsToProcessInTestIndexes], 512);
            Indexing.DisableIndexingFreeSpaceThreshold = new IntegerSetting(settings[Constants.Indexing.DisableIndexingFreeSpaceThreshold], 2048);
            Indexing.DisableMapReduceInMemoryTracking = new BooleanSetting(settings[Constants.Indexing.DisableMapReduceInMemoryTracking], false);
            Indexing.MaxNumberOfStoredIndexingBatchInfoElements = new IntegerSetting(settings[Constants.MaxNumberOfStoredIndexingBatchInfoElements], 512);
            Indexing.UseLuceneASTParser = new BooleanSetting(settings[Constants.UseLuceneASTParser], true);

            Cluster.ElectionTimeout = new IntegerSetting(settings["Raven/Cluster/ElectionTimeout"], RaftEngineOptions.DefaultElectionTimeout * 10);		// 12000ms
            Cluster.HeartbeatTimeout = new IntegerSetting(settings["Raven/Cluster/HeartbeatTimeout"], RaftEngineOptions.DefaultHeartbeatTimeout * 5);	// 1500ms
            Cluster.MaxLogLengthBeforeCompaction = new IntegerSetting(settings["Raven/Cluster/MaxLogLengthBeforeCompaction"], RaftEngineOptions.DefaultMaxLogLengthBeforeCompaction);
            Cluster.MaxEntriesPerRequest = new IntegerSetting(settings["Raven/Cluster/MaxEntriesPerRequest"], RaftEngineOptions.DefaultMaxEntiresPerRequest);
            Cluster.MaxStepDownDrainTime = new TimeSpanSetting(settings["Raven/Cluster/MaxStepDownDrainTime"], RaftEngineOptions.DefaultMaxStepDownDrainTime, TimeSpanArgumentType.FromParse);

            DefaultStorageTypeName = new StringSetting(settings["Raven/StorageTypeName"] ?? settings["Raven/StorageEngine"], string.Empty);

            FlushIndexToDiskSizeInMb = new IntegerSetting(settings["Raven/Indexing/FlushIndexToDiskSizeInMb"], 5);

            TombstoneRetentionTime = new TimeSpanSetting(settings["Raven/TombstoneRetentionTime"], TimeSpan.FromDays(14), TimeSpanArgumentType.FromParse);

            ImplicitFetchFieldsFromDocumentMode = new EnumSetting<ImplicitFetchFieldsMode>(settings["Raven/ImplicitFetchFieldsFromDocumentMode"], ImplicitFetchFieldsMode.Enabled);

            if (settings["Raven/MaxServicePointIdleTime"] != null)
                ServicePointManager.MaxServicePointIdleTime = Convert.ToInt32(settings["Raven/MaxServicePointIdleTime"]);

            WebSockets.InitialBufferPoolSize = new IntegerSetting(settings["Raven/WebSockets/InitialBufferPoolSize"], 128 * 1024);

            MaxConcurrentResourceLoads = new IntegerSetting(settings[Constants.RavenMaxConcurrentResourceLoads], 8);
            ConcurrentResourceLoadTimeout = new TimeSpanSetting(settings[Constants.ConcurrentResourceLoadTimeout],
                TimeSpan.FromSeconds(15),
                TimeSpanArgumentType.FromParse);

            TempPath = new StringSetting(settings[Constants.TempPath], Path.GetTempPath());

            FillMonitoringSettings();
        }

        private void FillMonitoringSettings()
        {
            Monitoring.Snmp.Enabled = new BooleanSetting(settings[Constants.Monitoring.Snmp.Enabled], false);
            Monitoring.Snmp.Community = new StringSetting(settings[Constants.Monitoring.Snmp.Community], "ravendb");
            Monitoring.Snmp.Port = new IntegerSetting(settings[Constants.Monitoring.Snmp.Port], 161);
        }

        private string GetDefaultWebDir()
        {
            return Path.Combine(AppDomain.CurrentDomain.BaseDirectory, @"Raven/WebUI");
        }

        private int GetDefaultMemoryCacheLimitMegabytes()
        {
            var cacheSizeMaxSetting = new IntegerSetting(settings[Constants.Esent.CacheSizeMax], 1024);

            // we need to leave ( a lot ) of room for other things as well, so we min the cache size
            var val = (MemoryStatistics.TotalPhysicalMemory / 2) -
                                    // reduce the unmanaged cache size from the default min
                                    cacheSizeMaxSetting.Value;

            if (val < 0)
                return 128; // if machine has less than 1024 MB, then only use 128 MB 

            return val;
        }


        public IntegerSetting MaxConcurrentResourceLoads { get; private set; }

        public TimeSpanSetting ConcurrentResourceLoadTimeout { get; private set; }

        public IntegerSetting MaxClauseCount { get; private set; }

        public BooleanSetting AllowScriptsToAdjustNumberOfSteps { get; private set; }

        public IntegerSetting IndexAndTransformerReplicationLatencyInSec { get; private set; }

        public IntegerSetting MemoryLimitForProcessing { get; private set; }

        public IntegerSetting LowMemoryLimitForLinuxDetectionInMB { get; private set; }
        public IntegerSetting MaxConcurrentServerRequests { get; private set; }

        public IntegerSetting MaxConcurrentRequestsForDatabaseDuringLoad { get; private set; }

        public IntegerSetting MaxSecondsForTaskToWaitForDatabaseToLoad { get; set; }

        public IntegerSetting MaxConcurrentMultiGetRequests { get; private set; }

        public IntegerSetting PrefetchingDurationLimit { get; private set; }

        public TimeSpanSetting BulkImportBatchTimeout { get; private set; }

        public IntegerSettingWithMin MaxPageSize { get; private set; }

        public IntegerSetting MemoryCacheLimitMegabytes { get; private set; }

        public TimeSpanSetting MemoryCacheExpiration { get; private set; }

        public IntegerSetting MemoryCacheLimitPercentage { get; private set; }

        public TimeSpanSetting MemoryCacheLimitCheckInterval { get; private set; }

        public TimeSpanSetting MaxProcessingRunLatency { get; private set; }

        public TimeSpanSetting PrewarmFacetsOnIndexingMaxAge { get; private set; }

        public TimeSpanSetting PrewarmFacetsSyncronousWaitTime { get; private set; }

        public IntegerSettingWithMin MaxNumberOfItemsToProcessInSingleBatch { get; private set; }

        public IntegerSetting AvailableMemoryForRaisingBatchSizeLimit { get; private set; }

        public IntegerSettingWithMin MaxNumberOfItemsToReduceInSingleBatch { get; private set; }

        public IntegerSetting NumberOfItemsToExecuteReduceInSingleStep { get; private set; }

        public IntegerSettingWithMin MaxNumberOfParallelProcessingTasks { get; private set; }

        public MultipliedIntegerSetting NewIndexInMemoryMaxMb { get; private set; }

        public TimeSpanSetting NewIndexInMemoryMaxTime { get; private set; }

        public BooleanSetting RunInMemory { get; private set; }

        public BooleanSetting CreateAutoIndexesForAdHocQueriesIfNeeded { get; private set; }

        public BooleanSetting ResetIndexOnUncleanShutdown { get; private set; }

        public BooleanSetting DisableInMemoryIndexing { get; private set; }

        public StringSetting WorkingDir { get; private set; }

        public StringSetting DataDir { get; private set; }

        public StringSetting IndexStoragePath { get; private set; }

        public StringSetting HostName { get; private set; }

        public StringSetting Port { get; private set; }

        public StringSetting ExposeConfigOverTheWire { get; set; }

        public BooleanSetting HttpCompression { get; private set; }

        public StringSetting AccessControlAllowOrigin { get; private set; }

        public StringSetting AccessControlMaxAge { get; private set; }

        public StringSetting AccessControlAllowMethods { get; private set; }

        public StringSetting AccessControlRequestHeaders { get; private set; }

        public StringSetting RedirectStudioUrl { get; private set; }

        public BooleanSetting DisableDocumentPreFetching { get; private set; }

        public IntegerSettingWithMin MaxNumberOfItemsToPreFetch { get; private set; }

        public StringSetting WebDir { get; private set; }

        public BooleanSetting DisableClusterDiscovery { get; private set; }
        public BooleanSetting TurnOffDiscoveryClient { get; private set; }

        public StringSetting ServerName { get; private set; }

        public StringSetting PluginsDirectory { get; private set; }

        public StringSetting CompiledIndexCacheDirectory { get; private set; }

        public StringSetting AssembliesDirectory { get; private set; }

        public StringSetting EmbeddedFilesDirectory { get; private set; }

        public StringSetting TaskScheduler { get; private set; }

        public BooleanSetting AllowLocalAccessWithoutAuthorization { get; private set; }


        public BooleanSetting RejectClientsModeEnabled { get; private set; }

        public TimeSpanSetting MaxIndexCommitPointStoreTimeInterval { get; private set; }

        public TimeSpanSetting MinIndexingTimeIntervalToStoreCommitPoint { get; private set; }

        public IntegerSetting MaxNumberOfStoredCommitPoints { get; private set; }
        public TimeSpanSetting TimeToWaitBeforeRunningIdleIndexes { get; private set; }

        public TimeSpanSetting TimeToWaitBeforeMarkingAutoIndexAsIdle { get; private set; }

        public TimeSpanSetting TimeToWaitBeforeMarkingIdleIndexAsAbandoned { get; private set; }

        public TimeSpanSetting TimeToWaitBeforeRunningAbandonedIndexes { get; private set; }

        public IntegerSetting MaxStepsForScript { get; private set; }

        public IntegerSetting AdditionalStepsForScriptBasedOnDocumentSize { get; private set; }

        public IntegerSetting MaxIndexWritesBeforeRecreate { get; private set; }

        public IntegerSetting MaxSimpleIndexOutputsPerDocument { get; private set; }

        public IntegerSetting MaxMapReduceIndexOutputsPerDocument { get; private set; }

        public TimeSpanSetting DatbaseOperationTimeout { get; private set; }

        public IntegerSetting MaxRecentTouchesToRemember { get; private set; }

        public StringSetting DefaultStorageTypeName { get; private set; }

        public IntegerSetting FlushIndexToDiskSizeInMb { get; set; }

        public TimeSpanSetting TombstoneRetentionTime { get; private set; }

        public EnumSetting<ImplicitFetchFieldsMode> ImplicitFetchFieldsFromDocumentMode { get; private set; }

        public StringSetting TempPath { get; private set; }

        public class VoronConfiguration
        {
            public IntegerSetting MaxBufferPoolSize { get; set; }

            public NullableIntegerSetting InitialFileSize { get; set; }

            public IntegerSetting MaxScratchBufferSize { get; set; }

            public IntegerSetting ScratchBufferSizeNotificationThreshold { get; set; }

            public BooleanSetting AllowIncrementalBackups { get; set; }

            public StringSetting TempPath { get; set; }

            public StringSetting JournalsStoragePath { get; set; }

            public BooleanSetting AllowOn32Bits { get; set; }
        }

        public class EsentConfiguration
        {
            public StringSetting JournalsStoragePath { get; set; }

            public IntegerSetting CacheSizeMax { get; set; }

            public IntegerSetting MaxVerPages { get; set; }

            public IntegerSetting PreferredVerPages { get; set; }

            public IntegerSetting DbExtensionSize { get; set; }

            public IntegerSetting LogFileSize { get; set; }

            public IntegerSetting LogBuffers { get; set; }

            public IntegerSetting MaxCursors { get; set; }

            public BooleanSetting CircularLog { get; set; }
        }

        public class IndexingConfiguration
        {
            public IntegerSetting MaxNumberOfItemsToProcessInTestIndexes { get; set; }

            public IntegerSetting DisableIndexingFreeSpaceThreshold { get; set; }
            public BooleanSetting DisableMapReduceInMemoryTracking { get; set; }
            public IntegerSetting MaxNumberOfStoredIndexingBatchInfoElements { get; set; }
            public BooleanSetting UseLuceneASTParser { get; set; }
        }

        public class ClusterConfiguration
        {
            public IntegerSetting ElectionTimeout { get; set; }
            public IntegerSetting HeartbeatTimeout { get; set; }
            public IntegerSetting MaxLogLengthBeforeCompaction { get; set; }
            public TimeSpanSetting MaxStepDownDrainTime { get; set; }
            public IntegerSetting MaxEntriesPerRequest { get; set; }
        }

        public class PrefetcherConfiguration
        {
            public IntegerSetting FetchingDocumentsFromDiskTimeoutInSeconds { get; set; }

            public IntegerSetting MaximumSizeAllowedToFetchFromStorageInMb { get; set; }
        }

        public class ReplicationConfiguration
        {
            public IntegerSetting FetchingFromDiskTimeoutInSeconds { get; set; }


            public BooleanSetting ForceReplicationRequestBuffering { get; set; }

            public IntegerSetting ReplicationRequestTimeoutInMilliseconds { get; set; }

            public NullableIntegerSettingWithMin MaxNumberOfItemsToReceiveInSingleBatch { get; set; }
        }

        public class FileSystemConfiguration
        {
            public TimeSpanSetting MaximumSynchronizationInterval { get; set; }

            public StringSetting DataDir { get; set; }

            public StringSetting IndexStoragePath { get; set; }

            public StringSetting DefaultStorageTypeName { get; set; }

            public BooleanSetting PreventSchemaUpdate { get; set; }
        }

        public class CounterConfiguration
        {
            public StringSetting DataDir { get; set; }

            public TimeSpanSetting TombstoneRetentionTime { get; set; }

            public IntegerSetting DeletedTombstonesInBatch { get; set; }

            public IntegerSetting ReplicationLatencyInMs { get; set; }
        }

        public class TimeSeriesConfiguration
        {
            public StringSetting DataDir { get; set; }

            public TimeSpanSetting TombstoneRetentionTime { get; set; }

            public IntegerSetting DeletedTombstonesInBatch { get; set; }

            public IntegerSetting ReplicationLatencyInMs { get; set; }
        }

        public class EncryptionConfiguration
        {
            public BooleanSetting UseFips { get; set; }

            public IntegerSetting EncryptionKeyBitsPreference { get; set; }

            public BooleanSetting UseSsl { get; set; }
        }

        public class WebSocketsConfiguration
        {
            public IntegerSetting InitialBufferPoolSize { get; set; }
        }
<<<<<<< HEAD

        public class MonitoringConfiguration
        {
            public MonitoringConfiguration()
            {
                Snmp = new SnmpConfiguration();
            }

            public SnmpConfiguration Snmp { get; private set; }

            public class SnmpConfiguration
            {
                public BooleanSetting Enabled { get; set; }

                public IntegerSetting Port { get; set; }

                public StringSetting Community { get; set; }
            }
        }

        public class HttpConfiguration
        {
            public EnumSetting<AuthenticationSchemes?> AuthenticationSchemes { get; set; }
        }
=======
>>>>>>> 081f785f
    }

    public enum ImplicitFetchFieldsMode
    {
        Enabled,
        DoNothing,
        Exception
    }
}<|MERGE_RESOLUTION|>--- conflicted
+++ resolved
@@ -36,17 +36,11 @@
 
         public IndexingConfiguration Indexing { get; set; }
 
-<<<<<<< HEAD
         public ClusterConfiguration Cluster { get; private set; }
 
         public WebSocketsConfiguration WebSockets { get; private set; }
 
         public MonitoringConfiguration Monitoring { get; private set; }
-
-        public HttpConfiguration Http { get; private set; }
-=======
-        public WebSocketsConfiguration WebSockets { get; set; }
->>>>>>> 081f785f
 
         public StronglyTypedRavenSettings(NameValueCollection settings)
         {
@@ -60,12 +54,8 @@
             Encryption = new EncryptionConfiguration();
             Indexing = new IndexingConfiguration();
             WebSockets = new WebSocketsConfiguration();
-<<<<<<< HEAD
             Cluster = new ClusterConfiguration();
             Monitoring = new MonitoringConfiguration();
-            Http = new HttpConfiguration();
-=======
->>>>>>> 081f785f
 
             this.settings = settings;
         }
@@ -315,8 +305,8 @@
             TombstoneRetentionTime = new TimeSpanSetting(settings["Raven/TombstoneRetentionTime"], TimeSpan.FromDays(14), TimeSpanArgumentType.FromParse);
 
             ImplicitFetchFieldsFromDocumentMode = new EnumSetting<ImplicitFetchFieldsMode>(settings["Raven/ImplicitFetchFieldsFromDocumentMode"], ImplicitFetchFieldsMode.Enabled);
-
-            if (settings["Raven/MaxServicePointIdleTime"] != null)
+            
+            if (settings["Raven/MaxServicePointIdleTime"] != null) 
                 ServicePointManager.MaxServicePointIdleTime = Convert.ToInt32(settings["Raven/MaxServicePointIdleTime"]);
 
             WebSockets.InitialBufferPoolSize = new IntegerSetting(settings["Raven/WebSockets/InitialBufferPoolSize"], 128 * 1024);
@@ -349,7 +339,7 @@
 
             // we need to leave ( a lot ) of room for other things as well, so we min the cache size
             var val = (MemoryStatistics.TotalPhysicalMemory / 2) -
-                                    // reduce the unmanaged cache size from the default min
+                // reduce the unmanaged cache size from the default min
                                     cacheSizeMaxSetting.Value;
 
             if (val < 0)
@@ -399,7 +389,7 @@
         public TimeSpanSetting PrewarmFacetsOnIndexingMaxAge { get; private set; }
 
         public TimeSpanSetting PrewarmFacetsSyncronousWaitTime { get; private set; }
-
+        
         public IntegerSettingWithMin MaxNumberOfItemsToProcessInSingleBatch { get; private set; }
 
         public IntegerSetting AvailableMemoryForRaisingBatchSizeLimit { get; private set; }
@@ -635,7 +625,6 @@
         {
             public IntegerSetting InitialBufferPoolSize { get; set; }
         }
-<<<<<<< HEAD
 
         public class MonitoringConfiguration
         {
@@ -655,14 +644,6 @@
                 public StringSetting Community { get; set; }
             }
         }
-
-        public class HttpConfiguration
-        {
-            public EnumSetting<AuthenticationSchemes?> AuthenticationSchemes { get; set; }
-        }
-=======
->>>>>>> 081f785f
-    }
 
     public enum ImplicitFetchFieldsMode
     {
