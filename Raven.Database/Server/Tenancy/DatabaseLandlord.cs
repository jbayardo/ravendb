using Raven.Abstractions;
using Raven.Abstractions.Data;
using Raven.Abstractions.Extensions;
using Raven.Abstractions.Logging;
using Raven.Database.Commercial;
using Raven.Database.Config;
using Raven.Database.Extensions;
using Raven.Database.Server.Connections;
using Raven.Json.Linq;
using System;
using System.Collections.Generic;
using System.Collections.Specialized;
using System.IO;
using System.Linq;
using System.Security.Cryptography;
using System.Text;
using System.Threading;
using System.Threading.Tasks;

using Raven.Database.Server.Security;

namespace Raven.Database.Server.Tenancy
{
    public class DatabasesLandlord : AbstractLandlord<DocumentDatabase>
    {
        public event Action<InMemoryRavenConfiguration> SetupTenantConfiguration = delegate { };

<<<<<<< HEAD
		public event Action<string> OnDatabaseLoaded = delegate { };

	    private bool initialized;
=======
        private bool initialized;
>>>>>>> b19bf61a
        private const string DATABASES_PREFIX = "Raven/Databases/";
        public override string ResourcePrefix { get { return DATABASES_PREFIX; } }

        public int MaxIdleTimeForTenantDatabaseInSec { get; private set; }
        
        public int FrequencyToCheckForIdleDatabasesInSec { get; private set; }

        public DatabasesLandlord(DocumentDatabase systemDatabase) : base(systemDatabase)
        {
<<<<<<< HEAD
			int val;
			if (int.TryParse(SystemConfiguration.Settings["Raven/Tenants/MaxIdleTimeForTenantDatabase"], out val) == false)
				val = 900;

	        MaxIdleTimeForTenantDatabaseInSec = val;

			if (int.TryParse(SystemConfiguration.Settings["Raven/Tenants/FrequencyToCheckForIdleDatabases"], out val) == false)
				val = 60;

	        FrequencyToCheckForIdleDatabasesInSec = val;

			string tempPath = SystemConfiguration.TempPath;
			var fullTempPath = tempPath + Constants.TempUploadsDirectoryName;
	        if (File.Exists(fullTempPath))
	        {
		        try
		        {
			        File.Delete(fullTempPath);
		        }
		        catch (Exception)
		        {
			        // we ignore this issue, nothing to do now, and we'll only see
					// this as an error if there are actually uploads
		        }
	        }
	        if (Directory.Exists(fullTempPath))
	        {
		        try
		        {
			        Directory.Delete(fullTempPath, true);
		        }
		        catch (Exception)
		        {
			        // there is nothing that we can do here, and it is possible that we have
					// another database doing uploads for the same user, so we'll just 
					// not any cleanup. Worst case, we'll waste some memory.
		        }
	        }
=======
            int val;
            if (int.TryParse(SystemConfiguration.Settings["Raven/Tenants/MaxIdleTimeForTenantDatabase"], out val) == false)
                val = 900;

            MaxIdleTimeForTenantDatabaseInSec = val;

            if (int.TryParse(SystemConfiguration.Settings["Raven/Tenants/FrequencyToCheckForIdleDatabases"], out val) == false)
                val = 60;

            FrequencyToCheckForIdleDatabasesInSec = val;

            string tempPath = Path.GetTempPath();
            var fullTempPath = tempPath + Constants.TempUploadsDirectoryName;
            if (File.Exists(fullTempPath))
            {
                try
                {
                    File.Delete(fullTempPath);
                }
                catch (Exception)
                {
                    // we ignore this issue, nothing to do now, and we'll only see
                    // this as an error if there are actually uploads
                }
            }
            if (Directory.Exists(fullTempPath))
            {
                try
                {
                    Directory.Delete(fullTempPath, true);
                }
                catch (Exception)
                {
                    // there is nothing that we can do here, and it is possible that we have
                    // another database doing uploads for the same user, so we'll just 
                    // not any cleanup. Worst case, we'll waste some memory.
                }
            }
>>>>>>> b19bf61a

            Init();
        }

        public DocumentDatabase SystemDatabase
        {
            get { return systemDatabase; }
        }

        public InMemoryRavenConfiguration SystemConfiguration
        {
            get { return systemConfiguration; }
        }

        public InMemoryRavenConfiguration CreateTenantConfiguration(string tenantId, bool ignoreDisabledDatabase = false)
        {
            if (string.IsNullOrWhiteSpace(tenantId) || tenantId.Equals("<system>", StringComparison.OrdinalIgnoreCase))
                return systemConfiguration;
            var document = GetTenantDatabaseDocument(tenantId, ignoreDisabledDatabase);
            if (document == null)
                return null;

			return CreateConfiguration(tenantId, document, Constants.RavenDataDir, systemConfiguration);
        }

        private DatabaseDocument GetTenantDatabaseDocument(string tenantId, bool ignoreDisabledDatabase = false)
        {
            JsonDocument jsonDocument;
            using (systemDatabase.DisableAllTriggersForCurrentThread())
                jsonDocument = systemDatabase.Documents.Get(Constants.Database.Prefix + tenantId, null);
            if (jsonDocument == null ||
                jsonDocument.Metadata == null ||
                jsonDocument.Metadata.Value<bool>(Constants.RavenDocumentDoesNotExists) ||
                jsonDocument.Metadata.Value<bool>(Constants.RavenDeleteMarker))
                return null;

            var document = jsonDocument.DataAsJson.JsonDeserialization<DatabaseDocument>();
			if (document.Settings[Constants.RavenDataDir] == null)
				throw new InvalidOperationException("Could not find " + Constants.RavenDataDir);

            if (document.Disabled && !ignoreDisabledDatabase)
                throw new InvalidOperationException("The database has been disabled.");

            return document;
        }

		public override async Task<DocumentDatabase> GetResourceInternal(string resourceName)
		{
			if (string.Equals("<system>", resourceName, StringComparison.OrdinalIgnoreCase) || string.IsNullOrWhiteSpace(resourceName))
				return systemDatabase;

			Task<DocumentDatabase> db;
			if (TryGetOrCreateResourceStore(resourceName, out db))
				return await db.ConfigureAwait(false);
			return null;
		}

		public override bool TryGetOrCreateResourceStore(string tenantId, out Task<DocumentDatabase> database)
        {
            if (Locks.Contains(DisposingLock))
                throw new ObjectDisposedException("DatabaseLandlord","Server is shutting down, can't access any databases");

            if (Locks.Contains(tenantId))
                throw new InvalidOperationException("Database '" + tenantId + "' is currently locked and cannot be accessed.");

            ManualResetEvent cleanupLock;
            if (Cleanups.TryGetValue(tenantId, out cleanupLock) && cleanupLock.WaitOne(MaxSecondsForTaskToWaitForDatabaseToLoad * 1000) == false)
                throw new InvalidOperationException(string.Format("Database '{0}' is currently being restarted and cannot be accessed. We already waited {1} seconds.", tenantId, MaxSecondsForTaskToWaitForDatabaseToLoad));

            if (ResourcesStoresCache.TryGetValue(tenantId, out database))
            {
                if (database.IsFaulted || database.IsCanceled)
                {
                    ResourcesStoresCache.TryRemove(tenantId, out database);
                    DateTime time;
                    LastRecentlyUsed.TryRemove(tenantId, out time);
                    // and now we will try creating it again
                }
                else
                {
                    return true;
                }
            }

            var config = CreateTenantConfiguration(tenantId);
            if (config == null)
                return false;

            database = ResourcesStoresCache.GetOrAdd(tenantId, __ => Task.Factory.StartNew(() =>
            {
                var transportState = ResourseTransportStates.GetOrAdd(tenantId, s => new TransportState());

                AssertLicenseParameters(config);
                var documentDatabase = new DocumentDatabase(config, systemDatabase, transportState);

                documentDatabase.SpinBackgroundWorkers(false);
                documentDatabase.Disposing += DocumentDatabaseDisposingStarted;
                documentDatabase.DisposingEnded += DocumentDatabaseDisposingEnded;
                documentDatabase.StorageInaccessible += UnloadDatabaseOnStorageInaccessible;
                // register only DB that has incremental backup set.
                documentDatabase.OnBackupComplete += OnDatabaseBackupCompleted;

                // if we have a very long init process, make sure that we reset the last idle time for this db.
                LastRecentlyUsed.AddOrUpdate(tenantId, SystemTime.UtcNow, (_, time) => SystemTime.UtcNow);
	            documentDatabase.RequestManager = SystemDatabase.RequestManager;
                return documentDatabase;
            }).ContinueWith(task =>
            {
	            if (task.Status == TaskStatus.RanToCompletion) 
					OnDatabaseLoaded(tenantId);

                if (task.Status == TaskStatus.Faulted) // this observes the task exception
                {
                    Logger.WarnException("Failed to create database " + tenantId, task.Exception);
                }
                return task;
            }).Unwrap());

            if (database.IsFaulted && database.Exception != null)
            {
                // if we are here, there is an error, and if there is an error, we need to clear it from the 
                // resource store cache so we can try to reload it.
                // Note that we return the faulted task anyway, because we need the user to look at the error
                if (database.Exception.Data.Contains("Raven/KeepInResourceStore") == false)
                {
                    Task<DocumentDatabase> val;
                    ResourcesStoresCache.TryRemove(tenantId, out val);
                }
            }

            return true;
        }

        protected InMemoryRavenConfiguration CreateConfiguration(
                        string tenantId,
                        DatabaseDocument document,
                        string folderPropName,
                        InMemoryRavenConfiguration parentConfiguration)
        {
            var config = new InMemoryRavenConfiguration
            {
                Settings = new NameValueCollection(parentConfiguration.Settings),
            };

            if (config.Settings["Raven/CompiledIndexCacheDirectory"] == null)
            {
                var compiledIndexCacheDirectory = parentConfiguration.CompiledIndexCacheDirectory;
                config.Settings["Raven/CompiledIndexCacheDirectory"] = compiledIndexCacheDirectory;  
            }

			if (config.Settings[Constants.TempPath] == null)
				config.Settings[Constants.TempPath] = parentConfiguration.TempPath;  

            SetupTenantConfiguration(config);

            config.CustomizeValuesForDatabaseTenant(tenantId);

            config.Settings["Raven/StorageEngine"] = parentConfiguration.DefaultStorageTypeName;           

            foreach (var setting in document.Settings)
            {
                config.Settings[setting.Key] = setting.Value;
            }
            Unprotect(document);

            foreach (var securedSetting in document.SecuredSettings)
            {
                config.Settings[securedSetting.Key] = securedSetting.Value;
            }

            config.Settings[folderPropName] = config.Settings[folderPropName].ToFullPath(parentConfiguration.DataDirectory);

            config.Settings["Raven/Esent/LogsPath"] = config.Settings["Raven/Esent/LogsPath"].ToFullPath(parentConfiguration.DataDirectory);
            config.Settings[Constants.RavenTxJournalPath] = config.Settings[Constants.RavenTxJournalPath].ToFullPath(parentConfiguration.DataDirectory);

            config.Settings["Raven/VirtualDir"] = config.Settings["Raven/VirtualDir"] + "/" + tenantId;

            config.DatabaseName = tenantId;
            config.IsTenantDatabase = true;

            config.Initialize();
            config.CopyParentSettings(parentConfiguration);
            return config;
        }

        public void Protect(DatabaseDocument databaseDocument)
        {
            if (databaseDocument.SecuredSettings == null)
            {
                databaseDocument.SecuredSettings = new Dictionary<string, string>(StringComparer.OrdinalIgnoreCase);
                return;
            }

            foreach (var prop in databaseDocument.SecuredSettings.ToList())
            {
                if (prop.Value == null)
                    continue;
                var bytes = Encoding.UTF8.GetBytes(prop.Value);
                var entrophy = Encoding.UTF8.GetBytes(prop.Key);
                var protectedValue = ProtectedData.Protect(bytes, entrophy, DataProtectionScope.CurrentUser);
                databaseDocument.SecuredSettings[prop.Key] = Convert.ToBase64String(protectedValue);
            }
        }

        private void OnDatabaseBackupCompleted(DocumentDatabase db)
        {
            var dbStatusKey = "Raven/BackupStatus/" + db.Name;
            var statusDocument = db.Documents.Get(dbStatusKey, null);
            DatabaseOperationsStatus status;
            if (statusDocument == null)
            {
                status = new DatabaseOperationsStatus();
            }
            else
            {
                status = statusDocument.DataAsJson.JsonDeserialization<DatabaseOperationsStatus>();
            }
            status.LastBackup = SystemTime.UtcNow;
            var json = RavenJObject.FromObject(status);
            json.Remove("Id");
            systemDatabase.Documents.Put(dbStatusKey, null, json, new RavenJObject(), null);
        }

        private void AssertLicenseParameters(InMemoryRavenConfiguration config)
        {
            string maxDatabases;
            if (ValidateLicense.CurrentLicense.Attributes.TryGetValue("numberOfDatabases", out maxDatabases))
            {
                if (string.Equals(maxDatabases, "unlimited", StringComparison.OrdinalIgnoreCase) == false)
                {
                    var numberOfAllowedDbs = int.Parse(maxDatabases);

                    int nextPageStart = 0;
                    var databases = systemDatabase.Documents.GetDocumentsWithIdStartingWith("Raven/Databases/", null, null, 0, numberOfAllowedDbs, CancellationToken.None, ref nextPageStart).ToList();
                    if (databases.Count >= numberOfAllowedDbs)
                        throw new InvalidOperationException(
                            "You have reached the maximum number of databases that you can have according to your license: " + numberOfAllowedDbs + Environment.NewLine +
                            "You can either upgrade your RavenDB license or delete a database from the server");
                }
            }

			Authentication.AssertLicensedBundles(config.ActiveBundles);
                }

        public void ForAllDatabases(Action<DocumentDatabase> action, bool excludeSystemDatabase = false)
        {
            if (!excludeSystemDatabase) action(systemDatabase);
            foreach (var value in ResourcesStoresCache
                .Select(db => db.Value)
                .Where(value => value.Status == TaskStatus.RanToCompletion))
            {
                action(value.Result);
            }
        }

        protected override DateTime LastWork(DocumentDatabase resource)
        {
            var databaseSizeInformation = resource.TransactionalStorage.GetDatabaseSize();
            return resource.WorkContext.LastWorkTime +
                   // this allow us to increase the time large databases will be held in memory
                   // because they are more expensive to unload & reload. Using this method, we'll
                   // add 0.5 ms per each KB, or roughly half a second of idle time per MB.
                   // A DB with 1GB will remain live another 16 minutes after being item. Given the default idle time
                   // that means that we'll keep it alive for about 30 minutes without shutting down.
                   // A database with 50GB will take roughly 8 hours of idle time to shut down. 
                   TimeSpan.FromMilliseconds(databaseSizeInformation.AllocatedSizeInBytes / 1024L / 2);
        }

        public void Init()
        {
            if (initialized)
                return;
            initialized = true;
            SystemDatabase.Notifications.OnDocumentChange += (database, notification, doc) =>
            {
                if (notification.Id == null)
                    return;
                const string ravenDbPrefix = "Raven/Databases/";
                if (notification.Id.StartsWith(ravenDbPrefix, StringComparison.InvariantCultureIgnoreCase) == false)
                    return;
                var dbName = notification.Id.Substring(ravenDbPrefix.Length);
                Logger.Info("Shutting down database {0} because the tenant database has been updated or removed", dbName);
                Cleanup(dbName, skipIfActiveInDuration: null, notificationType: notification.Type);
            };
        }

        public bool IsDatabaseLoaded(string tenantName)
        {
            if (tenantName == Constants.SystemDatabase)
                return true;

            Task<DocumentDatabase> dbTask;
            if (ResourcesStoresCache.TryGetValue(tenantName, out dbTask) == false)
                return false;

            return dbTask != null && dbTask.Status == TaskStatus.RanToCompletion;
        }

        private void DocumentDatabaseDisposingStarted(object documentDatabase, EventArgs args)
        {
            try
            {
                var database = documentDatabase as DocumentDatabase;
                if (database == null)
                {
                    return;
                }

                ResourcesStoresCache.Set(database.Name, (dbName) =>
                {
                    var tcs = new TaskCompletionSource<DocumentDatabase>();
                    tcs.SetException(new ObjectDisposedException(database.Name, "Database named " + database.Name + " is being disposed right now and cannot be accessed.\r\n" +
                                                                 "Access will be available when the dispose process will end")
                    {
                        Data =
                        {
                            {"Raven/KeepInResourceStore", "true"}
                        }
                    });
                    // we need to observe this task exception in case no one is actually looking at it during disposal
                    GC.KeepAlive(tcs.Task.Exception);
                    return tcs.Task;
                });
            }
            catch (Exception ex)
            {
                Logger.WarnException("Failed to substitute database task with temporary place holder. This should not happen", ex);
            }
        }

        private void DocumentDatabaseDisposingEnded(object documentDatabase, EventArgs args)
        {
            try
            {
                var database = documentDatabase as DocumentDatabase;
                if (database == null)
                {
                    return;
                }

                ResourcesStoresCache.Remove(database.Name);
            }
            catch (Exception ex)
            {
                Logger.ErrorException("Failed to remove database at the end of the disposal. This should not happen", ex);
            }
        }

        private void UnloadDatabaseOnStorageInaccessible(object documentDatabase, EventArgs eventArgs)
        {
            try
            {
                var database = documentDatabase as DocumentDatabase;
                if (database == null)
                {
                    return;
                }

                Task.Run(() =>
                {
                    Thread.Sleep(2000); // let the exception thrown by the storage to be propagated into the client

                    Logger.Warn("Shutting down database {0} because its storage has become inaccessible", database.Name);

                    Cleanup(database.Name, skipIfActiveInDuration: null, shouldSkip: x => false);
                });

            }
            catch (Exception ex)
            {
                Logger.ErrorException("Failed to cleanup database that storage is inaccessible. This should not happen", ex);
            }

        }
    }
}<|MERGE_RESOLUTION|>--- conflicted
+++ resolved
@@ -25,13 +25,9 @@
     {
         public event Action<InMemoryRavenConfiguration> SetupTenantConfiguration = delegate { };
 
-<<<<<<< HEAD
 		public event Action<string> OnDatabaseLoaded = delegate { };
 
 	    private bool initialized;
-=======
-        private bool initialized;
->>>>>>> b19bf61a
         private const string DATABASES_PREFIX = "Raven/Databases/";
         public override string ResourcePrefix { get { return DATABASES_PREFIX; } }
 
@@ -41,7 +37,6 @@
 
         public DatabasesLandlord(DocumentDatabase systemDatabase) : base(systemDatabase)
         {
-<<<<<<< HEAD
 			int val;
 			if (int.TryParse(SystemConfiguration.Settings["Raven/Tenants/MaxIdleTimeForTenantDatabase"], out val) == false)
 				val = 900;
@@ -80,46 +75,6 @@
 					// not any cleanup. Worst case, we'll waste some memory.
 		        }
 	        }
-=======
-            int val;
-            if (int.TryParse(SystemConfiguration.Settings["Raven/Tenants/MaxIdleTimeForTenantDatabase"], out val) == false)
-                val = 900;
-
-            MaxIdleTimeForTenantDatabaseInSec = val;
-
-            if (int.TryParse(SystemConfiguration.Settings["Raven/Tenants/FrequencyToCheckForIdleDatabases"], out val) == false)
-                val = 60;
-
-            FrequencyToCheckForIdleDatabasesInSec = val;
-
-            string tempPath = Path.GetTempPath();
-            var fullTempPath = tempPath + Constants.TempUploadsDirectoryName;
-            if (File.Exists(fullTempPath))
-            {
-                try
-                {
-                    File.Delete(fullTempPath);
-                }
-                catch (Exception)
-                {
-                    // we ignore this issue, nothing to do now, and we'll only see
-                    // this as an error if there are actually uploads
-                }
-            }
-            if (Directory.Exists(fullTempPath))
-            {
-                try
-                {
-                    Directory.Delete(fullTempPath, true);
-                }
-                catch (Exception)
-                {
-                    // there is nothing that we can do here, and it is possible that we have
-                    // another database doing uploads for the same user, so we'll just 
-                    // not any cleanup. Worst case, we'll waste some memory.
-                }
-            }
->>>>>>> b19bf61a
 
             Init();
         }
