﻿using System;
using System.Collections.Concurrent;
using System.Collections.Generic;
using System.IO;
using System.Linq;
using System.Net;
using System.Security.Principal;
using System.Threading;
using System.Threading.Tasks;
using Microsoft.Owin;
using Raven.Abstractions;
using Raven.Abstractions.Data;
using Raven.Abstractions.Logging;
using Raven.Abstractions.Util;
using Raven.Database.Counters;
using Raven.Database.Extensions;
using Raven.Database.Server.Security;
using Raven.Database.Server.Tenancy;
using Raven.Imports.Newtonsoft.Json;
using Raven.Json.Linq;

namespace Raven.Database.Server.Connections
{
    /*
     * This is really ugly way to go about it, but that is the interface that OWIN
     * gives us
     * http://owin.org/extensions/owin-WebSocket-Extension-v0.4.0.htm
     * 
    */
    using WebSocketAccept = Action<IDictionary<string, object>, // options
        Func<IDictionary<string, object>, Task>>; // callback
    using WebSocketCloseAsync =
        Func<int /* closeStatus */,
            string /* closeDescription */,
            CancellationToken /* cancel */,
            Task>;
    using WebSocketReceiveAsync =
        Func<ArraySegment<byte> /* data */,
            CancellationToken /* cancel */,
			Task<Tuple<int /* messageType */,
                bool /* endOfMessage */,
                int /* count */>>>;
    using WebSocketSendAsync =
        Func<ArraySegment<byte> /* data */,
            int /* messageType */,
            bool /* endOfMessage */,
            CancellationToken /* cancel */,
            Task>;
    using WebSocketReceiveResult = Tuple<int, // type
        bool, // end of message?
        int>;
    using Raven.Database.Server.RavenFS; // count

    public class WebSocketsTransport : IEventsTransport
    {
	    private static ILog log = LogManager.GetCurrentClassLogger();
        
        private readonly IOwinContext _context;
        private readonly RavenDBOptions _options;

        private readonly AsyncManualResetEvent manualResetEvent = new AsyncManualResetEvent();

        private readonly ConcurrentQueue<object> msgs = new ConcurrentQueue<object>();

		private const int WebSocketCloseMessageType = 8;
		private const int NormalClosureCode = 1000;
		private const string NormalClosureMessage = "CLOSE_NORMAL";
        
        public string Id { get; private set; }
        public bool Connected { get; set; }
        public long CoolDownWithDataLossInMiliseconds { get; set; }

        private long lastMessageSentTick = 0;
        private object lastMessageEnqueuedAndNotSent = null;
        private bool isResourceBound = true;
        public string ResourceName { get; set; }

        public WebSocketsTransport(RavenDBOptions options, IOwinContext context, bool isResourceBound=true)
        {
            _options = options;
            _context = context;
            Connected = true;
            Id = context.Request.Query["id"];
            long waitTimeBetweenMessages = 0;
            long.TryParse(context.Request.Query["coolDownWithDataLoss"], out waitTimeBetweenMessages);
<<<<<<< HEAD
            this.isResourceBound = isResourceBound;
            CoolDownWithDataLossInMilisecods = waitTimeBetweenMessages;
=======
            CoolDownWithDataLossInMiliseconds = waitTimeBetweenMessages;
>>>>>>> 3d0a6979
        }

        public void Dispose()
        {
        }

        public event Action Disconnected;

        public void SendAsync(object msg)
        {
            msgs.Enqueue(msg);
            manualResetEvent.Set();
        }

        public async Task Run(IDictionary<string, object> websocketContext)
        {
            try
            {
                var sendAsync = (WebSocketSendAsync) websocketContext["websocket.SendAsync"];
                var callCancelled = (CancellationToken) websocketContext["websocket.CallCancelled"];

                var memoryStream = new MemoryStream();
                var serializer = new JsonSerializer
                {
                    Converters = {new EtagJsonConverter()}
                };

				CreateWaitForClientCloseTask(websocketContext, callCancelled);

				while (callCancelled.IsCancellationRequested == false)
                {
                    var result = await manualResetEvent.WaitAsync(5000);
                    if (callCancelled.IsCancellationRequested)
                        break;

                    if (result == false)
                    {
                        await SendMessage(memoryStream, serializer,
                            new { Type = "Heartbeat", Time = SystemTime.UtcNow },
                            sendAsync, callCancelled);

                        if (lastMessageEnqueuedAndNotSent != null)
                        {
                            await SendMessage(memoryStream, serializer, lastMessageEnqueuedAndNotSent, sendAsync, callCancelled);
							lastMessageEnqueuedAndNotSent = null;
							lastMessageSentTick = Environment.TickCount;
                        }
                        continue;
                    }

                    manualResetEvent.Reset();

                    object message;
                    while (msgs.TryDequeue(out message))
                    {
						if (callCancelled.IsCancellationRequested)
							break;

                        if (CoolDownWithDataLossInMiliseconds > 0 && Environment.TickCount - lastMessageSentTick < CoolDownWithDataLossInMiliseconds)
                        {
                            lastMessageEnqueuedAndNotSent = message;
                            continue;
                        }

                        await SendMessage(memoryStream, serializer, message, sendAsync, callCancelled);
						lastMessageEnqueuedAndNotSent = null;
						lastMessageSentTick = Environment.TickCount;
                    }
                }
            }
            finally
            {
				OnDisconnection();
            }
        }

		private void CreateWaitForClientCloseTask(IDictionary<string, object> websocketContext, CancellationToken callCancelled)
	    {
			new Task(async () =>
			{
				var buffer = new ArraySegment<byte>(new byte[1024]);
				var receiveAsync = (WebSocketReceiveAsync)websocketContext["websocket.ReceiveAsync"];
				var closeAsync = (WebSocketCloseAsync) websocketContext["websocket.CloseAsync"];

				while (callCancelled.IsCancellationRequested == false)
				{
					try
					{
						WebSocketReceiveResult receiveResult = await receiveAsync(buffer, callCancelled);

						if (receiveResult.Item1 == WebSocketCloseMessageType)
						{
							var clientCloseStatus = (int) websocketContext["websocket.ClientCloseStatus"];
							var clientCloseDescription = (string) websocketContext["websocket.ClientCloseDescription"];

							if (clientCloseStatus == NormalClosureCode && clientCloseDescription == NormalClosureMessage)
							{
								await closeAsync(clientCloseStatus, clientCloseDescription, callCancelled);
							}

							//At this point the WebSocket is in a 'CloseReceived' state, so there is no need to continue waiting for messages
							break;
						}
					}
					catch (Exception e)
					{
						log.WarnException("Error when recieving message from web socket transport", e);
						return;
					}
				}

			}).Start();
	    }

        private async Task SendMessage(MemoryStream memoryStream, JsonSerializer serializer, object message, WebSocketSendAsync sendAsync, CancellationToken callCancelled)
        {
            memoryStream.Position = 0;
            var jsonTextWriter = new JsonTextWriter(new StreamWriter(memoryStream));
            serializer.Serialize(jsonTextWriter, message);
            jsonTextWriter.Flush();

            var arraySegment = new ArraySegment<byte>(memoryStream.GetBuffer(), 0, (int) memoryStream.Position);
            await sendAsync(arraySegment, 1, true, callCancelled);
        }

        private void OnDisconnection()
        {
            Connected = false;
            Action onDisconnected = Disconnected;
            if (onDisconnected != null)
                onDisconnected();
        }

        public async Task<bool> TrySetupRequest()
        {
            if (string.IsNullOrEmpty(Id))
            {
                _context.Response.StatusCode = 400;
                _context.Response.ReasonPhrase = "BadRequest";
                _context.Response.Write("{ 'Error': 'Id is mandatory' }");
                return false;
            }

            var documentDatabase = await GetDatabase();
			var fileSystem = await GetFileSystem();
	        var counterStorage = await GetCounterStorage();

			if (documentDatabase == null && fileSystem == null && counterStorage == null)
            {
                return false;
            }
            
			var singleUseToken = _context.Request.Query["singleUseAuthToken"];
            IPrincipal user = null;

            var ResourceName = (fileSystem != null) ? fileSystem.Name : (counterStorage != null) ? counterStorage.Name : (documentDatabase != null) ? documentDatabase.Name : null;

            if (string.IsNullOrEmpty(singleUseToken) == false)
            {
                object msg;
                HttpStatusCode code;

                if (_options.MixedModeRequestAuthorizer.TryAuthorizeSingleUseAuthToken(singleUseToken, ResourceName, out msg, out code, out user) == false)
                {
                    _context.Response.StatusCode = (int) code;
                    _context.Response.ReasonPhrase = code.ToString();
                    _context.Response.Write(RavenJToken.FromObject(msg).ToString(Formatting.Indented));
                    return false;
                }
            }
            else
            {
                switch (_options.SystemDatabase.Configuration.AnonymousUserAccessMode)
                {
                    case AnonymousUserAccessMode.Admin:
                    case AnonymousUserAccessMode.All:
                    case AnonymousUserAccessMode.Get:
                        // this is effectively a GET request, so we'll allow it
                        // under this circumstances
                        user = CurrentOperationContext.User.Value;
                        break;
                    case AnonymousUserAccessMode.None:
                        _context.Response.StatusCode = 403;
                        _context.Response.ReasonPhrase = "Forbidden";
                        _context.Response.Write("{'Error': 'Single use token is required for authenticated web sockets connections' }");
                        return false;
                        break;
                    default:
                        throw new ArgumentOutOfRangeException(_options.SystemDatabase.Configuration.AnonymousUserAccessMode.ToString());
                }
            }

            if (!isResourceBound)
            {
                if (ResourceName != null)
                {
                    _options.RequestManager.RegisterResourceHttpTraceTransport(this, ResourceName);
                }
                else
                {
                     var oneTimetokenPrincipal = user as MixedModeRequestAuthorizer.OneTimetokenPrincipal;

                    if ((oneTimetokenPrincipal != null && oneTimetokenPrincipal.IsAdministratorInAnonymouseMode) || 
                        _options.SystemDatabase.Configuration.AnonymousUserAccessMode == AnonymousUserAccessMode.Admin )
                    {
                        _options.RequestManager.RegisterServerHttpTraceTransport(this);        
                    }
                    else
                    {
                        _context.Response.StatusCode = 403;
                        _context.Response.ReasonPhrase = "Forbidden";
                        _context.Response.Write("{'Error': 'Administrator user is required in order to trace the whole server' }");
                        return false;
                    }
                }
            }
            else
            {
                if (fileSystem != null)
                {
                    fileSystem.TransportState.Register(this);

                }
			    else if (counterStorage != null)
			    {
				    counterStorage.TransportState.Register(this);
			    }
                else if (documentDatabase != null)
                {
				    documentDatabase.TransportState.Register(this);
                }
            }

            return true;
        }

        private async Task<DocumentDatabase> GetDatabase()
        {
            var dbName = GetDatabaseName();

            if (dbName == null)
                return _options.SystemDatabase;

            DocumentDatabase documentDatabase;
            try
            {
                documentDatabase = await _options.DatabaseLandlord.GetDatabaseInternal(dbName);
            }
            catch (Exception e)
            {
                _context.Response.StatusCode = 500;
                _context.Response.ReasonPhrase = "InternalServerError";
                _context.Response.Write(e.ToString());
                return null;
            }
            return documentDatabase;
        }

		private async Task<RavenFileSystem> GetFileSystem()
		{
			var fsName = GetFileSystemName();

			if (fsName == null)
				return null;

			RavenFileSystem ravenFileSystem;
			try
			{
				ravenFileSystem = await _options.FileSystemLandlord.GetFileSystemInternal(fsName);
			}
			catch (Exception e)
			{
				_context.Response.StatusCode = 500;
				_context.Response.ReasonPhrase = "InternalServerError";
				_context.Response.Write(e.ToString());
				return null;
			}
			return ravenFileSystem;
		}

		private async Task<CounterStorage> GetCounterStorage()
		{
			var csName = GetCounterStorageName();

			if (csName == null)
				return null;

			CounterStorage counterStorage;
			try
			{
				counterStorage = await _options.CountersLandlord.GetCounterInternal(csName);
			}
			catch (Exception e)
			{
				_context.Response.StatusCode = 500;
				_context.Response.ReasonPhrase = "InternalServerError";
				_context.Response.Write(e.ToString());
				return null;
			}
			return counterStorage;
		}

        private string GetDatabaseName()
        {
            var localPath = _context.Request.Uri.LocalPath;
			const string databasesPrefix = "/databases/";

			return GetResourceName(localPath, databasesPrefix);
        }

        private string GetFileSystemName()
        {
            var localPath = _context.Request.Uri.LocalPath;
			const string fileSystemPrefix = "/fs/";

			return GetResourceName(localPath, fileSystemPrefix);
		}

		private string GetCounterStorageName()
		{
			var localPath = _context.Request.Uri.LocalPath;
			const string counterStoragePrefix = "/counters/";

			return GetResourceName(localPath, counterStoragePrefix);
		}

	    private string GetResourceName(string localPath, string prefix)
	    {
			if (localPath.StartsWith(prefix) == false)
				return null;

			var indexOf = localPath.IndexOf('/', prefix.Length + 1);

		    return (indexOf > -1) ? localPath.Substring(prefix.Length, indexOf - prefix.Length) : null;
	    }
    }
}<|MERGE_RESOLUTION|>--- conflicted
+++ resolved
@@ -72,10 +72,11 @@
 
         private long lastMessageSentTick = 0;
         private object lastMessageEnqueuedAndNotSent = null;
-        private bool isResourceBound = true;
+        
         public string ResourceName { get; set; }
-
-        public WebSocketsTransport(RavenDBOptions options, IOwinContext context, bool isResourceBound=true)
+        private Func<string, WebSocketsTransport, IPrincipal,bool> RegistrationLogicAction = null;
+
+        public WebSocketsTransport(RavenDBOptions options, IOwinContext context, Func<string, WebSocketsTransport, IPrincipal,bool> registrationLogics = null)
         {
             _options = options;
             _context = context;
@@ -83,12 +84,10 @@
             Id = context.Request.Query["id"];
             long waitTimeBetweenMessages = 0;
             long.TryParse(context.Request.Query["coolDownWithDataLoss"], out waitTimeBetweenMessages);
-<<<<<<< HEAD
-            this.isResourceBound = isResourceBound;
-            CoolDownWithDataLossInMilisecods = waitTimeBetweenMessages;
-=======
+            
             CoolDownWithDataLossInMiliseconds = waitTimeBetweenMessages;
->>>>>>> 3d0a6979
+            RegistrationLogicAction = registrationLogics;
+
         }
 
         public void Dispose()
@@ -281,46 +280,26 @@
                 }
             }
 
-            if (!isResourceBound)
-            {
-                if (ResourceName != null)
-                {
-                    _options.RequestManager.RegisterResourceHttpTraceTransport(this, ResourceName);
-                }
-                else
-                {
-                     var oneTimetokenPrincipal = user as MixedModeRequestAuthorizer.OneTimetokenPrincipal;
-
-                    if ((oneTimetokenPrincipal != null && oneTimetokenPrincipal.IsAdministratorInAnonymouseMode) || 
-                        _options.SystemDatabase.Configuration.AnonymousUserAccessMode == AnonymousUserAccessMode.Admin )
-                    {
-                        _options.RequestManager.RegisterServerHttpTraceTransport(this);        
-                    }
-                    else
-                    {
-                        _context.Response.StatusCode = 403;
-                        _context.Response.ReasonPhrase = "Forbidden";
-                        _context.Response.Write("{'Error': 'Administrator user is required in order to trace the whole server' }");
-                        return false;
-                    }
-                }
-            }
-            else
-            {
-                if (fileSystem != null)
-                {
-                    fileSystem.TransportState.Register(this);
-
-                }
-			    else if (counterStorage != null)
-			    {
-				    counterStorage.TransportState.Register(this);
-			    }
-                else if (documentDatabase != null)
-                {
-				    documentDatabase.TransportState.Register(this);
-                }
-            }
+            // execute custom registration logic received as a parameter
+            if (RegistrationLogicAction!= null)
+            {
+                return RegistrationLogicAction(ResourceName, this, user);
+            }
+            
+            if (fileSystem != null)
+            {
+                fileSystem.TransportState.Register(this);
+
+            }
+			else if (counterStorage != null)
+			{
+				counterStorage.TransportState.Register(this);
+			}
+            else if (documentDatabase != null)
+            {
+				documentDatabase.TransportState.Register(this);
+            }
+            
 
             return true;
         }
