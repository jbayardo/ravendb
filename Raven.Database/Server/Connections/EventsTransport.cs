﻿// -----------------------------------------------------------------------
//  <copyright file="EventsTransport.cs" company="Hibernating Rhinos LTD">
//      Copyright (c) Hibernating Rhinos LTD. All rights reserved.
//  </copyright>
// -----------------------------------------------------------------------
using System;
using System.Collections.Generic;
using System.Text;
using System.Threading;
using System.Threading.Tasks;
using NLog;
using Raven.Abstractions.Util;
using Raven.Database.Server.Abstractions;
using Raven.Imports.Newtonsoft.Json;

namespace Raven.Database.Server.Connections
{
	public class EventsTransport
	{
		private static readonly Timer heartbeat;

		static EventsTransport()
		{
			heartbeat = new Timer(RaiseHeartbeat);
			heartbeat.Change(TimeSpan.Zero, TimeSpan.FromSeconds(5));
		}

		private static event Action OnHeartbeat;
		private static void RaiseHeartbeat(object state)
		{
			var onOnHeartbeat = OnHeartbeat;
			if (onOnHeartbeat != null)
				onOnHeartbeat();
		}

		private readonly Logger log = LogManager.GetCurrentClassLogger();

		private readonly IHttpContext context;
		
		public string Id { get; private set; }
		public bool Connected { get; set; }

		public event Action Disconnected = delegate { }; 

		public EventsTransport(IHttpContext context)
		{
			this.context = context;
			Connected = true;
			Id = context.Request.QueryString["id"];
			if (string.IsNullOrEmpty(Id))
				throw new ArgumentException("Id is mandatory");
		}

<<<<<<< HEAD
		
=======
>>>>>>> b26f658e
		public Task ProcessAsync()
		{
			context.Response.ContentType = "text/event-stream";

<<<<<<< HEAD
			var value = new
			{
				Type = "InitializingConnetion",
			};
			if ("true".Equals(context.Request.Headers["Requires-Big-Initial-Download"], StringComparison.InvariantCultureIgnoreCase))
			{
				// in silverlight, we need to send an initial buffer of about 4 - 8 Kb just to get the connection start pumping
				// bytes to the client


				return SendAsyncInLoop(value, 128);
			}

			
			return SendAsync(value);
		}

		private Task SendAsyncInLoop(object value, int remaining)
		{
			if (remaining == 0)
				return new CompletedTask();

			return SendAsync(value)
				.ContinueWith(task =>
				{
					if (task.IsFaulted)
						return task;

					return SendAsyncInLoop(value, remaining - 1);
				}).Unwrap();
=======
			OnHeartbeat += Heartbeat;

			return SendAsync(new {Type = "Initialized"});
			
		}

		private void Heartbeat()
		{
			SendAsync(new { Type = "Heartbeat" });
>>>>>>> b26f658e
		}

		public Task SendAsync(object data)
		{
			var serializeObject = JsonConvert.SerializeObject(data, Formatting.None);
			log.Debug("Notifying {1}: {0}", serializeObject, Id);
			return context.Response.WriteAsync(serializeObject + "\r\n")
				.ContinueWith(DisconnectOnError);
		}

		public Task SendManyAsync(IEnumerable<object> data)
		{
			var sb = new StringBuilder();

			foreach (var o in data)
			{
				sb.Append(JsonConvert.SerializeObject(o))
					.Append("\r\n");
			}

			var s = sb.ToString();
			log.Debug("Notifying {1}: {0}", s, Id);
			return context.Response.WriteAsync(s)
				.ContinueWith(DisconnectOnError);
		}

		private void DisconnectOnError(Task prev)
		{
			prev.ContinueWith(task =>
			                  	{
			                  		if (task.IsFaulted == false) 
										return;
									log.DebugException("Error when using events transport", task.Exception);
									
									Connected = false;
			                  		Disconnected();
			                  		try
			                  		{
										context.FinalizeResonse();
			                  		}
			                  		catch (Exception e)
			                  		{
			                  			log.DebugException("Could not close transport", e);
			                  		}
			                  	});
		}

		public void Disconnect()
		{
			OnHeartbeat -= Heartbeat;
			Connected = false;
			Disconnected();
			context.FinalizeResonse();
		}
	}
}<|MERGE_RESOLUTION|>--- conflicted
+++ resolved
@@ -9,7 +9,6 @@
 using System.Threading;
 using System.Threading.Tasks;
 using NLog;
-using Raven.Abstractions.Util;
 using Raven.Database.Server.Abstractions;
 using Raven.Imports.Newtonsoft.Json;
 
@@ -51,46 +50,10 @@
 				throw new ArgumentException("Id is mandatory");
 		}
 
-<<<<<<< HEAD
-		
-=======
->>>>>>> b26f658e
 		public Task ProcessAsync()
 		{
 			context.Response.ContentType = "text/event-stream";
 
-<<<<<<< HEAD
-			var value = new
-			{
-				Type = "InitializingConnetion",
-			};
-			if ("true".Equals(context.Request.Headers["Requires-Big-Initial-Download"], StringComparison.InvariantCultureIgnoreCase))
-			{
-				// in silverlight, we need to send an initial buffer of about 4 - 8 Kb just to get the connection start pumping
-				// bytes to the client
-
-
-				return SendAsyncInLoop(value, 128);
-			}
-
-			
-			return SendAsync(value);
-		}
-
-		private Task SendAsyncInLoop(object value, int remaining)
-		{
-			if (remaining == 0)
-				return new CompletedTask();
-
-			return SendAsync(value)
-				.ContinueWith(task =>
-				{
-					if (task.IsFaulted)
-						return task;
-
-					return SendAsyncInLoop(value, remaining - 1);
-				}).Unwrap();
-=======
 			OnHeartbeat += Heartbeat;
 
 			return SendAsync(new {Type = "Initialized"});
@@ -100,7 +63,6 @@
 		private void Heartbeat()
 		{
 			SendAsync(new { Type = "Heartbeat" });
->>>>>>> b26f658e
 		}
 
 		public Task SendAsync(object data)
