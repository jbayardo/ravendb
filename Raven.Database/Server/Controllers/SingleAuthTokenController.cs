--- conflicted
+++ resolved
@@ -54,11 +54,7 @@
         {
             var authorizer = (MixedModeRequestAuthorizer) ControllerContext.Configuration.Properties[typeof (MixedModeRequestAuthorizer)];
 
-<<<<<<< HEAD
             var token = authorizer.GenerateSingleUseAuthToken("fs/" + FileSystemName, User);
-=======
-			var token = authorizer.GenerateSingleUseAuthToken(TenantName, User);
->>>>>>> 97e9709e
 
             return GetMessageWithObject(new
             {
@@ -78,11 +74,7 @@
         {
             var authorizer = (MixedModeRequestAuthorizer) ControllerContext.Configuration.Properties[typeof (MixedModeRequestAuthorizer)];
 
-<<<<<<< HEAD
-            var token = authorizer.GenerateSingleUseAuthToken("counters/" + CountersName, User);
-=======
-            var token = authorizer.GenerateSingleUseAuthToken(TenantName, User);
->>>>>>> 97e9709e
+            var token = authorizer.GenerateSingleUseAuthToken("counters/" + CounterStorageName, User);
 
             return GetMessageWithObject(new
             {
