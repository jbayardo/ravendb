﻿using System;
using System.Collections.Generic;
using System.Diagnostics;
using System.Globalization;
using System.IO;
using System.Net;
using System.Net.Http;
using System.Net.Http.Headers;
using System.Security.Authentication.ExtendedProtection;
using System.Text;
using System.Threading;
using System.Threading.Tasks;
using System.Web.Http;
using Raven.Abstractions;
using Raven.Abstractions.Data;
using Raven.Abstractions.Extensions;
using Raven.Abstractions.Util;
using Raven.Database.Actions;
using Raven.Database.Extensions;
using Raven.Database.Impl;
using Raven.Database.Storage;
using Raven.Imports.Newtonsoft.Json;
using Raven.Imports.Newtonsoft.Json.Linq;
using Raven.Json.Linq;
using System.Linq;

namespace Raven.Database.Server.Controllers
{
	public class StreamsController : RavenDbApiController
	{
		[HttpGet]
		[Route("streams/docs")]
		[Route("databases/{databaseName}/streams/docs")]
		public HttpResponseMessage StreamDocsGet()
		{
			var start = GetStart();
			var etag = GetEtagFromQueryString();
			var startsWith = GetQueryStringValue("startsWith");
			var pageSize = GetPageSize(int.MaxValue);
			var matches = GetQueryStringValue("matches");
			var nextPageStart = GetNextPageStart();
			if (string.IsNullOrEmpty(GetQueryStringValue("pageSize")))
				pageSize = int.MaxValue;

			return new HttpResponseMessage(HttpStatusCode.OK)
			{
				Content = new PushStreamContent((stream, content, transportContext) =>
					StreamToClient(stream, startsWith, start, pageSize, etag, matches, nextPageStart))
				{
					Headers =
					{
						ContentType = new MediaTypeHeaderValue("application/json") { CharSet = "utf-8" }
					}
				}
			};
		}

		private void StreamToClient(Stream stream, string startsWith, int start, int pageSize, Etag etag, string matches, int nextPageStart)
		{
			using (var cts = new CancellationTokenSource())
			using (var timeout = cts.TimeoutAfter(DatabasesLandlord.SystemConfiguration.DatabaseOperationTimeout))
			using (var writer = new JsonTextWriter(new StreamWriter(stream)))
			{
				writer.WriteStartObject();
				writer.WritePropertyName("Results");
				writer.WriteStartArray();

				Database.TransactionalStorage.Batch(accessor =>
				{
					// we may be sending a LOT of documents to the user, and most 
					// of them aren't going to be relevant for other ops, so we are going to skip
					// the cache for that, to avoid filling it up very quickly
					using (DocumentCacher.SkipSettingDocumentsInDocumentCache())
					{
						if (string.IsNullOrEmpty(startsWith))
							Database.Documents.GetDocuments(start, pageSize, etag, cts.Token, doc =>
							{
								timeout.Delay();
								doc.WriteTo(writer);
                                writer.WriteRaw(Environment.NewLine);
							});
						else
						{
							var nextPageStartInternal = nextPageStart;

							Database.Documents.GetDocumentsWithIdStartingWith(startsWith, matches, null, start, pageSize, cts.Token, ref nextPageStartInternal, doc =>
							{
								timeout.Delay();
								doc.WriteTo(writer);
                                writer.WriteRaw(Environment.NewLine);
							});

							nextPageStart = nextPageStartInternal;
						}
					}
				});

				writer.WriteEndArray();
				writer.WritePropertyName("NextPageStart");
				writer.WriteValue(nextPageStart);
				writer.WriteEndObject();
				writer.Flush();
			}
		}

		[HttpGet]
		[Route("streams/query/{*id}")]
		[Route("databases/{databaseName}/streams/query/{*id}")]
		public HttpResponseMessage SteamQueryGet(string id)
		{
			var cts = new CancellationTokenSource();
			var timeout = cts.TimeoutAfter(DatabasesLandlord.SystemConfiguration.DatabaseOperationTimeout);
			var msg = GetEmptyMessage();

			var index = id;
			var query = GetIndexQuery(int.MaxValue);
			if (string.IsNullOrEmpty(GetQueryStringValue("pageSize"))) query.PageSize = int.MaxValue;
			var isHeadRequest = InnerRequest.Method == HttpMethod.Head;
			if (isHeadRequest) query.PageSize = 0;

			var accessor = Database.TransactionalStorage.CreateAccessor(); //accessor will be disposed in the StreamQueryContent.SerializeToStreamAsync!

			try
			{
				var queryOp = new QueryActions.DatabaseQueryOperation(Database, index, query, accessor, cts);
				queryOp.Init();
				msg.Content = new StreamQueryContent(InnerRequest, queryOp, accessor, timeout,
					mediaType => msg.Content.Headers.ContentType = new MediaTypeHeaderValue(mediaType) {CharSet = "utf-8"});

				msg.Headers.Add("Raven-Result-Etag", queryOp.Header.ResultEtag.ToString());
				msg.Headers.Add("Raven-Index-Etag", queryOp.Header.IndexEtag.ToString());
				msg.Headers.Add("Raven-Is-Stale", queryOp.Header.IsStale ? "true" : "false");
				msg.Headers.Add("Raven-Index", queryOp.Header.Index);
				msg.Headers.Add("Raven-Total-Results", queryOp.Header.TotalResults.ToString(CultureInfo.InvariantCulture));
				msg.Headers.Add(
					"Raven-Index-Timestamp", queryOp.Header.IndexTimestamp.ToString(Default.DateTimeFormatsToWrite, CultureInfo.InvariantCulture));


<<<<<<< HEAD
				try
				{
					var queryOp = new QueryActions.DatabaseQueryOperation(Database, index, query, accessor, cts);
					queryOp.Init();
					msg.Content = new StreamQueryContent(InnerRequest, queryOp, accessor, timeout,
						mediaType => msg.Content.Headers.ContentType = new MediaTypeHeaderValue(mediaType) { CharSet = "utf-8" });

					msg.Headers.Add("Raven-Result-Etag", queryOp.Header.ResultEtag.ToString());
					msg.Headers.Add("Raven-Index-Etag", queryOp.Header.IndexEtag.ToString());
					msg.Headers.Add("Raven-Is-Stale", queryOp.Header.IsStale ? "true" : "false");
					msg.Headers.Add("Raven-Index", queryOp.Header.Index);
					msg.Headers.Add("Raven-Total-Results", queryOp.Header.TotalResults.ToString(CultureInfo.InvariantCulture));
					msg.Headers.Add(
						"Raven-Index-Timestamp", queryOp.Header.IndexTimestamp.ToString(Default.DateTimeFormatsToWrite, CultureInfo.InvariantCulture));


                    if (IsCsvDownloadRequest(InnerRequest))
                    {
                        msg.Content.Headers.Add("Content-Disposition", "attachment; filename=export.csv");
                    }
				}
				catch (Exception)
=======
				if (IsCsvDownloadRequest(InnerRequest))
>>>>>>> 5ec3423e
				{
					msg.Content.Headers.Add("Content-Disposition", "attachment; filename=export.csv");
				}
			}
			catch (Exception)
			{
				accessor.Dispose();
				throw;
			}

			return msg;
		}

		[HttpPost]
		[Route("streams/query/{*id}")]
		[Route("databases/{databaseName}/streams/query/{*id}")]
		public async Task<HttpResponseMessage> SteamQueryPost(string id)
		{
			if ("true".Equals(GetQueryStringValue("postQuery"), StringComparison.InvariantCultureIgnoreCase))
			{
				var postedQuery = await ReadStringAsync();

				SetPostRequestQuery(postedQuery);

				return SteamQueryGet(id);
			}

			return GetMessageWithString("Not idea how to handle a POST on " + id + " without a posted query", HttpStatusCode.BadRequest);
		}

		public class StreamQueryContent : HttpContent
		{
			private readonly HttpRequestMessage req;
			private readonly QueryActions.DatabaseQueryOperation queryOp;
			private readonly IStorageActionsAccessor accessor;
		    private readonly CancellationTimeout _timeout;
		    private readonly Action<string> outputContentTypeSetter;

			public StreamQueryContent(HttpRequestMessage req, QueryActions.DatabaseQueryOperation queryOp, IStorageActionsAccessor accessor, CancellationTimeout timeout, Action<string> contentTypeSetter)
			{
				this.req = req;
				this.queryOp = queryOp;
				this.accessor = accessor;
			    _timeout = timeout;
			    outputContentTypeSetter = contentTypeSetter;
			}

			protected override Task SerializeToStreamAsync(Stream stream, TransportContext context)
			{
				using (queryOp)
				using (accessor)
				using(_timeout)
				using (var writer = GetOutputWriter(req, stream))
				{
                    outputContentTypeSetter(writer.ContentType);

                    writer.WriteHeader();
				    try
				    {
				        queryOp.Execute(o =>
				        {
				            _timeout.Delay();
				            writer.Write(o);
				        });
				    }
				    catch (Exception e)
				    {
				        writer.WriteError(e);
				    }
				}

				return Task.FromResult(true);
			}

			protected override bool TryComputeLength(out long length)
			{
				length = -1;
				return false;
			}
		}

		private static IOutputWriter GetOutputWriter(HttpRequestMessage req, Stream stream)
		{
			var useExcelFormat = "excel".Equals(GetQueryStringValue(req, "format"), StringComparison.InvariantCultureIgnoreCase);
			return useExcelFormat ? (IOutputWriter)new ExcelOutputWriter(stream) : new JsonOutputWriter(stream);
		}

        private static Boolean IsCsvDownloadRequest(HttpRequestMessage req)
        {
            return "true".Equals(GetQueryStringValue(req, "download"), StringComparison.InvariantCultureIgnoreCase) 
                && "excel".Equals(GetQueryStringValue(req, "format"), StringComparison.InvariantCultureIgnoreCase);
        }


		public interface IOutputWriter : IDisposable
		{
			string ContentType { get; }

			void WriteHeader();
			void Write(RavenJObject result);
		    void WriteError(Exception exception);
		}

		private class ExcelOutputWriter : IOutputWriter
		{
			private const string CsvContentType = "text/csv";

			private readonly Stream stream;
			private StreamWriter writer;

			public ExcelOutputWriter(Stream stream)
			{
				this.stream = stream;
			}

			public string ContentType
			{
				get { return CsvContentType; }
			}

			public void Dispose()
			{
				if (writer == null)
					return;

				writer.Flush();
				writer.Close();
			}

			public void WriteHeader()
			{
				writer = new StreamWriter(stream, Encoding.UTF8);
			}

			public void Write(RavenJObject result)
			{
				if (properties == null)
				{
					GetPropertiesAndWriteCsvHeader(result);
					Debug.Assert(properties != null);
				}

				foreach (var property in properties)
				{
					var token = result.SelectToken(property);
					if (token != null)
					{
						switch (token.Type)
						{
							case JTokenType.Null:
								break;

							case JTokenType.Array:
							case JTokenType.Object:
								OutputCsvValue(token.ToString(Formatting.None));
								break;

							default:
								OutputCsvValue(token.Value<string>());
								break;
						}
					}

					writer.Write(',');
				}

				writer.WriteLine();
			}

		    public void WriteError(Exception exception)
		    {
		        writer.WriteLine();
                writer.WriteLine();
		        writer.WriteLine(exception.ToString());
		    }

		    private void GetPropertiesAndWriteCsvHeader(RavenJObject result)
			{
				properties = DocumentHelpers.GetPropertiesFromJObject(result,
					parentPropertyPath: "",
					includeNestedProperties: true,
					includeMetadata: false,
					excludeParentPropertyNames: true).ToList();

				foreach (var property in properties)
				{
					OutputCsvValue(property);
					writer.Write(',');
				}
				writer.WriteLine();
			}

			private static readonly char[] RequireQuotesChars = { ',', '\r', '\n', '"' };
			private IEnumerable<string> properties;

			private void OutputCsvValue(string val)
			{
				var needsQuoutes = val.IndexOfAny(RequireQuotesChars) != -1;
				if (needsQuoutes)
					writer.Write('"');

				writer.Write(needsQuoutes ? val.Replace("\"", "\"\"") : val);
				if (needsQuoutes)
					writer.Write('"');
			}

		}

		public class JsonOutputWriter : IOutputWriter
		{
			private const string JsonContentType = "application/json";
			private readonly Stream stream;
			private JsonWriter writer;
		    private bool closedArray = false;

			public JsonOutputWriter(Stream stream)
			{
				this.stream = stream;
			}

			public string ContentType
			{
				get { return JsonContentType; }
			}

			public void WriteHeader()
			{
				writer = new JsonTextWriter(new StreamWriter(stream));
				writer.WriteStartObject();
				writer.WritePropertyName("Results");
				writer.WriteStartArray();
			}

			public void Dispose()
			{
				if (writer == null)
					return;
			    if (closedArray == false)
			        writer.WriteEndArray();
				writer.WriteEndObject();

				writer.Flush();
				writer.Close();
			}

			public void Write(RavenJObject result)
			{
				result.WriteTo(writer, Default.Converters);
                writer.WriteRaw(Environment.NewLine);
			}

		    public void WriteError(Exception exception)
		    {
		        closedArray = true;
		        writer.WriteEndArray();
                writer.WritePropertyName("Error");
                writer.WriteValue(exception.ToString());
		    }
		}
	}
}<|MERGE_RESOLUTION|>--- conflicted
+++ resolved
@@ -136,32 +136,7 @@
 					"Raven-Index-Timestamp", queryOp.Header.IndexTimestamp.ToString(Default.DateTimeFormatsToWrite, CultureInfo.InvariantCulture));
 
 
-<<<<<<< HEAD
-				try
-				{
-					var queryOp = new QueryActions.DatabaseQueryOperation(Database, index, query, accessor, cts);
-					queryOp.Init();
-					msg.Content = new StreamQueryContent(InnerRequest, queryOp, accessor, timeout,
-						mediaType => msg.Content.Headers.ContentType = new MediaTypeHeaderValue(mediaType) { CharSet = "utf-8" });
-
-					msg.Headers.Add("Raven-Result-Etag", queryOp.Header.ResultEtag.ToString());
-					msg.Headers.Add("Raven-Index-Etag", queryOp.Header.IndexEtag.ToString());
-					msg.Headers.Add("Raven-Is-Stale", queryOp.Header.IsStale ? "true" : "false");
-					msg.Headers.Add("Raven-Index", queryOp.Header.Index);
-					msg.Headers.Add("Raven-Total-Results", queryOp.Header.TotalResults.ToString(CultureInfo.InvariantCulture));
-					msg.Headers.Add(
-						"Raven-Index-Timestamp", queryOp.Header.IndexTimestamp.ToString(Default.DateTimeFormatsToWrite, CultureInfo.InvariantCulture));
-
-
-                    if (IsCsvDownloadRequest(InnerRequest))
-                    {
-                        msg.Content.Headers.Add("Content-Disposition", "attachment; filename=export.csv");
-                    }
-				}
-				catch (Exception)
-=======
 				if (IsCsvDownloadRequest(InnerRequest))
->>>>>>> 5ec3423e
 				{
 					msg.Content.Headers.Add("Content-Disposition", "attachment; filename=export.csv");
 				}
