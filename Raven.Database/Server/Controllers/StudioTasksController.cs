--- conflicted
+++ resolved
@@ -243,7 +243,7 @@
         {
             public string SmugglerOptions { get; set; }
         }
-        
+
         [HttpPost]
         [RavenRoute("studio-tasks/exportDatabase")]
         [RavenRoute("databases/{databaseName}/studio-tasks/exportDatabase")]
@@ -638,7 +638,6 @@
         }
 
         [HttpPost]
-<<<<<<< HEAD
         [RavenRoute("studio-tasks/replication/conflicts/resolve")]
         [RavenRoute("databases/{databaseName}/studio-tasks/replication/conflicts/resolve")]
         public Task<HttpResponseMessage> ResolveAllConflicts()
@@ -753,7 +752,9 @@
             }
 
             return documentToSave;
-=======
+        }
+
+        [HttpPost]
         [RavenRoute("studio-tasks/validateExportOptions")]
         [RavenRoute("databases/{databaseName}/studio-tasks/validateExportOptions")]
         public HttpResponseMessage ValidateExportOptions([FromBody] SmugglerDatabaseOptions smugglerOptions)
@@ -768,7 +769,6 @@
             }
 
             return GetEmptyMessage(HttpStatusCode.NoContent);
->>>>>>> 2c1332ab
         }
 
         private static RavenJToken SetValueInDocument(string value)
