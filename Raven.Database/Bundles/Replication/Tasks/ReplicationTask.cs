//-----------------------------------------------------------------------
// <copyright file="ReplicationTask.cs" company="Hibernating Rhinos LTD">
//     Copyright (c) Hibernating Rhinos LTD. All rights reserved.
// </copyright>
//-----------------------------------------------------------------------

using Raven.Abstractions.Exceptions;
using Raven.Abstractions.Extensions;
using Raven.Abstractions.Logging;
using Raven.Abstractions.Replication;
using Raven.Abstractions.Util;
using Raven.Bundles.Replication.Data;
using Raven.Database;
using Raven.Database.Bundles.Replication.Tasks.Handlers;
using Raven.Database.Config.Retriever;
using Raven.Database.Data;
using Raven.Database.Extensions;
using Raven.Database.Plugins;
using Raven.Database.Prefetching;
using Raven.Database.Storage;
using Raven.Database.Util;
using Raven.Json.Linq;
using Raven.Abstractions;
using Raven.Abstractions.Connection;
using Raven.Abstractions.Data;

using System;
using System.Collections.Concurrent;
using System.Collections.Generic;
using System.ComponentModel.Composition;
using System.Diagnostics;
using System.IO;
using System.Linq;
using System.Net;
using System.Threading;
using System.Threading.Tasks;
using Raven.Database.Linq.PrivateExtensions;
using Raven.Imports.Newtonsoft.Json.Linq;

using Raven.Database.Bundles.Replication;

namespace Raven.Bundles.Replication.Tasks
{
    using Database.Indexing;

    [ExportMetadata("Bundle", "Replication")]
    [InheritedExport(typeof(IStartupTask))]
    public class ReplicationTask : IStartupTask, IDisposable
    {
        public bool IsRunning { get; private set; }

        private volatile bool shouldPause;

        public const int SystemDocsLimitForRemoteEtagUpdate = 15;
        public const int DestinationDocsLimitForRemoteEtagUpdate = 15;

        public readonly ConcurrentQueue<Task> activeTasks = new ConcurrentQueue<Task>();

        private readonly ConcurrentDictionary<string, DestinationStats> destinationStats =
            new ConcurrentDictionary<string, DestinationStats>(StringComparer.OrdinalIgnoreCase);

        private DocumentDatabase docDb;
        private static readonly ILog log = LogManager.GetCurrentClassLogger();
        private bool firstTimeFoundNoReplicationDocument = true;
        private bool wrongReplicationSourceAlertSent;
        private readonly ConcurrentDictionary<string, SemaphoreSlim> activeReplicationTasks = new ConcurrentDictionary<string, SemaphoreSlim>();

        private readonly TaskCompletionSource<object> tcsReplicationOnce = new TaskCompletionSource<object>();

        private readonly ConcurrentDictionary<string, DateTime> destinationAlertSent = new ConcurrentDictionary<string, DateTime>();

        private readonly ConcurrentDictionary<string, bool> destinationForceBuffering = new ConcurrentDictionary<string, bool>();                

        public ConcurrentDictionary<string, DestinationStats> DestinationStats => destinationStats;

        public event Action ReplicationExecuted;

        public ConcurrentDictionary<string, DateTime> Heartbeats => heartbeatDictionary;

        private int replicationAttempts;
        private int workCounter;
        private HttpRavenRequestFactory httpRavenRequestFactory;

        private IndependentBatchSizeAutoTuner autoTuner;
        private readonly ConcurrentDictionary<string, PrefetchingBehavior> prefetchingBehaviors = new ConcurrentDictionary<string, PrefetchingBehavior>();

        public IndexReplicationTask IndexReplication { get; set; }

        public TransformerReplicationTask TransformerReplication { get; set; }

        public void Execute(DocumentDatabase database)
        {            
            docDb = database;

            docDb.Notifications.OnIndexChange += (_, indexChangeNotification) =>
            {
                if (indexChangeNotification.Type == IndexChangeTypes.MapCompleted ||
                    indexChangeNotification.Type == IndexChangeTypes.ReduceCompleted ||
                    indexChangeNotification.Type == IndexChangeTypes.RemoveFromIndex 
                    )
                    return;
                docDb.WorkContext.ReplicationResetEvent.Set();
            };
            docDb.Notifications.OnTransformerChange += (_, __) => { docDb.WorkContext.ReplicationResetEvent.Set(); };
            docDb.Notifications.OnAttachmentChange += (_, __, ___) => { docDb.WorkContext.ReplicationResetEvent.Set(); };
            docDb.Notifications.OnBulkInsertChange += (_, __) =>
            {
                docDb.WorkContext.ReplicationResetEvent.Set();
            };
            docDb.Notifications.OnDocumentChange += (_, dcn, ___) =>
            {
                if (dcn.Id.StartsWith("Raven/", StringComparison.OrdinalIgnoreCase) && // ignore sys docs
                    // but we do update for replication destination
                    string.Equals(dcn.Id, Constants.RavenReplicationDestinations, StringComparison.OrdinalIgnoreCase) == false &&
                    dcn.Id.StartsWith("Raven/Hilo/", StringComparison.OrdinalIgnoreCase) == false) // except for hilo documents
                    return;
                docDb.WorkContext.ReplicationResetEvent.Set();
            };

            var replicationRequestTimeoutInMs = docDb.Configuration.Replication.ReplicationRequestTimeoutInMilliseconds;

            autoTuner = new IndependentBatchSizeAutoTuner(docDb.WorkContext, PrefetchingUser.Replicator);
            httpRavenRequestFactory = new HttpRavenRequestFactory
            {
                RequestTimeoutInMs = replicationRequestTimeoutInMs
            };

            var task = new Task(Execute, TaskCreationOptions.LongRunning);
            var disposableAction = new DisposableAction(task.Wait);
            // make sure that the doc db waits for the replication task shutdown
            docDb.ExtensionsState.GetOrAdd(Guid.NewGuid().ToString(), s => disposableAction);

            DeployIndexesAndTransformers(database);

            IndexReplication = new IndexReplicationTask(database, httpRavenRequestFactory, this);
            TransformerReplication = new TransformerReplicationTask(database, httpRavenRequestFactory, this);

            task.Start();

            IndexReplication.Start();
            TransformerReplication.Start();
        }

        private static void DeployIndexesAndTransformers(DocumentDatabase database)
        {
            try
            {
                var index = new RavenConflictDocuments();
                database.Indexes.PutIndex(index.IndexName, index.CreateIndexDefinition());
            }
            catch (Exception e)
                    {
                log.ErrorException("Could not deploy 'Raven/ConflictDocuments' index.", e);
            }

            try
        {
                var transformer = new RavenConflictDocumentsTransformer();
                database.Transformers.PutTransform(transformer.TransformerName, transformer.CreateTransformerDefinition());
            }
            catch (Exception e)
            {
                log.ErrorException("Could not deploy 'Raven/ConflictDocumentsTransformer' transformer.", e);
            }
        }

        public void Pause()
        {
            shouldPause = true;
            if (log.IsDebugEnabled)
                log.Debug($"Replication task stopped for {docDb.Name}");
        }

        public void Continue()
        {
            shouldPause = false;
            if (log.IsDebugEnabled)
                log.Debug($"Replication task continued for {docDb.Name}");
        }

        private bool IsHotSpare()
        {
            if (docDb.RequestManager == null) return false;
            return docDb.RequestManager.IsInHotSpareMode;
        }

        private void Execute()
        {
            using (LogContext.WithResource(docDb.Name))
            {
                if (log.IsDebugEnabled)
                log.Debug("Replication task started.");

                bool runningBecauseOfDataModifications = false;
                var context = docDb.WorkContext;
                NotifySiblings();
                var timeToWait = TimeSpan.FromMinutes(5);
                while (context.DoWork)
                {
                    IsRunning = !IsHotSpare() && !shouldPause;
                    if (log.IsDebugEnabled)
                    log.Debug("Replication task found work. Running: {0}", IsRunning);

                    if (IsRunning)
                    {
                        try
                        {
                            ExecuteReplicationOnce(runningBecauseOfDataModifications);
                        }
                        catch (Exception e)
                        {
                            log.ErrorException("Failed to perform replication", e);
                        }
                    }
                    runningBecauseOfDataModifications = docDb.WorkContext.ReplicationResetEvent.WaitOne(timeToWait);

                    timeToWait = runningBecauseOfDataModifications
                        ? TimeSpan.FromSeconds(30)
                        : TimeSpan.FromMinutes(5);
                }

                IsRunning = false;
            }
        }

        public Task ExecuteReplicationOnce(bool runningBecauseOfDataModifications)
        {
            using (docDb.DisableAllTriggersForCurrentThread())
            {
                var destinations = GetReplicationDestinations();

                if (destinations.Length == 0)
                {
                    WarnIfNoReplicationTargetsWereFound();
                    tcsReplicationOnce.SetResult(null);
                    return tcsReplicationOnce.Task;
                }
                
                var currentReplicationAttempts = Interlocked.Increment(ref replicationAttempts);

                var copyOfrunningBecauseOfDataModifications = runningBecauseOfDataModifications;
                var destinationForReplication = destinations.Where(
                    dest =>
                    {
                        if (copyOfrunningBecauseOfDataModifications == false) return true;
                        return IsNotFailing(dest, currentReplicationAttempts);
                    }).ToList();

                CleanupPrefetchingBehaviors(destinations.Select(x => x.ConnectionStringOptions.Url),
                    destinations.Except(destinationForReplication).Select(x => x.ConnectionStringOptions.Url));

                var startedTasks = new List<Task>();

                var lastReplicatedDocumentEtags = new ConcurrentBag<Etag>();
                var lastReplicatedAttachmentEtags = new ConcurrentBag<Etag>();
                foreach (var dest in destinationForReplication)
                {
                    var destination = dest;
                    var holder = activeReplicationTasks.GetOrAdd(destination.ConnectionStringOptions.Url, s => new SemaphoreSlim(1));
                    if (holder.Wait(0) == false)
                    {
                        if (log.IsDebugEnabled)
                        log.Debug("Replication to distination {0} skipped due to existing replication operation", dest.ConnectionStringOptions.Url);
                        continue;
                    }
                    
                    var replicationTask = Task.Factory.StartNew(
                        () =>
                        {
                            bool hasMoreWorkToDo = false;

                            using (LogContext.WithResource(docDb.Name))
                            using (CultureHelper.EnsureInvariantCulture())
                            {
                                try
                                {
<<<<<<< HEAD
                                    Etag lastDocumentEtag;
                                    Etag lastAttachmentEtag;
                                    if (ReplicateTo(destination, out lastDocumentEtag, out lastAttachmentEtag))
=======
                                    int filtered;
                                    if (ReplicateTo(destination, out filtered) || filtered > 0)
>>>>>>> 026c39e9
                                    {
                                        hasMoreWorkToDo = true;
                                        docDb.WorkContext.NotifyAboutWork();
                                        lastReplicatedDocumentEtags.Add(lastDocumentEtag);
                                        lastReplicatedAttachmentEtags.Add(lastAttachmentEtag);
                                    }
                                }
                                catch (Exception e)
                                {
                                    log.ErrorException("Could not replicate to " + destination, e);
                                }
                            }
                            return hasMoreWorkToDo;

                        });

                    startedTasks.Add(replicationTask);

                    activeTasks.Enqueue(replicationTask);
                    replicationTask.ContinueWith(
                        t =>
                        {
                            // here we purge all the completed tasks at the head of the queue
                            Task task;
                            while (activeTasks.TryPeek(out task))
                            {
                                if (!task.IsCompleted && !task.IsCanceled && !task.IsFaulted) break;
                                activeTasks.TryDequeue(out task); // remove it from end
                            }

                            if (t.Result)
                                docDb.WorkContext.ReplicationResetEvent.Set();
                        });
                }

                return Task.WhenAll(startedTasks.ToArray()).ContinueWith(
                    t =>
                    {
                        if (destinationStats.Count == 0)
                            return;

                        foreach (var stats in destinationStats.Where(stats => stats.Value.LastReplicatedEtag != null))
                        {
                            PrefetchingBehavior prefetchingBehavior;
                            if (prefetchingBehaviors.TryGetValue(stats.Key, out prefetchingBehavior))
                            {
                                prefetchingBehavior.CleanupDocuments(stats.Value.LastReplicatedEtag);
                            }
                        }

                        if (lastReplicatedDocumentEtags.Count > 0)
                        {
                            //purge tombstones that are not needed anymore
                            docDb.Maintenance.RemoveAllBefore(Constants.RavenReplicationDocsTombstones,
                                lastReplicatedDocumentEtags.Max());
                        }

                        if (lastReplicatedAttachmentEtags.Count > 0)
                        {
                            docDb.Maintenance.RemoveAllBefore(Constants.RavenReplicationAttachmentsTombstones,
                                lastReplicatedAttachmentEtags.Max());
                        }

                    }).ContinueWith(t => OnReplicationExecuted()).AssertNotFailed();
            }
        }

        private void CleanupPrefetchingBehaviors(IEnumerable<string> allDestinations, IEnumerable<string> failingDestinations)
        {
            PrefetchingBehavior prefetchingBehaviorToDispose;

            // remove prefetching behaviors for non-existing destinations
            foreach (var removedDestination in prefetchingBehaviors.Keys.Except(allDestinations))
            {
                if (prefetchingBehaviors.TryRemove(removedDestination, out prefetchingBehaviorToDispose))
                {
                    prefetchingBehaviorToDispose.Dispose();
                }
            }

            // also remove prefetchers if the destination is failing for a long time
            foreach (var failingDestination in failingDestinations)
            {
                DestinationStats stats;
                if (prefetchingBehaviors.ContainsKey(failingDestination) == false || destinationStats.TryGetValue(failingDestination, out stats) == false)
                    continue;

                if (stats.FirstFailureInCycleTimestamp != null && stats.LastFailureTimestamp != null &&
                    stats.LastFailureTimestamp - stats.FirstFailureInCycleTimestamp >= TimeSpan.FromMinutes(3))
                {
                    if (prefetchingBehaviors.TryRemove(failingDestination, out prefetchingBehaviorToDispose))
                    {
                        prefetchingBehaviorToDispose.Dispose();
                    }
                }
            }
        }

        private void NotifySiblings()
        {
            var notifications = new BlockingCollection<RavenConnectionStringOptions>();

            Task.Factory.StartNew(() => NotifySibling(notifications));

            int skip = 0;
            var replicationDestinations = GetReplicationDestinations();
            foreach (var replicationDestination in replicationDestinations)
            {
                notifications.TryAdd(replicationDestination.ConnectionStringOptions, 15 * 1000);
            }

            while (true)
            {
                int nextPageStart = skip; // will trigger rapid pagination
                var replicationSourceDocs = docDb.Documents.GetDocumentsWithIdStartingWith(Constants.RavenReplicationSourcesBasePath, null, null, skip, 128, CancellationToken.None, ref nextPageStart);
                if (replicationSourceDocs.Length == 0)
                {
                    notifications.TryAdd(null, 15 * 1000); // marker to stop notify this
                    return;
                }

                skip += replicationSourceDocs.Length;

                foreach (var replicationSourceDoc in replicationSourceDocs)
                {
                    var sourceReplicationInformation = replicationSourceDoc.JsonDeserialization<SourceReplicationInformation>();
                    if (string.IsNullOrEmpty(sourceReplicationInformation.Source))
                        continue;

                    var match = replicationDestinations.FirstOrDefault(x =>
                                                           string.Equals(x.ConnectionStringOptions.Url,
                                                                         sourceReplicationInformation.Source,
                                                                         StringComparison.OrdinalIgnoreCase));

                    if (match != null)
                    {
                        notifications.TryAdd(match.ConnectionStringOptions, 15 * 1000);
                    }
                    else
                    {
                        notifications.TryAdd(new RavenConnectionStringOptions
                        {
                            Url = sourceReplicationInformation.Source
                        }, 15 * 1000);
                    }
                }
            }
        }

        private void NotifySibling(BlockingCollection<RavenConnectionStringOptions> collection)
        {
            using (LogContext.WithResource(docDb.Name))
                while (true)
                {
                    RavenConnectionStringOptions connectionStringOptions;
                    try
                    {
                        collection.TryTake(out connectionStringOptions, 15 * 1000, docDb.WorkContext.CancellationToken);
                        if (connectionStringOptions == null)
                            return;
                    }
                    catch (Exception e)
                    {
                        log.ErrorException("Could not get connection string options to notify sibling servers about restart", e);
                        return;
                    }

                    try
                    {
                        var url = connectionStringOptions.Url + "/replication/heartbeat?from=" + UrlEncodedServerUrl() + "&dbid=" + docDb.TransactionalStorage.Id;
                        var request = httpRavenRequestFactory.Create(url, HttpMethods.Post, connectionStringOptions);
                        request.WebRequest.ContentLength = 0;
                        request.ExecuteRequest();
                    }
                    catch (Exception e)
                    {
                        log.WarnException("Could not notify " + connectionStringOptions.Url + " about sibling server being up & running", e);
                    }
                }
        }

        private bool IsNotFailing(ReplicationStrategy dest, int currentReplicationAttempts)
        {
            var jsonDocument = docDb.Documents.Get(Constants.RavenReplicationDestinationsBasePath + EscapeDestinationName(dest.ConnectionStringOptions.Url), null);
            if (jsonDocument == null)
                return true;
            var failureInformation = jsonDocument.DataAsJson.JsonDeserialization<DestinationFailureInformation>();
            if (failureInformation.FailureCount > 1000)
            {
                var shouldReplicateTo = currentReplicationAttempts % 10 == 0;
                if (log.IsDebugEnabled)
                log.Debug("Failure count for {0} is {1}, skipping replication: {2}",
                    dest, failureInformation.FailureCount, shouldReplicateTo == false);
                return shouldReplicateTo;
            }
            if (failureInformation.FailureCount > 100)
            {
                var shouldReplicateTo = currentReplicationAttempts % 5 == 0;
                if (log.IsDebugEnabled)
                log.Debug("Failure count for {0} is {1}, skipping replication: {2}",
                    dest, failureInformation.FailureCount, shouldReplicateTo == false);
                return shouldReplicateTo;
            }
            if (failureInformation.FailureCount > 10)
            {
                var shouldReplicateTo = currentReplicationAttempts % 2 == 0;
                if (log.IsDebugEnabled)
                log.Debug("Failure count for {0} is {1}, skipping replication: {2}",
                    dest, failureInformation.FailureCount, shouldReplicateTo == false);
                return shouldReplicateTo;
            }
            return true;
        }

        public static string EscapeDestinationName(string url)
        {
            return Uri.EscapeDataString(url.Replace("https://", "").Replace("http://", "").Replace("/", "").Replace(":", ""));
        }

        private void WarnIfNoReplicationTargetsWereFound()
        {
            if (firstTimeFoundNoReplicationDocument)
            {
                firstTimeFoundNoReplicationDocument = false;
                log.Warn("Replication bundle is installed, but there is no destination in 'Raven/Replication/Destinations'.\r\nReplication results in NO-OP");
            }
        }

<<<<<<< HEAD
        private bool ReplicateTo(ReplicationStrategy destination, out Etag lastDocumentEtag,out Etag lastAttachmentEtag)
=======
        private bool ReplicateTo(ReplicationStrategy destination, out int filteredDocuments)
>>>>>>> 026c39e9
        {
            lastDocumentEtag = Etag.InvalidEtag;
            lastAttachmentEtag = Etag.InvalidEtag;
            try
            {
                filteredDocuments = 0;
                if (docDb.Disposed)
                    return false;

                using (docDb.DisableAllTriggersForCurrentThread())
                using (var stats = new ReplicationStatisticsRecorder(destination, destinationStats))
                {
                    SourceReplicationInformationWithBatchInformation destinationsReplicationInformationForSource;
                    using (var scope = stats.StartRecording("Destination"))
                    {
                        try
                        {
                            destinationsReplicationInformationForSource = GetLastReplicatedEtagFrom(destination);
                            if (destinationsReplicationInformationForSource == null)
                            {
                                destinationsReplicationInformationForSource = GetLastReplicatedEtagFrom(destination);

                                if (destinationsReplicationInformationForSource == null)
                                {
                                    log.Error("Failed to replicate documents to destination {0}, because was not able to receive last Etag", destination.ConnectionStringOptions.Url);
                                    return false;
                                }
                            }
                                    
                            if (destinationsReplicationInformationForSource.LastDocumentEtag == Etag.Empty &&
                                destinationsReplicationInformationForSource.LastAttachmentEtag == Etag.Empty)
                            {
                                IndexReplication.Execute();
                            }

                            scope.Record(RavenJObject.FromObject(destinationsReplicationInformationForSource));

                            if (destinationsReplicationInformationForSource.LastDocumentEtag == Etag.InvalidEtag &&
                                destinationsReplicationInformationForSource.LastAttachmentEtag == Etag.InvalidEtag &&
                                (destination.SpecifiedCollections == null || destination.SpecifiedCollections.Count == 0))
                            {
                                DateTime lastSent;

                                // todo: move lastModifiedDate after the condition
                                var lastModifiedDate = destinationsReplicationInformationForSource.LastModified.HasValue ? destinationsReplicationInformationForSource.LastModified.Value.ToLocalTime() : DateTime.MinValue;

                                if (destinationAlertSent.TryGetValue(destination.ConnectionStringOptions.Url, out lastSent) && (SystemTime.UtcNow - lastSent).TotalMinutes < 1)
                                {
                                    if (log.IsDebugEnabled) // todo: remove this log line
                                    log.Debug(string.Format(@"Destination server is forbidding replication due to a possibility of having multiple instances with same DatabaseId replicating to it. After 10 minutes from '{2}' another instance will start replicating. Destination Url: {0}. DatabaseId: {1}. Current source: {3}. Stored source on destination: {4}.", destination.ConnectionStringOptions.Url, docDb.TransactionalStorage.Id, lastModifiedDate, docDb.ServerUrl, destinationsReplicationInformationForSource.Source));
                                    return false;
                                }

                                docDb.AddAlert(new Alert
                                {
                                    AlertLevel = AlertLevel.Error,
                                    CreatedAt = SystemTime.UtcNow,
                                    Message = string.Format(@"Destination server is forbidding replication due to a possibility of having multiple instances with same DatabaseId replicating to it. After 10 minutes from '{2}' another instance will start replicating. Destination Url: {0}. DatabaseId: {1}. Current source: {3}. Stored source on destination: {4}.", destination.ConnectionStringOptions.Url, docDb.TransactionalStorage.Id, lastModifiedDate, docDb.ServerUrl, destinationsReplicationInformationForSource.Source),
                                    Title = $"Replication error. Multiple databases replicating at the same time with same DatabaseId ('{docDb.TransactionalStorage.Id}') detected.",
                                    UniqueKey = "Replication to " + destination.ConnectionStringOptions.Url + " errored. Wrong DatabaseId: " + docDb.TransactionalStorage.Id
                                });

                                destinationAlertSent.AddOrUpdate(destination.ConnectionStringOptions.Url, SystemTime.UtcNow, (_, __) => SystemTime.UtcNow);

                                return false;
                            }
                        }
                        catch (Exception e)
                        {
                            scope.RecordError(e);
                            log.WarnException("Failed to replicate to: " + destination, e);
                            return false;
                        }
                    }

                    bool? replicated = null;

                    int replicatedDocuments;	                
                    using (var scope = stats.StartRecording("Documents"))
                    {
                        switch (ReplicateDocuments(destination,
                            destinationsReplicationInformationForSource, 
                            scope, 
                            out replicatedDocuments,
<<<<<<< HEAD
                            out lastDocumentEtag))
=======
                            out filteredDocuments))
>>>>>>> 026c39e9
                        {
                            case true:
                                replicated = true;
                                break;
                            case false:
                                return false;
                        }
                    }

                    using (var scope = stats.StartRecording("Attachments"))
                    {
                        switch (ReplicateAttachments(destination, 
                                    destinationsReplicationInformationForSource, 
                                    scope,
                                    out lastAttachmentEtag))
                        {
                            case true:
                                replicated = true;
                                break;
                            case false:
                                return false;
                        }
                    }

                    var elapsedMicroseconds = (long)(stats.ElapsedTime.Ticks * SystemTime.MicroSecPerTick);
                    docDb.WorkContext.MetricsCounters.GetReplicationDurationHistogram(destination).Update(elapsedMicroseconds);
                    UpdateReplicationPerformance(destination, stats.Started, stats.ElapsedTime, replicatedDocuments);
                    
                    return replicated ?? false;
                }
            }
            finally
            {
                var holder = activeReplicationTasks.GetOrAdd(destination.ConnectionStringOptions.Url, s => new SemaphoreSlim(0, 1));
                holder.Release();
            }
        }

        private void UpdateReplicationPerformance(ReplicationStrategy destination, DateTime startTime, TimeSpan elapsed, int batchSize)
        {
            if (batchSize > 0)
            {
                var queue = docDb.WorkContext.MetricsCounters.GetReplicationPerformanceStats(destination);
                queue.Enqueue(new ReplicationPerformanceStats
                {
                    Duration = elapsed,
                    Started = startTime,
                    BatchSize = batchSize
                });

                while (queue.Count() > 25)
                {
                    ReplicationPerformanceStats _;
                    queue.TryDequeue(out _);
                }
            }
        }


        [Obsolete("Use RavenFS instead.")]
        private bool? ReplicateAttachments(ReplicationStrategy destination, 
            SourceReplicationInformationWithBatchInformation destinationsReplicationInformationForSource, 
            ReplicationStatisticsRecorder.ReplicationStatisticsRecorderScope recorder,
            out Etag lastAttachmentEtag)
        {
            Tuple<RavenJArray, Etag> tuple;
            RavenJArray attachments;
            lastAttachmentEtag = Etag.InvalidEtag;

            using (var scope = recorder.StartRecording("Get"))
            {
                tuple = GetAttachments(destinationsReplicationInformationForSource, destination, scope);
                attachments = tuple.Item1;

                if (attachments == null || attachments.Length == 0)
                {
                    if (tuple.Item2 != destinationsReplicationInformationForSource.LastAttachmentEtag)
                    {
                        SetLastReplicatedEtagForServer(destination, lastAttachmentEtag: tuple.Item2);
                    }
                    return null;
                }
            }

            using (var scope = recorder.StartRecording("Send"))
            {
                string lastError;
                if (TryReplicationAttachments(destination, attachments, out lastError) == false) // failed to replicate, start error handling strategy
                {
                    if (IsFirstFailure(destination.ConnectionStringOptions.Url))
                    {
                        log.Info("This is the first failure for {0}, assuming transient failure and trying again", destination);
                        if (TryReplicationAttachments(destination, attachments, out lastError)) // success on second fail
                        {
                            RecordSuccess(destination.ConnectionStringOptions.Url, lastReplicatedEtag: tuple.Item2);
                            lastAttachmentEtag = tuple.Item2;

                            return true;
                        }
                    }

                    scope.RecordError(lastError);
                    RecordFailure(destination.ConnectionStringOptions.Url, lastError);
                    return false;
                }
            }

            RecordSuccess(destination.ConnectionStringOptions.Url,
                lastReplicatedEtag: tuple.Item2);
            lastAttachmentEtag = tuple.Item2;

            return true;
        }

        private bool? ReplicateDocuments(ReplicationStrategy destination,
            SourceReplicationInformationWithBatchInformation destinationsReplicationInformationForSource, 
<<<<<<< HEAD
            ReplicationStatisticsRecorder.ReplicationStatisticsRecorderScope recorder,
            out int replicatedDocuments, out Etag lastReplicatedEtag)
=======
            ReplicationStatisticsRecorder.ReplicationStatisticsRecorderScope recorder, 
            out int replicatedDocuments, out int filteredDocuments)
>>>>>>> 026c39e9
        {
            replicatedDocuments = 0;
            filteredDocuments = 0;
            JsonDocumentsToReplicate documentsToReplicate = null;
            var sp = Stopwatch.StartNew();
            IDisposable removeBatch = null;
            lastReplicatedEtag = Etag.InvalidEtag;

            var prefetchingBehavior = prefetchingBehaviors.GetOrAdd(destination.ConnectionStringOptions.Url,
                x => docDb.Prefetcher.CreatePrefetchingBehavior(PrefetchingUser.Replicator, autoTuner, $"Replication for URL: {destination.ConnectionStringOptions.DefaultDatabase}"));

            prefetchingBehavior.AdditionalInfo = $"For destination: {destination.ConnectionStringOptions.Url}. Last replicated etag: {destinationsReplicationInformationForSource.LastDocumentEtag}";

            try
            {
                using (var scope = recorder.StartRecording("Get"))
                {
                    documentsToReplicate = GetJsonDocuments(destinationsReplicationInformationForSource, destination, prefetchingBehavior, scope);
                    filteredDocuments = documentsToReplicate.CountOfFilteredDocumentsWhichAreSystemDocuments +
                        documentsToReplicate.CountOfFilteredDocumentsWhichOriginFromDestination;
                    if (documentsToReplicate.Documents == null || documentsToReplicate.Documents.Length == 0)
                    {
                        if (documentsToReplicate.LastEtag != destinationsReplicationInformationForSource.LastDocumentEtag)
                        {
                            // we don't notify remote server about updates to system docs, see: RavenDB-715
                            if (documentsToReplicate.CountOfFilteredDocumentsWhichAreSystemDocuments == 0
                                || documentsToReplicate.CountOfFilteredDocumentsWhichAreSystemDocuments > SystemDocsLimitForRemoteEtagUpdate
                                || documentsToReplicate.CountOfFilteredDocumentsWhichOriginFromDestination > DestinationDocsLimitForRemoteEtagUpdate) // see RavenDB-1555
                            {
                                using (scope.StartRecording("Notify"))
                                {
                                    SetLastReplicatedEtagForServer(destination, lastDocEtag: documentsToReplicate.LastEtag);
                                    scope.Record(new RavenJObject
                                             {
                                                 { "LastDocEtag", documentsToReplicate.LastEtag.ToString() }
                                             });
                                }
                            }
                        }
                        RecordLastEtagChecked(destination.ConnectionStringOptions.Url, documentsToReplicate.LastEtag);
                        return null;
                    }
                }

                // if the db is idling in all respect except sending out replication, let us keep it that way.
                docDb.WorkContext.UpdateFoundWork();

                removeBatch = prefetchingBehavior.UpdateCurrentlyUsedBatches(documentsToReplicate.LoadedDocs);

                using (var scope = recorder.StartRecording("Send"))
                {
                    string lastError;
                    if (TryReplicationDocuments(destination, documentsToReplicate.Documents, out lastError) == false) // failed to replicate, start error handling strategy
                    {
                        if (IsFirstFailure(destination.ConnectionStringOptions.Url))
                        {
                            log.Info(
                                "This is the first failure for {0}, assuming transient failure and trying again",
                                destination);
                            if (TryReplicationDocuments(destination, documentsToReplicate.Documents, out lastError)) // success on second fail
                            {
                                RecordSuccess(destination.ConnectionStringOptions.Url, documentsToReplicate.LastEtag, documentsToReplicate.LastLastModified);
                                lastReplicatedEtag = documentsToReplicate.LastEtag;

                                return true;
                            }
                        }
                        // if we had an error sending to this endpoint, it might be because we are sending too much data, or because
                        // the request timed out. This will let us know that the next time we try, we'll use just the initial doc counts
                        // and we'll be much more conservative with increasing the sizes
                        prefetchingBehavior.OutOfMemoryExceptionHappened();
                        scope.RecordError(lastError);
                        RecordFailure(destination.ConnectionStringOptions.Url, lastError);
                        return false;
                    }
                }
            }
            finally
            {
                if (documentsToReplicate?.LoadedDocs != null)
                {
                    prefetchingBehavior.UpdateAutoThrottler(documentsToReplicate.LoadedDocs, sp.Elapsed);
                    replicatedDocuments = documentsToReplicate.LoadedDocs.Count;
                }

                removeBatch?.Dispose();
            }

            RecordSuccess(destination.ConnectionStringOptions.Url, documentsToReplicate.LastEtag, documentsToReplicate.LastLastModified);
            lastReplicatedEtag = documentsToReplicate.LastEtag;
            return true;
        }

        private void SetLastReplicatedEtagForServer(ReplicationStrategy destination, Etag lastDocEtag = null, Etag lastAttachmentEtag = null)
        {
            try
            {
                var url = GetUrlFor(destination, "/replication/lastEtag");

                if (lastDocEtag != null)
                    url += "&docEtag=" + lastDocEtag;
                if (lastAttachmentEtag != null)
                    url += "&attachmentEtag=" + lastAttachmentEtag;

                var request = httpRavenRequestFactory.Create(url, HttpMethods.Put, destination.ConnectionStringOptions, GetRequestBuffering(destination));
                request.Write(new byte[0]);
                request.ExecuteRequest();
                if (log.IsDebugEnabled)
                log.Debug("Sent last replicated document Etag {0} to server {1}", lastDocEtag, destination.ConnectionStringOptions.Url);
            }
            catch (WebException e)
            {
                HandleRequestBufferingErrors(e, destination);

                var response = e.Response as HttpWebResponse;
                if (response != null && (response.StatusCode == HttpStatusCode.BadRequest || response.StatusCode == HttpStatusCode.NotFound))
                    log.WarnException("Replication is not enabled on: " + destination, e);
                else
                    log.WarnException("Failed to contact replication destination: " + destination, e);
            }
            catch (Exception e)
            {
                log.WarnException("Failed to contact replication destination: " + destination, e);
            }
        }

        private string GetUrlFor(ReplicationStrategy destination, string endpoint)
        {
            var url = destination.ConnectionStringOptions.Url + endpoint + "?from=" + UrlEncodedServerUrl() + "&dbid=" + docDb.TransactionalStorage.Id;

            if (destination.SpecifiedCollections == null || destination.SpecifiedCollections.Count > 0)
                return url;

            return url + ("&collections=" + string.Join(";", destination.SpecifiedCollections.Keys));
        }

        private void RecordFailure(string url, string lastError)
        {
            var stats = destinationStats.GetOrAdd(url, new DestinationStats { Url = url });
            var failureCount = Interlocked.Increment(ref stats.FailureCountInternal);
            stats.LastFailureTimestamp = SystemTime.UtcNow;

            if (stats.FirstFailureInCycleTimestamp == null)
                stats.FirstFailureInCycleTimestamp = SystemTime.UtcNow;

            if (string.IsNullOrWhiteSpace(lastError) == false)
                stats.LastError = lastError;

            var jsonDocument = docDb.Documents.Get(Constants.RavenReplicationDestinationsBasePath + EscapeDestinationName(url), null);
            var failureInformation = new DestinationFailureInformation { Destination = url };
            if (jsonDocument != null)
            {
                failureInformation = jsonDocument.DataAsJson.JsonDeserialization<DestinationFailureInformation>();
                // we only want to update this once a minute, otherwise we have churn with starting replication
                // because we are writing a failure document
                if ((SystemTime.UtcNow - jsonDocument.LastModified.GetValueOrDefault()).TotalMinutes < 1)
                {
                    return;
                }
            }
            failureInformation.FailureCount = failureCount;
            docDb.Documents.Put(Constants.RavenReplicationDestinationsBasePath + EscapeDestinationName(url), null,
                      RavenJObject.FromObject(failureInformation), new RavenJObject(), null);
        }

        private void RecordLastEtagChecked(string url, Etag lastEtagChecked)
        {
            var stats = destinationStats.GetOrDefault(url, new DestinationStats { Url = url });
            stats.LastEtagCheckedForReplication = lastEtagChecked;
        }

        private void RecordSuccess(string url,
            Etag lastReplicatedEtag = null, DateTime? lastReplicatedLastModified = null,
            DateTime? lastHeartbeatReceived = null, string lastError = null)
        {
            var stats = destinationStats.GetOrAdd(url, new DestinationStats { Url = url });
            Interlocked.Exchange(ref stats.FailureCountInternal, 0);
            stats.LastSuccessTimestamp = SystemTime.UtcNow;
            stats.FirstFailureInCycleTimestamp = null;

            if (lastReplicatedEtag != null)
            {
                stats.LastEtagCheckedForReplication = lastReplicatedEtag;
                stats.LastReplicatedEtag = lastReplicatedEtag;
            }

            if (lastReplicatedLastModified.HasValue)
                stats.LastReplicatedLastModified = lastReplicatedLastModified;

            if (lastHeartbeatReceived.HasValue)
                stats.LastHeartbeatReceived = lastHeartbeatReceived;

            if (!string.IsNullOrWhiteSpace(lastError))
                stats.LastError = lastError;

            docDb.Documents.Delete(Constants.RavenReplicationDestinationsBasePath + EscapeDestinationName(url), null, null);
        }

        private bool IsFirstFailure(string url)
        {
            var destStats = destinationStats.GetOrAdd(url, new DestinationStats { Url = url });
            return destStats.FailureCount == 0;
        }

        [Obsolete("Use RavenFS instead.")]
        private bool TryReplicationAttachments(ReplicationStrategy destination, RavenJArray jsonAttachments, out string errorMessage)
        {
            try
            {
                var url = destination.ConnectionStringOptions.Url + "/replication/replicateAttachments?from=" +
                          UrlEncodedServerUrl() + "&dbid=" + docDb.TransactionalStorage.Id;

                var sp = Stopwatch.StartNew();
                using (HttpRavenRequestFactory.Expect100Continue(destination.ConnectionStringOptions.Url))
                {
                    var request = httpRavenRequestFactory.Create(url, HttpMethods.Post, destination.ConnectionStringOptions, GetRequestBuffering(destination));

                    request.WriteBson(jsonAttachments);
                    request.ExecuteRequest(docDb.WorkContext.CancellationToken);
                    log.Info("Replicated {0} attachments to {1} in {2:#,#;;0} ms", jsonAttachments.Length, destination, sp.ElapsedMilliseconds);
                    errorMessage = "";
                    return true;
                }
            }
            catch (WebException e)
            {
                HandleRequestBufferingErrors(e, destination);

                var response = e.Response as HttpWebResponse;
                if (response != null)
                {
                    using (var streamReader = new StreamReader(response.GetResponseStreamWithHttpDecompression()))
                    {
                        var error = streamReader.ReadToEnd();
                        try
                        {
                            var ravenJObject = RavenJObject.Parse(error);
                            log.WarnException("Replication to " + destination + " had failed\r\n" + ravenJObject.Value<string>("Error"), e);
                            errorMessage = error;
                            return false;
                        }
                        catch (Exception)
                        {
                        }

                        log.WarnException("Replication to " + destination + " had failed\r\n" + error, e);
                        errorMessage = error;
                    }
                }
                else
                {
                    log.WarnException("Replication to " + destination + " had failed", e);
                    errorMessage = e.Message;
                }
                return false;
            }
            catch (Exception e)
            {
                log.WarnException("Replication to " + destination + " had failed", e);
                errorMessage = e.Message;
                return false;
            }
        }

        internal bool GetRequestBuffering(ReplicationStrategy destination)
        {
            return destinationForceBuffering.GetOrAdd(destination.ConnectionStringOptions.Url, docDb.Configuration.Replication.ForceReplicationRequestBuffering);
        }

        private bool TryReplicationDocuments(ReplicationStrategy destination, RavenJArray jsonDocuments, out string lastError)
        {
            try
            {
                if (log.IsDebugEnabled)
                log.Debug("Starting to replicate {0} documents to {1}", jsonDocuments.Length, destination);

                var url = GetUrlFor(destination, "/replication/replicateDocs");

                url += $"&count={jsonDocuments.Length}";

                var sp = Stopwatch.StartNew();

                using (HttpRavenRequestFactory.Expect100Continue(destination.ConnectionStringOptions.Url))
                {
                    var request = httpRavenRequestFactory.Create(url, HttpMethods.Post, destination.ConnectionStringOptions, GetRequestBuffering(destination));
                    request.Write(jsonDocuments);
                    request.ExecuteRequest(docDb.WorkContext.CancellationToken);

                    log.Info("Replicated {0} documents to {1} in {2:#,#;;0} ms", jsonDocuments.Length, destination, sp.ElapsedMilliseconds);
                    lastError = "";
                    return true;
                }
            }
            catch (WebException e)
            {
                HandleRequestBufferingErrors(e, destination);

                var response = e.Response as HttpWebResponse;
                if (response != null)
                {
                    var responseStream = response.GetResponseStream();
                    if (responseStream != null)
                    {
                        using (var streamReader = new StreamReader(responseStream))
                        {
                            var error = streamReader.ReadToEnd();
                            log.WarnException("Replication to " + destination + " had failed\r\n" + error, e);
                        }
                    }
                    else
                    {
                        log.WarnException("Replication to " + destination + " had failed", e);
                    }
                }
                else
                {
                    log.WarnException("Replication to " + destination + " had failed", e);
                }
                lastError = e.Message;
                return false;
            }
            catch (Exception e)
            {
                log.WarnException("Replication to " + destination + " had failed", e);
                lastError = e.Message;
                return false;
            }
        }

        internal void HandleRequestBufferingErrors(Exception e, ReplicationStrategy destination)
        {
            if (destination.ConnectionStringOptions.Credentials != null && string.Equals(e.Message, "This request requires buffering data to succeed.", StringComparison.OrdinalIgnoreCase))
                destinationForceBuffering.AddOrUpdate(destination.ConnectionStringOptions.Url, true, (s, b) => true);
        }

        private class JsonDocumentsToReplicate
        {
            public Etag LastEtag { get; set; }
            public DateTime LastLastModified { get; set; }
            public RavenJArray Documents { get; set; }
            public int CountOfFilteredDocumentsWhichAreSystemDocuments { get; set; }
            public int CountOfFilteredDocumentsWhichOriginFromDestination { get; set; }
            public List<JsonDocument> LoadedDocs { get; set; }
        }

        private JsonDocumentsToReplicate GetJsonDocuments(
            SourceReplicationInformationWithBatchInformation destinationsReplicationInformationForSource, 
            ReplicationStrategy destination, 
            PrefetchingBehavior prefetchingBehavior, 
            ReplicationStatisticsRecorder.ReplicationStatisticsRecorderScope scope)
        {
            var timeout = TimeSpan.FromSeconds(docDb.Configuration.Replication.FetchingFromDiskTimeoutInSeconds);
            var duration = Stopwatch.StartNew();
            var result = new JsonDocumentsToReplicate
            {
                LastEtag = Etag.Empty,
            };
            try
            {
                var destinationId = destinationsReplicationInformationForSource.ServerInstanceId.ToString();
                var maxNumberOfItemsToReceiveInSingleBatch = destinationsReplicationInformationForSource.MaxNumberOfItemsToReceiveInSingleBatch;
                var hasMoreWork = false;
                docDb.TransactionalStorage.Batch(actions =>
                {
                    var lastEtag = destinationsReplicationInformationForSource.LastDocumentEtag;

                    int docsSinceLastReplEtag = 0;
                    List<JsonDocument> fetchedDocs;
                    List<JsonDocument> docsToReplicate;
                    result.LastEtag = lastEtag;

                    while (true)
                    {
                        docDb.WorkContext.CancellationToken.ThrowIfCancellationRequested();

                        fetchedDocs = GetDocsToReplicate(actions, prefetchingBehavior, result.LastEtag, maxNumberOfItemsToReceiveInSingleBatch);                        

                        IEnumerable<JsonDocument> handled = fetchedDocs;

                        foreach (var handler in new IReplicatedDocsHandler[]
                                {
                            new FilterReplicatedDocs(docDb.Documents, destination, prefetchingBehavior, destinationId, result.LastEtag),
                            new FilterAndTransformSpecifiedCollections(docDb, destination, destinationId)
                        })
                                    {
                            handled = handler.Handle(handled);
                                        }

                        docsToReplicate = handled.ToList();                                

                        docsSinceLastReplEtag += fetchedDocs.Count;
                        result.CountOfFilteredDocumentsWhichAreSystemDocuments +=
                            fetchedDocs.Count(doc => destination.IsSystemDocumentId(doc.Key));
                        result.CountOfFilteredDocumentsWhichOriginFromDestination +=
                            fetchedDocs.Count(doc => destination.OriginsFromDestination(destinationId, doc.Metadata));

                        if (fetchedDocs.Count > 0)
                        {
                            var lastDoc = fetchedDocs.Last();
                            Debug.Assert(lastDoc.Etag != null);
                            result.LastEtag = lastDoc.Etag;

                            if (lastDoc.LastModified.HasValue)
                                result.LastLastModified = lastDoc.LastModified.Value;
                        }

                        if (fetchedDocs.Count == 0 || docsToReplicate.Count != 0)
                        {
                            break;
                        }

                        if (log.IsDebugEnabled)
                        log.Debug("All the docs were filtered, trying another batch from etag [>{0}]", result.LastEtag);

                        if (duration.Elapsed > timeout)
                            break;
                    }

                    if (log.IsDebugEnabled)
                    log.Debug(() =>
                    {
                        if (docsSinceLastReplEtag == 0)
                            return string.Format("No documents to replicate to {0} - last replicated etag: {1}", destination,
                                lastEtag);

                            if (docsSinceLastReplEtag == docsToReplicate.Count)
                            return string.Format("Replicating {0} docs [>{1}] to {2}.",
                                docsSinceLastReplEtag,
                                lastEtag,
                                destination);

                            var diff = fetchedDocs.Except(docsToReplicate).Select(x => x.Key);
                        return string.Format("Replicating {1} docs (out of {0}) [>{4}] to {2}. [Not replicated: {3}]",
                            docsSinceLastReplEtag,
                                docsToReplicate.Count,
                            destination,
                            string.Join(", ", diff),
                            lastEtag);
                    });

                    scope.Record(new RavenJObject
                    {
                        {"StartEtag", lastEtag.ToString()},
                        {"EndEtag", result.LastEtag.ToString()},
                        {"Count", docsSinceLastReplEtag},
                        {"FilteredCount", docsToReplicate.Count}
                    });

                    result.LoadedDocs = docsToReplicate;
                    docDb.WorkContext.MetricsCounters.GetReplicationBatchSizeMetric(destination).Mark(docsSinceLastReplEtag);
                    docDb.WorkContext.MetricsCounters.GetReplicationBatchSizeHistogram(destination).Update(docsSinceLastReplEtag);

                    result.Documents = new RavenJArray(docsToReplicate
                        .Select(x =>
                        {
                            JsonDocument.EnsureIdInMetadata(x);
                            EnsureReplicationInformationInMetadata(x.Metadata, docDb);
                            return x;
                        })
                        .Select(x => x.ToJson()));
                });
            }
            catch (Exception e)
            {
                scope.RecordError(e);
                log.WarnException(
                    "Could not get documents to replicate after: " +
                    destinationsReplicationInformationForSource.LastDocumentEtag, e);
            }
            return result;
        }

        private List<JsonDocument> GetDocsToReplicate(IStorageActionsAccessor actions, PrefetchingBehavior prefetchingBehavior, Etag from, int? maxNumberOfItemsToReceiveInSingleBatch)
        {
            var docsToReplicate = prefetchingBehavior.GetDocumentsBatchFrom(from, maxNumberOfItemsToReceiveInSingleBatch);
            Etag lastEtag = null;
            if (docsToReplicate.Count > 0)
                lastEtag = docsToReplicate[docsToReplicate.Count - 1].Etag;

            var maxNumberOfTombstones = Math.Max(1024, docsToReplicate.Count);
            var tombstones = actions
                .Lists
                .Read(Constants.RavenReplicationDocsTombstones, from, lastEtag, maxNumberOfTombstones + 1)
                .Select(x => new JsonDocument
                {
                    Etag = x.Etag,
                    Key = x.Key,
                    Metadata = x.Data,
                    DataAsJson = new RavenJObject()
                })
                .ToList();

            var results = docsToReplicate.Concat(tombstones);

            if (tombstones.Count >= maxNumberOfTombstones + 1)
            {
                var lastTombstoneEtag = tombstones[tombstones.Count - 1].Etag;
                log.Info("Replication batch trimmed. Found more than '{0}' document tombstones. Last etag from prefetcher: '{1}'. Last tombstone etag: '{2}'.", maxNumberOfTombstones, lastEtag, lastTombstoneEtag);

                results = results.Where(x => EtagUtil.IsGreaterThan(x.Etag, lastTombstoneEtag) == false);
            }

            results = results.OrderBy(x => x.Etag);

            // can't return earlier, because we need to know if there are tombstones that need to be send
            if (maxNumberOfItemsToReceiveInSingleBatch.HasValue)
                results = results.Take(maxNumberOfItemsToReceiveInSingleBatch.Value);

            return results.ToList();
        }

        [Obsolete("Use RavenFS instead.")]
        private Tuple<RavenJArray, Etag> GetAttachments(SourceReplicationInformationWithBatchInformation destinationsReplicationInformationForSource, ReplicationStrategy destination, ReplicationStatisticsRecorder.ReplicationStatisticsRecorderScope scope)
        {
            var timeout = TimeSpan.FromSeconds(docDb.Configuration.Replication.FetchingFromDiskTimeoutInSeconds);
            var duration = Stopwatch.StartNew();

            RavenJArray attachments = null;
            Etag lastAttachmentEtag = Etag.Empty;
            try
            {
                var destinationId = destinationsReplicationInformationForSource.ServerInstanceId.ToString();
                var maxNumberOfItemsToReceiveInSingleBatch = destinationsReplicationInformationForSource.MaxNumberOfItemsToReceiveInSingleBatch;

                docDb.TransactionalStorage.Batch(actions =>
                {
                    int attachmentSinceLastEtag = 0;
                    List<AttachmentInformation> attachmentsToReplicate;
                    List<AttachmentInformation> filteredAttachmentsToReplicate;
                    var startEtag = destinationsReplicationInformationForSource.LastAttachmentEtag;
                    lastAttachmentEtag = startEtag;
                    while (true)
                    {
                        attachmentsToReplicate = GetAttachmentsToReplicate(actions, lastAttachmentEtag, maxNumberOfItemsToReceiveInSingleBatch);

                        filteredAttachmentsToReplicate = attachmentsToReplicate.Where(attachment => destination.FilterAttachments(attachment, destinationId)).ToList();

                        attachmentSinceLastEtag += attachmentsToReplicate.Count;

                        if (attachmentsToReplicate.Count == 0 ||
                            filteredAttachmentsToReplicate.Count != 0)
                        {
                            break;
                        }

                        AttachmentInformation jsonDocument = attachmentsToReplicate.Last();
                        Etag attachmentEtag = jsonDocument.Etag;
                        if (log.IsDebugEnabled)
                        log.Debug("All the attachments were filtered, trying another batch from etag [>{0}]", attachmentEtag);
                        lastAttachmentEtag = attachmentEtag;

                        if (duration.Elapsed > timeout)
                            break;
                    }

                    if (log.IsDebugEnabled)
                    log.Debug(() =>
                    {
                        if (attachmentSinceLastEtag == 0)
                            return string.Format("No attachments to replicate to {0} - last replicated etag: {1}", destination,
                                                 destinationsReplicationInformationForSource.LastAttachmentEtag);

                        if (attachmentSinceLastEtag == filteredAttachmentsToReplicate.Count)
                            return string.Format("Replicating {0} attachments [>{1}] to {2}.",
                                             attachmentSinceLastEtag,
                                             destinationsReplicationInformationForSource.LastAttachmentEtag,
                                             destination);

                        var diff = attachmentsToReplicate.Except(filteredAttachmentsToReplicate).Select(x => x.Key);
                        return string.Format("Replicating {1} attachments (out of {0}) [>{4}] to {2}. [Not replicated: {3}]",
                                             attachmentSinceLastEtag,
                                             filteredAttachmentsToReplicate.Count,
                                             destination,
                                             string.Join(", ", diff),
                                             destinationsReplicationInformationForSource.LastAttachmentEtag);
                    });

                    scope.Record(new RavenJObject
                                 {
                                     {"StartEtag", startEtag.ToString()},
                                     {"EndEtag", lastAttachmentEtag.ToString()},
                                     {"Count", attachmentSinceLastEtag},
                                     {"FilteredCount", filteredAttachmentsToReplicate.Count}
                                 });

                    attachments = new RavenJArray(filteredAttachmentsToReplicate
                                                      .Select(x =>
                                                      {
                                                          var data = new byte[0];
                                                          if (x.Size > 0)
                                                          {
                                                              data = actions.Attachments.GetAttachment(x.Key).Data().ReadData();
                                                          }

                                                          EnsureReplicationInformationInMetadata(x.Metadata, docDb);

                                                          return new RavenJObject
                                                                       {
                                                                           {"@metadata", x.Metadata},
                                                                           {"@id", x.Key},
                                                                           {"@etag", x.Etag.ToByteArray()},
                                                                           {"data", data}
                                                                       };
                                                      }));
                });
            }
            catch (InvalidDataException e)
            {
                RecordFailure(String.Empty, string.Format("Data is corrupted, could not proceed with attachment replication. Exception : {0}", e));
                scope.RecordError(e);
                log.ErrorException("Data is corrupted, could not proceed with replication", e);
            }
            catch (Exception e)
            {
                log.WarnException("Could not get attachments to replicate after: " + destinationsReplicationInformationForSource.LastAttachmentEtag, e);
            }
            return Tuple.Create(attachments, lastAttachmentEtag);
        }

        [Obsolete("Use RavenFS instead.")]
        private static List<AttachmentInformation> GetAttachmentsToReplicate(IStorageActionsAccessor actions, Etag lastAttachmentEtag, int? maxNumberOfItemsToReceiveInSingleBatch)
        {
            var maxNumberOfAttachments = 100;
            if (maxNumberOfItemsToReceiveInSingleBatch.HasValue)
                maxNumberOfAttachments = Math.Min(maxNumberOfAttachments, maxNumberOfItemsToReceiveInSingleBatch.Value);

            var attachmentInformations = actions.Attachments.GetAttachmentsAfter(lastAttachmentEtag, maxNumberOfAttachments, 1024 * 1024 * 10).ToList();

            Etag lastEtag = null;
            if (attachmentInformations.Count > 0)
                lastEtag = attachmentInformations[attachmentInformations.Count - 1].Etag;

            var maxNumberOfTombstones = Math.Max(maxNumberOfAttachments, attachmentInformations.Count);
            var tombstones = actions
                .Lists
                .Read(Constants.RavenReplicationAttachmentsTombstones, lastAttachmentEtag, lastEtag, maxNumberOfTombstones + 1)
                            .Select(x => new AttachmentInformation
                            {
                                Key = x.Key,
                                Etag = x.Etag,
                                Metadata = x.Data,
                                Size = 0,
                            })
                .ToList();

            var results = attachmentInformations.Concat(tombstones);

            if (tombstones.Count >= maxNumberOfTombstones + 1)
            {
                var lastTombstoneEtag = tombstones[tombstones.Count - 1].Etag;
                log.Info("Replication batch trimmed. Found more than '{0}' attachment tombstones. Last attachment etag: '{1}'. Last tombstone etag: '{2}'.", maxNumberOfTombstones, lastEtag, lastTombstoneEtag);

                results = results.Where(x => EtagUtil.IsGreaterThan(x.Etag, lastTombstoneEtag) == false);
            }

            results = results.OrderBy(x => x.Etag);

            // can't return earlier, because we need to know if there are tombstones that need to be send
            if (maxNumberOfItemsToReceiveInSingleBatch.HasValue)
                results = results.Take(maxNumberOfItemsToReceiveInSingleBatch.Value);

            return results.ToList();
        }

        internal SourceReplicationInformationWithBatchInformation GetLastReplicatedEtagFrom(ReplicationStrategy destination)
        {
            try
            {
                Etag currentEtag = Etag.Empty;
                docDb.TransactionalStorage.Batch(accessor => currentEtag = accessor.Staleness.GetMostRecentDocumentEtag());
                var url = GetUrlFor(destination, "/replication/lastEtag");

                url += "&currentEtag=" + currentEtag;

                var request = httpRavenRequestFactory.Create(url, HttpMethods.Get, destination.ConnectionStringOptions);
                var lastReplicatedEtagFrom = request.ExecuteRequest<SourceReplicationInformationWithBatchInformation>();
                if (log.IsDebugEnabled)
                log.Debug("Received last replicated document Etag {0} from server {1}", lastReplicatedEtagFrom.LastDocumentEtag, destination.ConnectionStringOptions.Url);
                return lastReplicatedEtagFrom;
            }
            catch (WebException e)
            {
                var response = e.Response as HttpWebResponse;
                if (response != null && (response.StatusCode == HttpStatusCode.BadRequest || response.StatusCode == HttpStatusCode.NotFound))
                    log.WarnException("Replication is not enabled on: " + destination, e);
                else
                    log.WarnException("Failed to contact replication destination: " + destination, e);
                RecordFailure(destination.ConnectionStringOptions.Url, e.Message);
            }
            catch (Exception e)
            {
                log.WarnException("Failed to contact replication destination: " + destination, e);
                RecordFailure(destination.ConnectionStringOptions.Url, e.Message);
            }

            return null;
        }

        private string UrlEncodedServerUrl()
        {
            return Uri.EscapeDataString(docDb.ServerUrl);
        }

        internal ReplicationStrategy[] GetReplicationDestinations(Predicate<ReplicationDestination> predicate = null)
        {
            ConfigurationDocument<ReplicationDocument<ReplicationDestination.ReplicationDestinationWithConfigurationOrigin>> configurationDocument;
            try
            {
                configurationDocument = docDb.ConfigurationRetriever.GetConfigurationDocument<ReplicationDocument<ReplicationDestination.ReplicationDestinationWithConfigurationOrigin>>(Constants.RavenReplicationDestinations);
            }
            catch (Exception e)
            {
                log.Warn("Cannot get replication destinations", e);
                return new ReplicationStrategy[0];
            }

            if (configurationDocument == null)
            {
                return new ReplicationStrategy[0];
            }

            var replicationDocument = configurationDocument.MergedDocument;

            if (configurationDocument.LocalExists && string.IsNullOrWhiteSpace(replicationDocument.Source))
            {
                replicationDocument.Source = docDb.TransactionalStorage.Id.ToString();
                try
                {
                    var ravenJObject = RavenJObject.FromObject(replicationDocument);
                    ravenJObject.Remove("Id");
                    docDb.Documents.Put(Constants.RavenReplicationDestinations, configurationDocument.Etag, ravenJObject, configurationDocument.Metadata, null);
                }
                catch (ConcurrencyException)
                {
                    // we will get it next time
                }
            }

            if (replicationDocument.Source != docDb.TransactionalStorage.Id.ToString())
            {
                if (!wrongReplicationSourceAlertSent)
                {
                    var dbName = string.IsNullOrEmpty(docDb.Name) ? "<system>" : docDb.Name;

                    docDb.AddAlert(new Alert
                        {
                            AlertLevel = AlertLevel.Error,
                            CreatedAt = SystemTime.UtcNow,
                            Message = "Source of the ReplicationDestinations document is not the same as the database it is located in",
                            Title = "Wrong replication source: " + replicationDocument.Source + " instead of " + docDb.TransactionalStorage.Id + " in database " + dbName,
                            UniqueKey = "Wrong source: " + replicationDocument.Source + ", " + docDb.TransactionalStorage.Id
                        });

                    wrongReplicationSourceAlertSent = true;
                }

                return new ReplicationStrategy[0];
            }

            wrongReplicationSourceAlertSent = false;

            return replicationDocument
                .Destinations
                .Where(x => !x.Disabled)
                .Where(x => predicate == null || predicate(x))
                .Select(GetConnectionOptionsSafe)
                .Where(x => x != null)
                .ToArray();
        }

        private ReplicationStrategy GetConnectionOptionsSafe(ReplicationDestination x)
        {
            try
            {
                return GetConnectionOptions(x, docDb);
            }
            catch (Exception e)
            {
                log.ErrorException(
                    string.Format("IGNORING BAD REPLICATION CONFIG!{0}Could not figure out connection options for [Url: {1}, ClientVisibleUrl: {2}]",
                    Environment.NewLine, x.Url, x.ClientVisibleUrl),
                    e);

                return null;
            }
        }

        public static ReplicationStrategy GetConnectionOptions(ReplicationDestination destination, DocumentDatabase database)
        {
            var replicationStrategy = new ReplicationStrategy
            {
                ReplicationOptionsBehavior = destination.TransitiveReplicationBehavior,
                CurrentDatabaseId = database.TransactionalStorage.Id.ToString()
            };
            return CreateReplicationStrategyFromDocument(destination, replicationStrategy);
        }

        private static ReplicationStrategy CreateReplicationStrategyFromDocument(ReplicationDestination destination, ReplicationStrategy replicationStrategy)
        {
            var url = destination.Url;
            if (string.IsNullOrEmpty(destination.Database) == false)
            {
                url = url + "/databases/" + destination.Database;
            }

            replicationStrategy.ConnectionStringOptions = new RavenConnectionStringOptions
            {
                Url = url,
                AuthenticationScheme = destination.AuthenticationScheme,
                ApiKey = destination.ApiKey,
            };

            if (destination.SpecifiedCollections != null)
            {
                replicationStrategy.SpecifiedCollections = new Dictionary<string, string>(destination.SpecifiedCollections, StringComparer.OrdinalIgnoreCase);
            }
            
            if (string.IsNullOrEmpty(destination.Username) == false)
            {
                replicationStrategy.ConnectionStringOptions.Credentials = string.IsNullOrEmpty(destination.Domain)
                    ? new NetworkCredential(destination.Username, destination.Password)
                    : new NetworkCredential(destination.Username, destination.Password, destination.Domain);
            }

            return replicationStrategy;
        }

        public void HandleHeartbeat(string src)
        {
            ResetFailureForHeartbeat(src);

            heartbeatDictionary.AddOrUpdate(src, SystemTime.UtcNow, (_, __) => SystemTime.UtcNow);
        }

        public bool IsHeartbeatAvailable(string src, DateTime lastCheck)
        {
            if (heartbeatDictionary.ContainsKey(src))
            {
                DateTime lastHeartbeat;
                if (heartbeatDictionary.TryGetValue(src, out lastHeartbeat))
                {
                    return lastHeartbeat >= lastCheck;
                }
            }

            return false;
        }


        private void ResetFailureForHeartbeat(string src)
        {
            RecordSuccess(src, lastHeartbeatReceived: SystemTime.UtcNow);
            docDb.WorkContext.ShouldNotifyAboutWork(() => "Replication Heartbeat from " + src);
            docDb.WorkContext.NotifyAboutWork();
        }

        public void Dispose()
        {
            if (IndexReplication != null)
                IndexReplication.Dispose();

            if (TransformerReplication != null)
                TransformerReplication.Dispose();

            Task task;
            while (activeTasks.TryDequeue(out task))
            {
                task.Wait();
            }

            foreach (var prefetchingBehavior in prefetchingBehaviors)
            {
                prefetchingBehavior.Value.Dispose();
            }
        }

        private readonly ConcurrentDictionary<string, DateTime> heartbeatDictionary = new ConcurrentDictionary<string, DateTime>(StringComparer.OrdinalIgnoreCase);

        internal static void EnsureReplicationInformationInMetadata(RavenJObject metadata, DocumentDatabase database)
        {
            Debug.Assert(database != null);

            if (metadata == null)
                return;

            if (metadata.ContainsKey(Constants.RavenReplicationSource))
                return;

            metadata[Constants.RavenReplicationHistory] = new RavenJArray();
            metadata[Constants.RavenReplicationVersion] = 0;
            metadata[Constants.RavenReplicationSource] = RavenJToken.FromObject(database.TransactionalStorage.Id);
        }

        protected void OnReplicationExecuted()
        {
            var replicationExecuted = ReplicationExecuted;
            if (replicationExecuted != null) replicationExecuted();
        }

    }

    internal class ReplicationStatisticsRecorder : IDisposable
    {
        private readonly ReplicationStrategy destination;

        private readonly ConcurrentDictionary<string, DestinationStats> destinationStats;

        private readonly RavenJObject record;

        private readonly RavenJArray records;

        private readonly Stopwatch watch;

        public ReplicationStatisticsRecorder(ReplicationStrategy destination, ConcurrentDictionary<string, DestinationStats> destinationStats)
        {
            this.destination = destination;
            this.destinationStats = destinationStats;
            watch = Stopwatch.StartNew();
            Started = SystemTime.UtcNow;
            records = new RavenJArray();
            record = new RavenJObject
                     {
                         { "Url", destination.ConnectionStringOptions.Url },
                         { "StartTime", SystemTime.UtcNow},
                         { "Records", records }
                     };
        }

        public DateTime Started { get; private set; }


        public TimeSpan ElapsedTime
        {
            get
            {
                return watch.Elapsed;
            }
        }

        public void Dispose()
        {
            record.Add("TotalExecutionTime", watch.Elapsed.ToString());

            var stats = destinationStats.GetOrDefault(destination.ConnectionStringOptions.Url, new DestinationStats { Url = destination.ConnectionStringOptions.Url });

            stats.LastStats.Insert(0, record);

            while (stats.LastStats.Length > 50)
                stats.LastStats.RemoveAt(stats.LastStats.Length - 1);
        }

        public ReplicationStatisticsRecorderScope StartRecording(string name)
        {
            var scopeRecord = new RavenJObject();
            records.Add(scopeRecord);
            return new ReplicationStatisticsRecorderScope(name, scopeRecord);
        }

        internal class ReplicationStatisticsRecorderScope : IDisposable
        {
            private readonly RavenJObject record;

            private readonly RavenJArray records;

            private readonly Stopwatch watch;

            public ReplicationStatisticsRecorderScope(string name, RavenJObject record)
            {
                this.record = record;
                records = new RavenJArray();

                record.Add("Name", name);
                record.Add("Records", records);

                watch = Stopwatch.StartNew();
            }

            public void Dispose()
            {
                record.Add("ExecutionTime", watch.Elapsed.ToString());
            }

            public void Record(RavenJObject value)
            {
                records.Add(value);
            }

            public void RecordError(Exception exception)
            {
                records.Add(new RavenJObject
                            {
                                { "Error", new RavenJObject
                                           {
                                               { "Type", exception.GetType().Name }, 
                                               { "Message", exception.Message }
                                           } }
                            });
            }

            public void RecordError(string error)
            {
                records.Add(new RavenJObject
                            {
                                { "Error", error }
                            });
            }

            public ReplicationStatisticsRecorderScope StartRecording(string name)
            {
                var scopeRecord = new RavenJObject();
                records.Add(scopeRecord);
                return new ReplicationStatisticsRecorderScope(name, scopeRecord);
            }
        }
    }

}<|MERGE_RESOLUTION|>--- conflicted
+++ resolved
@@ -274,14 +274,10 @@
                             {
                                 try
                                 {
-<<<<<<< HEAD
+                                    int filtered;
                                     Etag lastDocumentEtag;
                                     Etag lastAttachmentEtag;
-                                    if (ReplicateTo(destination, out lastDocumentEtag, out lastAttachmentEtag))
-=======
-                                    int filtered;
-                                    if (ReplicateTo(destination, out filtered) || filtered > 0)
->>>>>>> 026c39e9
+                                    if (ReplicateTo(destination, out lastDocumentEtag, out lastAttachmentEtag) || filtered > 0)
                                     {
                                         hasMoreWorkToDo = true;
                                         docDb.WorkContext.NotifyAboutWork();
@@ -510,11 +506,7 @@
             }
         }
 
-<<<<<<< HEAD
-        private bool ReplicateTo(ReplicationStrategy destination, out Etag lastDocumentEtag,out Etag lastAttachmentEtag)
-=======
-        private bool ReplicateTo(ReplicationStrategy destination, out int filteredDocuments)
->>>>>>> 026c39e9
+        private bool ReplicateTo(ReplicationStrategy destination, out Etag lastDocumentEtag,out Etag lastAttachmentEtag, out int filteredDocuments)
         {
             lastDocumentEtag = Etag.InvalidEtag;
             lastAttachmentEtag = Etag.InvalidEtag;
@@ -599,11 +591,8 @@
                             destinationsReplicationInformationForSource, 
                             scope, 
                             out replicatedDocuments,
-<<<<<<< HEAD
-                            out lastDocumentEtag))
-=======
+                            out lastDocumentEtag,
                             out filteredDocuments))
->>>>>>> 026c39e9
                         {
                             case true:
                                 replicated = true;
@@ -720,13 +709,8 @@
 
         private bool? ReplicateDocuments(ReplicationStrategy destination,
             SourceReplicationInformationWithBatchInformation destinationsReplicationInformationForSource, 
-<<<<<<< HEAD
             ReplicationStatisticsRecorder.ReplicationStatisticsRecorderScope recorder,
-            out int replicatedDocuments, out Etag lastReplicatedEtag)
-=======
-            ReplicationStatisticsRecorder.ReplicationStatisticsRecorderScope recorder, 
-            out int replicatedDocuments, out int filteredDocuments)
->>>>>>> 026c39e9
+            out int replicatedDocuments, out Etag lastReplicatedEtag, out int filteredDocuments)
         {
             replicatedDocuments = 0;
             filteredDocuments = 0;
