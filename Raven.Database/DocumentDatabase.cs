//-----------------------------------------------------------------------
// <copyright file="DocumentDatabase.cs" company="Hibernating Rhinos LTD">
//     Copyright (c) Hibernating Rhinos LTD. All rights reserved.
// </copyright>
//-----------------------------------------------------------------------
using System;
using System.Collections.Concurrent;
using System.Collections.Generic;
using System.ComponentModel.Composition;
using System.Diagnostics;
using System.Globalization;
using System.IO;
using System.Linq;
using System.Runtime.CompilerServices;
using System.Security.Cryptography;
using System.Text;
using System.Threading;
using System.Threading.Tasks;
using System.Transactions;
using Raven.Abstractions.Logging;
using Raven.Abstractions.Util;
using Raven.Database.Commercial;
using Raven.Database.Queries;
using Raven.Database.Server;
using Raven.Database.Server.Connections;
using Raven.Database.Util;
using Raven.Abstractions;
using Raven.Abstractions.Commands;
using Raven.Abstractions.Data;
using Raven.Abstractions.Exceptions;
using Raven.Abstractions.Extensions;
using Raven.Abstractions.Indexing;
using Raven.Abstractions.Linq;
using Raven.Abstractions.MEF;
using Raven.Database.Config;
using Raven.Database.Data;
using Raven.Database.Exceptions;
using Raven.Database.Extensions;
using Raven.Database.Impl;
using Raven.Database.Indexing;
using Raven.Database.Json;
using Raven.Database.Linq;
using Raven.Database.Plugins;
using Raven.Database.Storage;
using Raven.Database.Tasks;
using Constants = Raven.Abstractions.Data.Constants;
using Raven.Json.Linq;
using BitConverter = System.BitConverter;
using Index = Raven.Database.Indexing.Index;
using Task = System.Threading.Tasks.Task;
using TransactionInformation = Raven.Abstractions.Data.TransactionInformation;

namespace Raven.Database
{
	public class DocumentDatabase : IDisposable
	{
		private readonly InMemoryRavenConfiguration configuration;

		[ImportMany]
		public OrderedPartCollection<AbstractRequestResponder> RequestResponders { get; set; }

		[ImportMany]
		public OrderedPartCollection<IStartupTask> StartupTasks { get; set; }

		[ImportMany]
		public OrderedPartCollection<AbstractAttachmentPutTrigger> AttachmentPutTriggers { get; set; }

		[ImportMany]
		public OrderedPartCollection<AbstractIndexQueryTrigger> IndexQueryTriggers { get; set; }

		[ImportMany]
		public OrderedPartCollection<AbstractAttachmentDeleteTrigger> AttachmentDeleteTriggers { get; set; }

		[ImportMany]
		public OrderedPartCollection<AbstractAttachmentReadTrigger> AttachmentReadTriggers { get; set; }

		[ImportMany]
		public OrderedPartCollection<AbstractPutTrigger> PutTriggers { get; set; }

		[ImportMany]
		public OrderedPartCollection<AbstractDeleteTrigger> DeleteTriggers { get; set; }

		[ImportMany]
		public OrderedPartCollection<AbstractIndexUpdateTrigger> IndexUpdateTriggers { get; set; }

		[ImportMany]
		public OrderedPartCollection<AbstractReadTrigger> ReadTriggers { get; set; }

		[ImportMany]
		public OrderedPartCollection<AbstractDynamicCompilationExtension> Extensions { get; set; }

		[ImportMany]
		public OrderedPartCollection<AbstractIndexCodec> IndexCodecs { get; set; }

		[ImportMany]
		public OrderedPartCollection<AbstractDocumentCodec> DocumentCodecs { get; set; }

		private readonly List<IDisposable> toDispose = new List<IDisposable>();

		private long pendingTaskCounter;
		private ConcurrentDictionary<long, PendingTaskAndState> pendingTasks = new ConcurrentDictionary<long, PendingTaskAndState>();

		private class PendingTaskAndState
		{
			public Task Task;
			public RavenJToken State;
		}

		/// <summary>
		/// The name of the database.
		/// Defaults to null for the root database (or embedded database), or the name of the database if this db is a tenant database
		/// </summary>
		public string Name { get; private set; }

		private readonly WorkContext workContext;
		private readonly IndexingExecuter indexingExecuter;
		public IndexingExecuter IndexingExecuter
		{
			get { return indexingExecuter; }
		}

		private readonly ConcurrentDictionary<Guid, CommittableTransaction> promotedTransactions = new ConcurrentDictionary<Guid, CommittableTransaction>();

		/// <summary>
		/// This is required to ensure serial generation of etags during puts
		/// </summary>
		private readonly object putSerialLock = new object();

		/// <summary>
		/// Requires to avoid having serialize writes to the same attachments
		/// </summary>
		private readonly ConcurrentDictionary<string, object> putAttachmentSerialLock = new ConcurrentDictionary<string, object>(StringComparer.OrdinalIgnoreCase);

		/// <summary>
		/// This is used to hold state associated with this instance by external extensions
		/// </summary>
		public AtomicDictionary<object> ExtensionsState { get; private set; }

		public TaskScheduler BackgroundTaskScheduler { get { return backgroundTaskScheduler; } }

		private readonly ThreadLocal<bool> disableAllTriggers = new ThreadLocal<bool>(() => false);
		private System.Threading.Tasks.Task indexingBackgroundTask;
		private System.Threading.Tasks.Task reducingBackgroundTask;
		private readonly TaskScheduler backgroundTaskScheduler;
		private readonly object idleLocker = new object();

		private static readonly ILog log = LogManager.GetCurrentClassLogger();

		private readonly SizeLimitedConcurrentDictionary<string, TouchedDocumentInfo> recentTouches =
			new SizeLimitedConcurrentDictionary<string, TouchedDocumentInfo>(1024, StringComparer.OrdinalIgnoreCase);

		public DocumentDatabase(InMemoryRavenConfiguration configuration)
		{
			this.configuration = configuration;

			using (LogManager.OpenMappedContext("database", configuration.DatabaseName ?? Constants.SystemDatabase))
			{
				if (configuration.IsTenantDatabase == false)
				{
					validateLicense = new ValidateLicense();
					validateLicense.Execute(configuration);
				}
				AppDomain.CurrentDomain.DomainUnload += DomainUnloadOrProcessExit;
				AppDomain.CurrentDomain.ProcessExit += DomainUnloadOrProcessExit;

				Name = configuration.DatabaseName;
				backgroundTaskScheduler = configuration.CustomTaskScheduler ?? TaskScheduler.Current;

				ExtensionsState = new AtomicDictionary<object>();
				Configuration = configuration;

				ExecuteAlterConfiguration();

				configuration.Container.SatisfyImportsOnce(this);

				workContext = new WorkContext
				{
					Database = this,
					DatabaseName = Name,
					IndexUpdateTriggers = IndexUpdateTriggers,
					ReadTriggers = ReadTriggers,
					RaiseIndexChangeNotification = RaiseNotifications,
					TaskScheduler = backgroundTaskScheduler,
					Configuration = configuration
				};

				TransactionalStorage = configuration.CreateTransactionalStorage(workContext.HandleWorkNotifications);

				try
				{
					sequentialUuidGenerator = new SequentialUuidGenerator();
					TransactionalStorage.Initialize(sequentialUuidGenerator, DocumentCodecs);
				}
				catch (Exception)
				{
					TransactionalStorage.Dispose();
					throw;
				}

				try
				{

					TransactionalStorage.Batch(actions => 
						sequentialUuidGenerator.EtagBase = actions.General.GetNextIdentityValue("Raven/Etag"));

					TransportState = new TransportState();

					// Index codecs must be initialized before we try to read an index
					InitializeIndexCodecTriggers();

					IndexDefinitionStorage = new IndexDefinitionStorage(
						configuration,
						TransactionalStorage,
						configuration.DataDirectory,
						configuration.Container.GetExportedValues<AbstractViewGenerator>(),
						Extensions);
					IndexStorage = new IndexStorage(IndexDefinitionStorage, configuration, this);

					CompleteWorkContextSetup();

					indexingExecuter = new IndexingExecuter(workContext);

					InitializeTriggersExceptIndexCodecs();
					SecondStageInitialization();

					ExecuteStartupTasks();
				}
				catch (Exception)
				{
					Dispose();
					throw;
				}
			}
		}

		private void SecondStageInitialization()
		{
			DocumentCodecs.OfType<IRequiresDocumentDatabaseInitialization>()
				.Concat(PutTriggers.OfType<IRequiresDocumentDatabaseInitialization>())
				.Concat(DeleteTriggers.OfType<IRequiresDocumentDatabaseInitialization>())
				.Concat(IndexCodecs.OfType<IRequiresDocumentDatabaseInitialization>())
				.Concat(IndexQueryTriggers.OfType<IRequiresDocumentDatabaseInitialization>())
				.Concat(AttachmentPutTriggers.OfType<IRequiresDocumentDatabaseInitialization>())
				.Concat(AttachmentDeleteTriggers.OfType<IRequiresDocumentDatabaseInitialization>())
				.Concat(AttachmentReadTriggers.OfType<IRequiresDocumentDatabaseInitialization>())
				.Concat(IndexUpdateTriggers.OfType<IRequiresDocumentDatabaseInitialization>())
			.Apply(initialization => initialization.SecondStageInit());
		}

		private void CompleteWorkContextSetup()
		{
			workContext.IndexStorage = IndexStorage;
			workContext.TransactionalStorage = TransactionalStorage;
			workContext.IndexDefinitionStorage = IndexDefinitionStorage;

			workContext.Init(Name);
		}

		private void DomainUnloadOrProcessExit(object sender, EventArgs eventArgs)
		{
			Dispose();
		}

		private void InitializeTriggersExceptIndexCodecs()
		{
			DocumentCodecs
				//.Init(disableAllTriggers) // Document codecs should always be activated (RavenDB-576)
				.OfType<IRequiresDocumentDatabaseInitialization>().Apply(initialization => initialization.Initialize(this));

			PutTriggers
				.Init(disableAllTriggers)
				.OfType<IRequiresDocumentDatabaseInitialization>().Apply(initialization => initialization.Initialize(this));

			DeleteTriggers
				.Init(disableAllTriggers)
				.OfType<IRequiresDocumentDatabaseInitialization>().Apply(initialization => initialization.Initialize(this));

			ReadTriggers
				.Init(disableAllTriggers)
				.OfType<IRequiresDocumentDatabaseInitialization>().Apply(initialization => initialization.Initialize(this));

			IndexQueryTriggers
				.Init(disableAllTriggers)
				.OfType<IRequiresDocumentDatabaseInitialization>().Apply(initialization => initialization.Initialize(this));

			AttachmentPutTriggers
				.Init(disableAllTriggers)
				.OfType<IRequiresDocumentDatabaseInitialization>().Apply(initialization => initialization.Initialize(this));

			AttachmentDeleteTriggers
				.Init(disableAllTriggers)
				.OfType<IRequiresDocumentDatabaseInitialization>().Apply(initialization => initialization.Initialize(this));

			AttachmentReadTriggers
				.Init(disableAllTriggers)
				.OfType<IRequiresDocumentDatabaseInitialization>().Apply(initialization => initialization.Initialize(this));

			IndexUpdateTriggers
				.Init(disableAllTriggers)
				.OfType<IRequiresDocumentDatabaseInitialization>().Apply(initialization => initialization.Initialize(this));
		}

		private void InitializeIndexCodecTriggers()
		{
			IndexCodecs
				.Init(disableAllTriggers)
				.OfType<IRequiresDocumentDatabaseInitialization>().Apply(initialization => initialization.Initialize(this));
		}

		private void ExecuteAlterConfiguration()
		{
			foreach (var alterConfiguration in Configuration.Container.GetExportedValues<IAlterConfiguration>())
			{
				alterConfiguration.AlterConfiguration(Configuration);
			}
		}

		private void ExecuteStartupTasks()
		{
			using (LogContext.WithDatabase(Name))
			{
				foreach (var task in StartupTasks)
				{
					var disposable = task.Value as IDisposable;
					if (disposable != null)
						toDispose.Add(disposable);
					task.Value.Execute(this);
				}
			}
		}

		public DatabaseStatistics Statistics
		{
			get
			{
				var result = new DatabaseStatistics
				{
					CurrentNumberOfItemsToIndexInSingleBatch = workContext.CurrentNumberOfItemsToIndexInSingleBatch,
					CurrentNumberOfItemsToReduceInSingleBatch = workContext.CurrentNumberOfItemsToReduceInSingleBatch,
					ActualIndexingBatchSize = workContext.LastActualIndexingBatchSize.ToArray(),
					InMemoryIndexingQueueSize = indexingExecuter.PrefetchingBehavior.InMemoryIndexingQueueSize,
					Prefetches = workContext.FutureBatchStats.OrderBy(x => x.Timestamp).ToArray(),
					CountOfIndexes = IndexStorage.Indexes.Length,
					DatabaseTransactionVersionSizeInMB = ConvertBytesToMBs(workContext.TransactionalStorage.GetDatabaseTransactionVersionSizeInBytes()),
					Errors = workContext.Errors,
					DatabaseId = TransactionalStorage.Id,
					Triggers = PutTriggers.Select(x => new DatabaseStatistics.TriggerInfo { Name = x.ToString(), Type = "Put" })
						.Concat(DeleteTriggers.Select(x => new DatabaseStatistics.TriggerInfo { Name = x.ToString(), Type = "Delete" }))
						.Concat(ReadTriggers.Select(x => new DatabaseStatistics.TriggerInfo { Name = x.ToString(), Type = "Read" }))
						.Concat(IndexUpdateTriggers.Select(x => new DatabaseStatistics.TriggerInfo { Name = x.ToString(), Type = "Index Update" }))
						.ToArray(),
					Extensions = Configuration.ReportExtensions(
						typeof(IStartupTask),
						typeof(AbstractReadTrigger),
						typeof(AbstractDeleteTrigger),
						typeof(AbstractPutTrigger),
						typeof(AbstractDocumentCodec),
						typeof(AbstractIndexCodec),
						typeof(AbstractDynamicCompilationExtension),
						typeof(AbstractIndexQueryTrigger),
						typeof(AbstractIndexUpdateTrigger),
						typeof(AbstractAnalyzerGenerator),
						typeof(AbstractAttachmentDeleteTrigger),
						typeof(AbstractAttachmentPutTrigger),
						typeof(AbstractAttachmentReadTrigger),
						typeof(AbstractBackgroundTask),
						typeof(IAlterConfiguration)
						),
				};

				TransactionalStorage.Batch(actions =>
				{
					result.LastDocEtag = actions.Staleness.GetMostRecentDocumentEtag();
					result.LastAttachmentEtag = actions.Staleness.GetMostRecentAttachmentEtag();

					result.ApproximateTaskCount = actions.Tasks.ApproximateTaskCount;
					result.CountOfDocuments = actions.Documents.GetDocumentsCount();
					result.StaleIndexes = IndexStorage.Indexes
						.Where(s => actions.Staleness.IsIndexStale(s, null, null)).ToArray();
					result.Indexes = actions.Indexing.GetIndexesStats().ToArray();
				});

				foreach (var index in result.Indexes)
				{
					index.LastQueryTimestamp = IndexStorage.GetLastQueryTime(index.Name);
					index.Performance = IndexStorage.GetIndexingPerformance(index.Name);
				}

				return result;
			}
		}

	
		private decimal ConvertBytesToMBs(long bytes)
		{
			return Math.Round(bytes / 1024.0m / 1024.0m, 2);
		}

		public InMemoryRavenConfiguration Configuration
		{
			get;
			private set;
		}

		public ITransactionalStorage TransactionalStorage { get; private set; }

		public IndexDefinitionStorage IndexDefinitionStorage { get; private set; }

		public IndexStorage IndexStorage { get; private set; }

		public event EventHandler Disposing;

		public void Dispose()
		{
			if (disposed)
				return;
			var onDisposing = Disposing;
			if (onDisposing != null)
			{
				try
				{
					onDisposing(this, EventArgs.Empty);
				}
				catch (Exception e)
				{
					log.WarnException("Error when notifying about db disposal, ignoring error and continuing with disposal", e);
				}
			}

			var exceptionAggregator = new ExceptionAggregator(log, "Could not properly dispose of DatabaseDocument");

			exceptionAggregator.Execute(() =>
			{
				AppDomain.CurrentDomain.DomainUnload -= DomainUnloadOrProcessExit;
				AppDomain.CurrentDomain.ProcessExit -= DomainUnloadOrProcessExit;
				disposed = true;

				if (workContext != null)
					workContext.StopWorkRude();
			});

			if (validateLicense != null)
				exceptionAggregator.Execute(validateLicense.Dispose);

			exceptionAggregator.Execute(() =>
			{
				if (ExtensionsState == null)
					return;

				foreach (var value in ExtensionsState.Values.OfType<IDisposable>())
				{
					exceptionAggregator.Execute(value.Dispose);
				}
			});

			exceptionAggregator.Execute(() =>
			{
				if (toDispose == null)
					return;
				foreach (var shouldDispose in toDispose)
				{
					exceptionAggregator.Execute(shouldDispose.Dispose);
				}
			});


			exceptionAggregator.Execute(() =>
			{
				foreach (var shouldDispose in pendingTasks)
				{
					exceptionAggregator.Execute(shouldDispose.Value.Task.Wait);
				}
				pendingTasks.Clear();
			});

			exceptionAggregator.Execute(() =>
			{
				if (indexingBackgroundTask != null)
					indexingBackgroundTask.Wait();
			});
			exceptionAggregator.Execute(() =>
			{
				if (reducingBackgroundTask != null)
					reducingBackgroundTask.Wait();
			});

			exceptionAggregator.Execute(() =>
			{
				var disposable = backgroundTaskScheduler as IDisposable;
				if (disposable != null)
					disposable.Dispose();
			});

			if (TransactionalStorage != null)
				exceptionAggregator.Execute(TransactionalStorage.Dispose);
			if (IndexStorage != null)
				exceptionAggregator.Execute(IndexStorage.Dispose);

			if (Configuration != null)
				exceptionAggregator.Execute(Configuration.Dispose);

			exceptionAggregator.Execute(disableAllTriggers.Dispose);

			if (workContext != null)
				exceptionAggregator.Execute(workContext.Dispose);

			exceptionAggregator.ThrowIfNeeded();
		}

		public void StopBackgroundWorkers()
		{
			workContext.StopWork();
			if (indexingBackgroundTask != null)
				indexingBackgroundTask.Wait();
			if (reducingBackgroundTask != null)
				reducingBackgroundTask.Wait();

			backgroundWorkersSpun = false;
		}

		public void StopIndexingWorkers()
		{
			workContext.StopIndexing();
			try
			{
				indexingBackgroundTask.Wait();
			}
			catch (Exception e)
			{
				log.WarnException("Error while trying to stop background indexing", e);
			}
			try
			{
				reducingBackgroundTask.Wait();
			}
			catch (Exception e)
			{
				log.WarnException("Error while trying to stop background reducing", e);
			}

			backgroundWorkersSpun = false;
		}

		public WorkContext WorkContext
		{
			get { return workContext; }
		}

		private volatile bool backgroundWorkersSpun;

		public void SpinBackgroundWorkers()
		{
			if (backgroundWorkersSpun)
				throw new InvalidOperationException("The background workers has already been spun and cannot be spun again");

			backgroundWorkersSpun = true;

			workContext.StartWork();
			indexingBackgroundTask = System.Threading.Tasks.Task.Factory.StartNew(
				indexingExecuter.Execute,
				CancellationToken.None, TaskCreationOptions.LongRunning, backgroundTaskScheduler);
			reducingBackgroundTask = System.Threading.Tasks.Task.Factory.StartNew(
				new ReducingExecuter(workContext).Execute,
				CancellationToken.None, TaskCreationOptions.LongRunning, backgroundTaskScheduler);
		}

		public void SpinIndexingWorkers()
		{
			if (backgroundWorkersSpun)
				throw new InvalidOperationException("The background workers has already been spun and cannot be spun again");

			backgroundWorkersSpun = true;

			workContext.StartIndexing();
			indexingBackgroundTask = System.Threading.Tasks.Task.Factory.StartNew(
				indexingExecuter.Execute,
				CancellationToken.None, TaskCreationOptions.LongRunning, backgroundTaskScheduler);
			reducingBackgroundTask = System.Threading.Tasks.Task.Factory.StartNew(
				new ReducingExecuter(workContext).Execute,
				CancellationToken.None, TaskCreationOptions.LongRunning, backgroundTaskScheduler);
		}

		public void RaiseNotifications(DocumentChangeNotification obj)
		{
			TransportState.Send(obj);
			var onDocumentChange = OnDocumentChange;
			if (onDocumentChange != null)
				onDocumentChange(this, obj);
		}

		public void RaiseNotifications(IndexChangeNotification obj)
		{
			TransportState.Send(obj);
		}

		public void RaiseNotifications(ReplicationConflictNotification obj)
		{
			TransportState.Send(obj);
		}

		public event EventHandler<DocumentChangeNotification> OnDocumentChange;

		public void RunIdleOperations()
		{
			var tryEnter = Monitor.TryEnter(idleLocker);
			try
			{
				if (tryEnter == false)
					return;
				TransportState.OnIdle();
				IndexStorage.RunIdleOperations();
				ClearCompletedPendingTasks();
			}
			finally
			{
				if (tryEnter)
					Monitor.Exit(idleLocker);
			}
		}

		private void ClearCompletedPendingTasks()
		{
			foreach (var taskAndState in pendingTasks)
			{
				var task = taskAndState.Value.Task;
				if (task.IsCompleted || task.IsCanceled || task.IsFaulted)
				{
					PendingTaskAndState value;
					pendingTasks.TryRemove(taskAndState.Key, out value);
				}
				if (task.Exception != null)
				{
					log.InfoException("Failed to execute background task " + taskAndState.Key, task.Exception);
				}
			}
		}

		public JsonDocument Get(string key, TransactionInformation transactionInformation)
		{
			if (key == null)
				throw new ArgumentNullException("key");
			key = key.Trim();
			JsonDocument document = null;
			TransactionalStorage.Batch(actions =>
			{
				document = actions.Documents.DocumentByKey(key, transactionInformation);
			});

			DocumentRetriever.EnsureIdInMetadata(document);
			return new DocumentRetriever(null, ReadTriggers)
				.ExecuteReadTriggers(document, transactionInformation, ReadOperation.Load);
		}

		public JsonDocumentMetadata GetDocumentMetadata(string key, TransactionInformation transactionInformation)
		{
			if (key == null)
				throw new ArgumentNullException("key");
			key = key.Trim();
			JsonDocumentMetadata document = null;
			TransactionalStorage.Batch(actions =>
			{
				document = actions.Documents.DocumentMetadataByKey(key, transactionInformation);
			});

			DocumentRetriever.EnsureIdInMetadata(document);
			return new DocumentRetriever(null, ReadTriggers)
				.ProcessReadVetoes(document, transactionInformation, ReadOperation.Load);
		}


		public void PutDocumentMetadata(string key, RavenJObject metadata)
		{
			if (key == null)
				throw new ArgumentNullException("key");
			key = key.Trim();
			TransactionalStorage.Batch(actions =>
			{
				actions.Documents.PutDocumentMetadata(key, metadata);
				workContext.ShouldNotifyAboutWork(() => "PUT (metadata) " + key);
			});
		}

		public PutResult Put(string key, Etag etag, RavenJObject document, RavenJObject metadata, TransactionInformation transactionInformation)
		{
			workContext.DocsPerSecIncreaseBy(1);
			key = string.IsNullOrWhiteSpace(key) ? Guid.NewGuid().ToString() : key.Trim();
			RemoveReservedProperties(document);
			RemoveMetadataReservedProperties(metadata);
			Etag newEtag = Etag.Empty;
			lock (putSerialLock)
			{
				TransactionalStorage.Batch(actions =>
				{
					if (key.EndsWith("/"))
					{
						key += GetNextIdentityValueWithoutOverwritingOnExistingDocuments(key, actions, transactionInformation);
					}
					AssertPutOperationNotVetoed(key, metadata, document, transactionInformation);
					if (transactionInformation == null)
					{
						PutTriggers.Apply(trigger => trigger.OnPut(key, document, metadata, null));

						var addDocumentResult = actions.Documents.AddDocument(key, etag, document, metadata);
						newEtag = addDocumentResult.Etag;

						CheckReferenceBecauseOfDocumentUpdate(key, actions);
						metadata[Constants.LastModified] = addDocumentResult.SavedAt;
						metadata.EnsureSnapshot("Metadata was written to the database, cannot modify the document after it was written (changes won't show up in the db). Did you forget to call CreateSnapshot() to get a clean copy?");
						document.EnsureSnapshot("Document was written to the database, cannot modify the document after it was written (changes won't show up in the db). Did you forget to call CreateSnapshot() to get a clean copy?");

						PutTriggers.Apply(trigger => trigger.AfterPut(key, document, metadata, newEtag, null));

						actions.AfterStorageCommitBeforeWorkNotifications(new JsonDocument
						{
							Metadata = metadata,
							Key = key,
							DataAsJson = document,
							Etag = newEtag,
							LastModified = addDocumentResult.SavedAt,
							SkipDeleteFromIndex = addDocumentResult.Updated == false
						}, indexingExecuter.PrefetchingBehavior.AfterStorageCommitBeforeWorkNotifications);

						TransactionalStorage
							.ExecuteImmediatelyOrRegisterForSynchronization(() =>
							{
								PutTriggers.Apply(trigger => trigger.AfterCommit(key, document, metadata, newEtag));
								RaiseNotifications(new DocumentChangeNotification
								{
									Id = key,
									Type = DocumentChangeTypes.Put,
									Etag = newEtag,
								});
							});
					}
					else
					{
						newEtag = actions.Transactions.AddDocumentInTransaction(key, etag,
																				document, metadata, transactionInformation);
					}
					workContext.ShouldNotifyAboutWork(() => "PUT " + key);
				});
			}

			log.Debug("Put document {0} with etag {1}", key, newEtag);
			return new PutResult
			{
				Key = key,
				ETag = newEtag
			};
		}

		internal void CheckReferenceBecauseOfDocumentUpdate(string key, IStorageActionsAccessor actions)
		{
			foreach (var referencing in actions.Indexing.GetDocumentsReferencing(key))
			{
				Etag preTouchEtag;
				Etag afterTouchEtag;
				actions.Documents.TouchDocument(referencing, out preTouchEtag, out afterTouchEtag);
				if (preTouchEtag == null || afterTouchEtag == null)
					continue;

				actions.General.MaybePulseTransaction();

				if (preTouchEtag == null || afterTouchEtag == null)
					continue;

				recentTouches.Set(key, new TouchedDocumentInfo
				{
					PreTouchEtag = preTouchEtag,
					TouchedEtag = afterTouchEtag
				});
			}
		}

		public long GetNextIdentityValueWithoutOverwritingOnExistingDocuments(string key,
			IStorageActionsAccessor actions,
			TransactionInformation transactionInformation)
		{
			int tries;
			return GetNextIdentityValueWithoutOverwritingOnExistingDocuments(key, actions, transactionInformation, out tries);
		}

		public long GetNextIdentityValueWithoutOverwritingOnExistingDocuments(string key,
			IStorageActionsAccessor actions,
			TransactionInformation transactionInformation,
			out int tries)
		{
			long nextIdentityValue = actions.General.GetNextIdentityValue(key);

			if (actions.Documents.DocumentMetadataByKey(key + nextIdentityValue, transactionInformation) == null)
			{
				tries = 1;
				return nextIdentityValue;
			}
			tries = 1;
			// there is already a document with this id, this means that we probably need to search
			// for an opening in potentially large data set. 
			var lastKnownBusy = nextIdentityValue;
			var maybeFree = nextIdentityValue * 2;
			var lastKnownFree = long.MaxValue;
			while (true)
			{
				tries++;
				if (actions.Documents.DocumentMetadataByKey(key + maybeFree, transactionInformation) == null)
				{
					if (lastKnownBusy + 1 == maybeFree)
					{
						actions.General.SetIdentityValue(key, maybeFree);
						return maybeFree;
					}
					lastKnownFree = maybeFree;
					maybeFree = Math.Max(maybeFree - (maybeFree - lastKnownBusy) / 2, lastKnownBusy + 1);

				}
				else
				{
					lastKnownBusy = maybeFree;
					maybeFree = Math.Min(lastKnownFree, maybeFree * 2);
				}
			}
		}

		private void AssertPutOperationNotVetoed(string key, RavenJObject metadata, RavenJObject document, TransactionInformation transactionInformation)
		{
			var vetoResult = PutTriggers
				.Select(trigger => new { Trigger = trigger, VetoResult = trigger.AllowPut(key, document, metadata, transactionInformation) })
				.FirstOrDefault(x => x.VetoResult.IsAllowed == false);
			if (vetoResult != null)
			{
				throw new OperationVetoedException("PUT vetoed by " + vetoResult.Trigger + " because: " + vetoResult.VetoResult.Reason);
			}
		}

		private void AssertAttachmentPutOperationNotVetoed(string key, RavenJObject metadata, Stream data)
		{
			var vetoResult = AttachmentPutTriggers
				.Select(trigger => new { Trigger = trigger, VetoResult = trigger.AllowPut(key, data, metadata) })
				.FirstOrDefault(x => x.VetoResult.IsAllowed == false);
			if (vetoResult != null)
			{
				throw new OperationVetoedException("PUT vetoed by " + vetoResult.Trigger + " because: " + vetoResult.VetoResult.Reason);
			}
		}

		private void AssertAttachmentDeleteOperationNotVetoed(string key)
		{
			var vetoResult = AttachmentDeleteTriggers
				.Select(trigger => new { Trigger = trigger, VetoResult = trigger.AllowDelete(key) })
				.FirstOrDefault(x => x.VetoResult.IsAllowed == false);
			if (vetoResult != null)
			{
				throw new OperationVetoedException("DELETE vetoed by " + vetoResult.Trigger + " because: " + vetoResult.VetoResult.Reason);
			}
		}

		private void AssertDeleteOperationNotVetoed(string key, TransactionInformation transactionInformation)
		{
			var vetoResult = DeleteTriggers
				.Select(trigger => new { Trigger = trigger, VetoResult = trigger.AllowDelete(key, transactionInformation) })
				.FirstOrDefault(x => x.VetoResult.IsAllowed == false);
			if (vetoResult != null)
			{
				throw new OperationVetoedException("DELETE vetoed by " + vetoResult.Trigger + " because: " + vetoResult.VetoResult.Reason);
			}
		}

		private static void RemoveMetadataReservedProperties(RavenJObject metadata)
		{
			RemoveReservedProperties(metadata);
			metadata.Remove("Raven-Last-Modified");
			metadata.Remove("Last-Modified");
		}

		private static void RemoveReservedProperties(RavenJObject document)
		{
			document.Remove(string.Empty);
			var toRemove = document.Keys.Where(propertyName => propertyName.StartsWith("@") || headersToIgnoreServer.Contains(propertyName)).ToList();
			foreach (var propertyName in toRemove)
			{
				document.Remove(propertyName);
			}
		}

		private static readonly HashSet<string> headersToIgnoreServer = new HashSet<string>(StringComparer.OrdinalIgnoreCase)
		{
			Constants.RavenLastModified,
		};

		public bool Delete(string key, Etag etag, TransactionInformation transactionInformation)
		{
			RavenJObject metadata;
			return Delete(key, etag, transactionInformation, out metadata);
		}

		public bool Delete(string key, Etag etag, TransactionInformation transactionInformation, out RavenJObject metadata)
		{
			if (key == null)
				throw new ArgumentNullException("key");
			key = key.Trim();

			lock (putSerialLock)
			{
				var deleted = false;
				log.Debug("Delete a document with key: {0} and etag {1}", key, etag);
				RavenJObject metadataVar = null;
				TransactionalStorage.Batch(actions =>
				{
					AssertDeleteOperationNotVetoed(key, transactionInformation);
					if (transactionInformation == null)
					{
						DeleteTriggers.Apply(trigger => trigger.OnDelete(key, null));

						Etag deletedETag;
						if (actions.Documents.DeleteDocument(key, etag, out metadataVar, out deletedETag))
						{
							deleted = true;
							actions.Indexing.RemoveAllDocumentReferencesFrom(key);
							WorkContext.MarkDeleted(key);

							CheckReferenceBecauseOfDocumentUpdate(key, actions);

							foreach (var indexName in IndexDefinitionStorage.IndexNames)
							{
								AbstractViewGenerator abstractViewGenerator = IndexDefinitionStorage.GetViewGenerator(indexName);
								if (abstractViewGenerator == null)
									continue;

								var token = metadataVar.Value<string>(Constants.RavenEntityName);

								if (token != null && // the document has a entity name
									abstractViewGenerator.ForEntityNames.Count > 0) // the index operations on specific entities
								{
									if (abstractViewGenerator.ForEntityNames.Contains(token) == false)
										continue;
								}

								string indexNameCopy = indexName;
								var task = actions.GetTask(x => x.Index == indexNameCopy, new RemoveFromIndexTask
								{
									Index = indexNameCopy
								});
								task.Keys.Add(key);
							}
						    if (deletedETag != null)
								indexingExecuter.PrefetchingBehavior.AfterDelete(key, deletedETag);
							DeleteTriggers.Apply(trigger => trigger.AfterDelete(key, null));
						}

						TransactionalStorage
							.ExecuteImmediatelyOrRegisterForSynchronization(() =>
							{
								DeleteTriggers.Apply(trigger => trigger.AfterCommit(key));
								RaiseNotifications(new DocumentChangeNotification
								{
									Id = key,
									Type = DocumentChangeTypes.Delete,
								});
							});

					}
					else
					{
						deleted = actions.Transactions.DeleteDocumentInTransaction(transactionInformation, key, etag);
					}
					workContext.ShouldNotifyAboutWork(() => "DEL " + key);
				});

				metadata = metadataVar;
				return deleted;
			}
		}

		public bool HasTransaction(Guid txId)
		{
			bool exists = false;
			TransactionalStorage.Batch(accessor =>
			{
				exists = accessor.Transactions.TransactionExists(txId);
			});
			return exists;
		}

		public void Commit(Guid txId)
		{
			try
			{
				lock (putSerialLock)
				{
					TransactionalStorage.Batch(actions =>
					{
						actions.Transactions.CompleteTransaction(txId, doc =>
						{
							// doc.Etag - represent the _modified_ document etag, and we already
							// checked etags on previous PUT/DELETE, so we don't pass it here
							if (doc.Delete)
								Delete(doc.Key, null, null);
							else
								Put(doc.Key, null,
									doc.Data,
									doc.Metadata, null);
						});
						actions.Attachments.DeleteAttachment("transactions/recoveryInformation/" + txId, null);
						workContext.ShouldNotifyAboutWork(() => "COMMIT " + txId);
					});
				}
				TryCompletePromotedTransaction(txId);
			}
			catch (Exception e)
			{
				if (TransactionalStorage.HandleException(e))
					return;
				throw;
			}
		}

		private void TryCompletePromotedTransaction(Guid txId)
		{
			CommittableTransaction transaction;
			if (!promotedTransactions.TryRemove(txId, out transaction))
				return;
			System.Threading.Tasks.Task.Factory.FromAsync(transaction.BeginCommit, transaction.EndCommit, null)
				.ContinueWith(task =>
				{
					if (task.Exception != null)
						log.WarnException("Could not commit dtc transaction", task.Exception);
					try
					{
						transaction.Dispose();
					}
					catch (Exception e)
					{
						log.WarnException("Could not dispose of dtc transaction", e);
					}
				});
		}

		private void TryUndoPromotedTransaction(Guid txId)
		{
			CommittableTransaction transaction;
			if (!promotedTransactions.TryRemove(txId, out transaction))
				return;
			transaction.Rollback();
			transaction.Dispose();
		}

		public void Rollback(Guid txId)
		{
			try
			{
				TransactionalStorage.Batch(actions =>
				{
					actions.Transactions.RollbackTransaction(txId);
					actions.Attachments.DeleteAttachment("transactions/recoveryInformation/" + txId, null);
					workContext.ShouldNotifyAboutWork(() => "ROLLBACK " + txId);
				});
				TryUndoPromotedTransaction(txId);
			}
			catch (Exception e)
			{
				if (TransactionalStorage.HandleException(e))
					return;

				throw;
			}
		}

		[MethodImpl(MethodImplOptions.Synchronized)]
		public string PutTransform(string name, TransformerDefinition definition)
		{
			if (name == null)
				throw new ArgumentNullException("name");
			if (definition == null) throw new ArgumentNullException("definition");

			name = name.Trim();

			var existingDefintition = IndexDefinitionStorage.GetTransformerDefinition(name);
			if (existingDefintition != null && existingDefintition.Equals(definition))
				return name; // no op for the same transformer

			IndexDefinitionStorage.CreateAndPersistTransform(definition);
			IndexDefinitionStorage.AddTransform(name, definition);

			return name;
		}

		// only one index can be created at any given time
		// the method already handle attempts to create the same index, so we don't have to 
		// worry about this.
		[MethodImpl(MethodImplOptions.Synchronized)]
		public string PutIndex(string name, IndexDefinition definition)
		{
			if (name == null)
				throw new ArgumentNullException("name");

			name = name.Trim();

			switch (FindIndexCreationOptions(definition, ref name))
			{
				case IndexCreationOptions.Noop:
					return name;
				case IndexCreationOptions.Update:
					// ensure that the code can compile
					new DynamicViewCompiler(name, definition, Extensions, IndexDefinitionStorage.IndexDefinitionsPath, Configuration).GenerateInstance();
					DeleteIndex(name);
					break;
			}

			// this has to happen in this fashion so we will expose the in memory status after the commit, but 
			// before the rest of the world is notified about this.
			IndexDefinitionStorage.CreateAndPersistIndex(definition);
			IndexStorage.CreateIndexImplementation(definition);

			TransactionalStorage.Batch(actions =>
			{
				actions.Indexing.AddIndex(name, definition.IsMapReduce);
				workContext.ShouldNotifyAboutWork(() => "PUT INDEX " + name);
			});

			// The act of adding it here make it visible to other threads
			// we have to do it in this way so first we prepare all the elements of the 
			// index, then we add it to the storage in a way that make it public
			IndexDefinitionStorage.AddIndex(name, definition);

			InvokeSuggestionIndexing(name, definition);

			workContext.ClearErrorsFor(name);

			TransactionalStorage.ExecuteImmediatelyOrRegisterForSynchronization(() => RaiseNotifications(new IndexChangeNotification
			{
				Name = name,
				Type = IndexChangeTypes.IndexAdded,
			}));

			return name;
		}

		private void InvokeSuggestionIndexing(string name, IndexDefinition definition)
		{
			foreach (var suggestion in definition.Suggestions)
			{
				var field = suggestion.Key;
				var suggestionOption = suggestion.Value;

				if (suggestionOption.Distance == StringDistanceTypes.None)
					continue;

				var indexExtensionKey = MonoHttpUtility.UrlEncode(field + "-" + suggestionOption.Distance + "-" + suggestionOption.Accuracy);

				var suggestionQueryIndexExtension = new SuggestionQueryIndexExtension(
					workContext,
					Path.Combine(configuration.IndexStoragePath, "Raven-Suggestions", name, indexExtensionKey),
					configuration.RunInMemory,
					SuggestionQueryRunner.GetStringDistance(suggestionOption.Distance),
					field,
					suggestionOption.Accuracy);

				IndexStorage.SetIndexExtension(name, indexExtensionKey, suggestionQueryIndexExtension);
			}
		}

		private IndexCreationOptions FindIndexCreationOptions(IndexDefinition definition, ref string name)
		{
			definition.Name = name = IndexDefinitionStorage.FixupIndexName(name);
			definition.RemoveDefaultValues();
			IndexDefinitionStorage.ResolveAnalyzers(definition);
			var findIndexCreationOptions = IndexDefinitionStorage.FindIndexCreationOptions(definition);
			return findIndexCreationOptions;
		}

		public QueryResultWithIncludes Query(string index, IndexQuery query)
		{
			var list = new List<RavenJObject>();
			var result = Query(index, query, null, list.Add);
			result.Results = list;
			return result;
		}

		public QueryResultWithIncludes Query(string index, IndexQuery query, Action<QueryHeaderInformation> headerInfo, Action<RavenJObject> onResult)
		{
			index = IndexDefinitionStorage.FixupIndexName(index);
			var highlightings = new Dictionary<string, Dictionary<string, string[]>>();
			Func<IndexQueryResult, object> tryRecordHighlighting = queryResult =>
			{
				if (queryResult.Highligtings != null && queryResult.Key != null)
					highlightings.Add(queryResult.Key, queryResult.Highligtings);
				return null;
			};
			var stale = false;
			Tuple<DateTime, Etag> indexTimestamp = Tuple.Create(DateTime.MinValue, Etag.Empty);
			Etag resultEtag = Etag.Empty;
			var nonAuthoritativeInformation = false;

			if (string.IsNullOrEmpty(query.ResultsTransformer) == false)
			{
				query.FieldsToFetch = new[] { Constants.AllFields };
			}

			var idsToLoad = new HashSet<string>(StringComparer.OrdinalIgnoreCase);
			TransactionalStorage.Batch(
				actions =>
				{
					var viewGenerator = IndexDefinitionStorage.GetViewGenerator(index);
					if (viewGenerator == null)
						throw new IndexDoesNotExistsException("Could not find index named: " + index);

					resultEtag = GetIndexEtag(index, null, query.ResultsTransformer);

					stale = actions.Staleness.IsIndexStale(index, query.Cutoff, query.CutoffEtag);

					indexTimestamp = actions.Staleness.IndexLastUpdatedAt(index);
					var indexFailureInformation = actions.Indexing.GetFailureRate(index);
					if (indexFailureInformation.IsInvalidIndex)
					{
						throw new IndexDisabledException(indexFailureInformation);
					}
					var docRetriever = new DocumentRetriever(actions, ReadTriggers, query.QueryInputs, idsToLoad);
					var indexDefinition = GetIndexDefinition(index);
					var fieldsToFetch = new FieldsToFetch(query.FieldsToFetch, query.AggregationOperation,
														  viewGenerator.ReduceDefinition == null
															? Constants.DocumentIdFieldName
															: Constants.ReduceKeyFieldName);
					Func<IndexQueryResult, bool> shouldIncludeInResults =
						result => docRetriever.ShouldIncludeResultInQuery(result, indexDefinition, fieldsToFetch);
					var indexQueryResults = IndexStorage.Query(index, query, shouldIncludeInResults, fieldsToFetch, IndexQueryTriggers);
					indexQueryResults = new ActiveEnumerable<IndexQueryResult>(indexQueryResults);

					var transformerErrors = new List<string>();
					var results = GetQueryResults(query, viewGenerator, docRetriever,
					                              from queryResult in indexQueryResults
					                              let doc = docRetriever.RetrieveDocumentForQuery(queryResult, indexDefinition, fieldsToFetch)
					                              where doc != null
					                              let _ = nonAuthoritativeInformation |= (doc.NonAuthoritativeInformation ?? false)
					                              let __ = tryRecordHighlighting(queryResult)
					                              select doc, transformerErrors);

					if (headerInfo != null)
					{
						headerInfo(new QueryHeaderInformation
						{
							Index = index,
							IsStable = stale,
							ResultEtag = resultEtag,
							IndexTimestamp = indexTimestamp.Item1,
							IndexEtag = indexTimestamp.Item2,
							TotalResults = query.TotalSize.Value
						});
					}
					using (new CurrentTransformationScope(docRetriever))
					{
						foreach (var result in results)
						{
							onResult(result);
						}

					if (transformerErrors.Count > 0)
					{
						throw new InvalidOperationException("The transform results function failed.\r\n" + string.Join("\r\n", transformerErrors));
					}

					}


				});
			return new QueryResultWithIncludes
			{
				IndexName = index,
				IsStale = stale,
				NonAuthoritativeInformation = nonAuthoritativeInformation,
				SkippedResults = query.SkippedResults.Value,
				TotalResults = query.TotalSize.Value,
				IndexTimestamp = indexTimestamp.Item1,
				IndexEtag = indexTimestamp.Item2,
				ResultEtag = resultEtag,
				IdsToInclude = idsToLoad,
				LastQueryTime = SystemTime.UtcNow,
				Highlightings = highlightings
			};
		}

		private IEnumerable<RavenJObject> GetQueryResults(IndexQuery query,
			AbstractViewGenerator viewGenerator,
			DocumentRetriever docRetriever,
			IEnumerable<JsonDocument> results,
			List<string> transformerErrors)
		{
			if (query.PageSize <= 0) // maybe they just want the stats? 
			{
				return Enumerable.Empty<RavenJObject>();
			}

			IndexingFunc transformFunc = null;

			// Check an explicitly declared one first
			if (query.ResultsTransformer != null)
			{
				var transformGenerator = IndexDefinitionStorage.GetTransfomer(query.ResultsTransformer);
				if (transformGenerator != null && transformGenerator.TransformResultsDefinition != null)
					transformFunc = transformGenerator.TransformResultsDefinition;
			}
			else if (query.SkipTransformResults == false && viewGenerator.TransformResultsDefinition != null)
			{
				transformFunc = source => viewGenerator.TransformResultsDefinition(docRetriever, source);
			}

			if (transformFunc == null)
				return results.Select(x => x.ToJson());

			var dynamicJsonObjects = results.Select(x => new DynamicJsonObject(x.ToJson())).ToArray();
			var robustEnumerator = new RobustEnumerator(workContext, dynamicJsonObjects.Length)
			{
				OnError =
					(exception, o) =>
					transformerErrors.Add(string.Format("Doc '{0}', Error: {1}", Index.TryGetDocKey(o),
														exception.Message))
			};
			return robustEnumerator.RobustEnumeration(
				dynamicJsonObjects.Cast<object>().GetEnumerator(),
				transformFunc)
				.Select(JsonExtensions.ToJObject);
		}

		public IEnumerable<string> QueryDocumentIds(string index, IndexQuery query, out bool stale)
		{
			index = IndexDefinitionStorage.FixupIndexName(index);
			bool isStale = false;
			HashSet<string> loadedIds = null;
			TransactionalStorage.Batch(
				actions =>
				{
					isStale = actions.Staleness.IsIndexStale(index, query.Cutoff, null);
					var indexFailureInformation = actions.Indexing.GetFailureRate(index)
;
					if (indexFailureInformation.IsInvalidIndex)
					{
						throw new IndexDisabledException(indexFailureInformation);
					}
					loadedIds = new HashSet<string>(from queryResult in IndexStorage.Query(index, query, result => true, new FieldsToFetch(null, AggregationOperation.None, Constants.DocumentIdFieldName), IndexQueryTriggers)
													select queryResult.Key);
				});
			stale = isStale;
			return loadedIds;
		}


		public void DeleteTransfom(string name)
		{
			name = IndexDefinitionStorage.FixupIndexName(name);
			IndexDefinitionStorage.RemoveTransfomer(name);
		}

		public void DeleteIndex(string name)
		{
			using (IndexDefinitionStorage.TryRemoveIndexContext())
			{
				name = IndexDefinitionStorage.FixupIndexName(name);
				IndexDefinitionStorage.RemoveIndex(name);
				IndexStorage.DeleteIndex(name);
				//we may run into a conflict when trying to delete if the index is currently
				//busy indexing documents, worst case scenario, we will have an orphaned index
				//row which will get cleaned up on next db restart.
				for (var i = 0; i < 10; i++)
				{
					try
					{
						TransactionalStorage.Batch(action =>
						{
							action.Indexing.DeleteIndex(name);

							workContext.ShouldNotifyAboutWork(() => "DELETE INDEX " + name);
						});

						TransactionalStorage.ExecuteImmediatelyOrRegisterForSynchronization(() => RaiseNotifications(new IndexChangeNotification
						{
							Name = name,
							Type = IndexChangeTypes.IndexRemoved,
						}));

						return;
					}
					catch (ConcurrencyException)
					{
						Thread.Sleep(100);
					}
				}
				workContext.ClearErrorsFor(name);
			}
		}

		public Attachment GetStatic(string name)
		{
			if (name == null)
				throw new ArgumentNullException("name");
			name = name.Trim();
			Attachment attachment = null;
			TransactionalStorage.Batch(actions =>
			{
				attachment = actions.Attachments.GetAttachment(name);

				attachment = ProcessAttachmentReadVetoes(name, attachment);

				ExecuteAttachmentReadTriggers(name, attachment);
			});
			return attachment;
		}

		public IEnumerable<AttachmentInformation> GetStaticsStartingWith(string idPrefix, int start, int pageSize)
		{
			if (idPrefix == null) throw new ArgumentNullException("idPrefix");
			IEnumerable<AttachmentInformation> attachments = null;
			TransactionalStorage.Batch(actions =>
			{
				attachments = actions.Attachments.GetAttachmentsStartingWith(idPrefix, start, pageSize)
					.Select(information =>
					{
						var processAttachmentReadVetoes = ProcessAttachmentReadVetoes(information);
						ExecuteAttachmentReadTriggers(processAttachmentReadVetoes);
						return processAttachmentReadVetoes;
					})
					.Where(x => x != null)
					.ToList();
			});
			return attachments;
		}

		private Attachment ProcessAttachmentReadVetoes(string name, Attachment attachment)
		{
			if (attachment == null)
				return null;

			var foundResult = false;
			foreach (var attachmentReadTriggerLazy in AttachmentReadTriggers)
			{
				if (foundResult)
					break;
				var attachmentReadTrigger = attachmentReadTriggerLazy.Value;
				var readVetoResult = attachmentReadTrigger.AllowRead(name, attachment.Data(), attachment.Metadata,
																	 ReadOperation.Load);
				switch (readVetoResult.Veto)
				{
					case ReadVetoResult.ReadAllow.Allow:
						break;
					case ReadVetoResult.ReadAllow.Deny:
						attachment.Data = () => new MemoryStream(new byte[0]);
						attachment.Size = 0;
						attachment.Metadata = new RavenJObject
												{
													{
														"Raven-Read-Veto",
														new RavenJObject
															{
																{"Reason", readVetoResult.Reason},
																{"Trigger", attachmentReadTrigger.ToString()}
															}
														}
												};
						foundResult = true;
						break;
					case ReadVetoResult.ReadAllow.Ignore:
						attachment = null;
						foundResult = true;
						break;
					default:
						throw new ArgumentOutOfRangeException(readVetoResult.Veto.ToString());
				}
			}
			return attachment;
		}

		private void ExecuteAttachmentReadTriggers(string name, Attachment attachment)
		{
			if (attachment == null)
				return;

			foreach (var attachmentReadTrigger in AttachmentReadTriggers)
			{
				attachmentReadTrigger.Value.OnRead(name, attachment);
			}
		}


		private AttachmentInformation ProcessAttachmentReadVetoes(AttachmentInformation attachment)
		{
			if (attachment == null)
				return null;

			var foundResult = false;
			foreach (var attachmentReadTriggerLazy in AttachmentReadTriggers)
			{
				if (foundResult)
					break;
				var attachmentReadTrigger = attachmentReadTriggerLazy.Value;
				var readVetoResult = attachmentReadTrigger.AllowRead(attachment.Key, null, attachment.Metadata,
																	 ReadOperation.Load);
				switch (readVetoResult.Veto)
				{
					case ReadVetoResult.ReadAllow.Allow:
						break;
					case ReadVetoResult.ReadAllow.Deny:
						attachment.Size = 0;
						attachment.Metadata = new RavenJObject
												{
													{
														"Raven-Read-Veto",
														new RavenJObject
															{
																{"Reason", readVetoResult.Reason},
																{"Trigger", attachmentReadTrigger.ToString()}
															}
														}
												};
						foundResult = true;
						break;
					case ReadVetoResult.ReadAllow.Ignore:
						attachment = null;
						foundResult = true;
						break;
					default:
						throw new ArgumentOutOfRangeException(readVetoResult.Veto.ToString());
				}
			}
			return attachment;
		}

		private void ExecuteAttachmentReadTriggers(AttachmentInformation information)
		{
			if (information == null)
				return;

			foreach (var attachmentReadTrigger in AttachmentReadTriggers)
			{
				attachmentReadTrigger.Value.OnRead(information);
			}
		}

		public Etag PutStatic(string name, Etag etag, Stream data, RavenJObject metadata)
		{
			if (name == null)
				throw new ArgumentNullException("name");
			name = name.Trim();

			if (Encoding.Unicode.GetByteCount(name) >= 2048)
				throw new ArgumentException("The key must be a maximum of 2,048 bytes in Unicode, 1,024 characters", "name");

			var locker = putAttachmentSerialLock.GetOrAdd(name, s => new object());
			Monitor.Enter(locker);
			try
			{
				Etag newEtag = Etag.Empty;
				TransactionalStorage.Batch(actions =>
				{
					AssertAttachmentPutOperationNotVetoed(name, metadata, data);

					AttachmentPutTriggers.Apply(trigger => trigger.OnPut(name, data, metadata));

					newEtag = actions.Attachments.AddAttachment(name, etag, data, metadata);

					AttachmentPutTriggers.Apply(trigger => trigger.AfterPut(name, data, metadata, newEtag));

					workContext.ShouldNotifyAboutWork(() => "PUT ATTACHMENT " + name);
				});

				TransactionalStorage
					.ExecuteImmediatelyOrRegisterForSynchronization(() => AttachmentPutTriggers.Apply(trigger => trigger.AfterCommit(name, data, metadata, newEtag)));
				return newEtag;
			}
			finally
			{
				Monitor.Exit(locker);
				putAttachmentSerialLock.TryRemove(name, out locker);
			}
		}

		public void DeleteStatic(string name, Etag etag)
		{
			if (name == null)
				throw new ArgumentNullException("name");
			name = name.Trim();
			TransactionalStorage.Batch(actions =>
			{
				AssertAttachmentDeleteOperationNotVetoed(name);

				AttachmentDeleteTriggers.Apply(x => x.OnDelete(name));

				actions.Attachments.DeleteAttachment(name, etag);

				AttachmentDeleteTriggers.Apply(x => x.AfterDelete(name));

				workContext.ShouldNotifyAboutWork(() => "DELETE ATTACHMENT " + name);
			});

			TransactionalStorage
				.ExecuteImmediatelyOrRegisterForSynchronization(
					() => AttachmentDeleteTriggers.Apply(trigger => trigger.AfterCommit(name)));

		}

		public RavenJArray GetDocumentsWithIdStartingWith(string idPrefix, string matches, int start, int pageSize)
		{
			var list = new RavenJArray();
			GetDocumentsWithIdStartingWith(idPrefix, matches, start, pageSize, list.Add);
			return list;
		}

		public void GetDocumentsWithIdStartingWith(string idPrefix, string matches, int start, int pageSize, Action<RavenJObject> addDoc)
		{
			if (idPrefix == null)
				throw new ArgumentNullException("idPrefix");
			idPrefix = idPrefix.Trim();
			TransactionalStorage.Batch(actions =>
			{
				bool returnedDocs = false;
				while (true)
				{
					int docCount = 0;
					var documents = actions.Documents.GetDocumentsWithIdStartingWith(idPrefix, start, pageSize);
					var documentRetriever = new DocumentRetriever(actions, ReadTriggers);
					foreach (var doc in documents)
					{
						docCount++;
						if (WildcardMatcher.Matches(matches, doc.Key.Substring(idPrefix.Length)) == false)
							continue;
						DocumentRetriever.EnsureIdInMetadata(doc);
						var document = documentRetriever
							.ExecuteReadTriggers(doc, null, ReadOperation.Load);
						if (document == null)
							continue;

						addDoc(document.ToJson());
						returnedDocs = true;
					}
					if (returnedDocs || docCount == 0)
						break;
					start += docCount;
				}
			});
		}

		public RavenJArray GetDocuments(int start, int pageSize, Etag etag)
		{
			var list = new RavenJArray();
			GetDocuments(start, pageSize, etag, list.Add);
			return list;
		}

		public void GetDocuments(int start, int pageSize, Etag etag, Action<RavenJObject> addDocument)
		{
			TransactionalStorage.Batch(actions =>
			{
				bool returnedDocs = false;
				while (true)
				{
					var documents = etag == null
										? actions.Documents.GetDocumentsByReverseUpdateOrder(start, pageSize)
										: actions.Documents.GetDocumentsAfter(etag, pageSize);
					var documentRetriever = new DocumentRetriever(actions, ReadTriggers);
					int docCount = 0;
					foreach (var doc in documents)
					{
						docCount++;
						if (etag != null)
							etag = doc.Etag;
						DocumentRetriever.EnsureIdInMetadata(doc);
						var document = documentRetriever
							.ExecuteReadTriggers(doc, null, ReadOperation.Load);
						if (document == null)
							continue;

						addDocument(document.ToJson());
						returnedDocs = true;
					}
					if (returnedDocs || docCount == 0)
						break;
					start += docCount;
				}
			});
		}

		public AttachmentInformation[] GetAttachments(int start, int pageSize, Etag etag, string startsWith, long maxSize)
		{
			AttachmentInformation[] attachments = null;

			TransactionalStorage.Batch(actions =>
			{
				if (string.IsNullOrEmpty(startsWith) == false)
					attachments = actions.Attachments.GetAttachmentsStartingWith(startsWith, start, pageSize).ToArray();
				else if (etag != null)
					attachments = actions.Attachments.GetAttachmentsAfter(etag, pageSize, maxSize).ToArray();
				else
					attachments = actions.Attachments.GetAttachmentsByReverseUpdateOrder(start).Take(pageSize).ToArray();

			});
			return attachments;
		}

		public RavenJArray GetIndexNames(int start, int pageSize)
		{
			return new RavenJArray(
				IndexDefinitionStorage.IndexNames.Skip(start).Take(pageSize)
					.Select(s => new RavenJValue(s))
				);
		}

		public RavenJArray GetIndexes(int start, int pageSize)
		{
			return new RavenJArray(
				IndexDefinitionStorage.IndexNames.Skip(start).Take(pageSize)
					.Select(
						indexName => new RavenJObject
							{
								{"name", new RavenJValue(indexName) },
								{"definition", RavenJObject.FromObject(IndexDefinitionStorage.GetIndexDefinition(indexName))}
							}));
		}

		public Tuple<PatchResultData, List<string>> ApplyPatch(string docId, Etag etag, ScriptedPatchRequest patch, TransactionInformation transactionInformation, bool debugMode = false)
		{
			ScriptedJsonPatcher scriptedJsonPatcher = null;
			var applyPatchInternal = ApplyPatchInternal(docId, etag, transactionInformation,
				(jsonDoc, size) =>
				{
					scriptedJsonPatcher = new ScriptedJsonPatcher(this);
					return scriptedJsonPatcher.Apply(jsonDoc, patch);
				}, debugMode);
			return Tuple.Create(applyPatchInternal, scriptedJsonPatcher == null ? new List<string>() : scriptedJsonPatcher.Debug);
		}

		public PatchResultData ApplyPatch(string docId, Etag etag, PatchRequest[] patchDoc, TransactionInformation transactionInformation, bool debugMode = false)
		{

			if (docId == null)
				throw new ArgumentNullException("docId");
			return ApplyPatchInternal(docId, etag, transactionInformation, (jsonDoc, size) => new JsonPatcher(jsonDoc).Apply(patchDoc), debugMode);
		}

		private PatchResultData ApplyPatchInternal(string docId, Etag etag,
												TransactionInformation transactionInformation,
												Func<RavenJObject, int, RavenJObject> patcher, bool debugMode)
		{
			if (docId == null) throw new ArgumentNullException("docId");
			docId = docId.Trim();
			var result = new PatchResultData
			{
				PatchResult = PatchResult.Patched
			};

			bool shouldRetry = false;
			int[] retries = { 128 };
			do
			{
				TransactionalStorage.Batch(actions =>
				{
					var doc = actions.Documents.DocumentByKey(docId, transactionInformation);
					if (doc == null)
					{
						result.PatchResult = PatchResult.DocumentDoesNotExists;
					}
					else if (etag != null && doc.Etag != etag)
					{
						Debug.Assert(doc.Etag != null);
						throw new ConcurrencyException("Could not patch document '" + docId + "' because non current etag was used")
						{
							ActualETag = doc.Etag,
							ExpectedETag = etag,
						};
					}
					else
					{
						var jsonDoc = patcher(doc.ToJson(), doc.SerializedSizeOnDisk);
						if (debugMode)
						{
							result.Document = jsonDoc;
							result.PatchResult = PatchResult.Tested;
						}
						else
						{
							try
							{
								Put(doc.Key, doc.Etag, jsonDoc, jsonDoc.Value<RavenJObject>("@metadata"), transactionInformation);
							}
							catch (ConcurrencyException)
							{
								if (retries[0]-- > 0)
								{
									shouldRetry = true;
									return;
								}
								throw;
							}
							result.PatchResult = PatchResult.Patched;
						}
					}
					if (shouldRetry == false)
						workContext.ShouldNotifyAboutWork(() => "PATCH " + docId);
				});

			} while (shouldRetry);
			return result;
		}

		public BatchResult[] Batch(IEnumerable<ICommandData> commands)
		{
			var results = new List<BatchResult>();

			var commandDatas = commands.ToArray();
			int retries = 128;
			var shouldLock = commandDatas.Any(x => (x is PutCommandData || x is PatchCommandData || x is ScriptedPatchCommandData || x is DeleteCommandData));
			var shouldRetryIfGotConcurrencyError = commandDatas.All(x => (x is PatchCommandData || x is ScriptedPatchCommandData));
			bool shouldRetry = false;
			if (shouldLock)
				Monitor.Enter(putSerialLock);
			try
			{
				var sp = Stopwatch.StartNew();
				do
				{
					try
					{
						TransactionalStorage.Batch(actions =>
						{
							foreach (var command in commandDatas)
							{
								command.Execute(this);
								results.Add(new BatchResult
								{
									Method = command.Method,
									Key = command.Key,
									Etag = command.Etag,
									Metadata = command.Metadata,
									AdditionalData = command.AdditionalData
								});
							}
						});
					}
					catch (ConcurrencyException)
					{
						if (shouldRetryIfGotConcurrencyError && retries-- > 128)
						{
							shouldRetry = true;
							results.Clear();
							continue;
						}
						throw;
					}
				} while (shouldRetry);
				log.Debug("Successfully executed {0} commands in {1}", results.Count, sp.Elapsed);
			}
			finally
			{
				if (shouldLock)
					Monitor.Exit(putSerialLock);
			}
			return results.ToArray();
		}

		public bool HasTasks
		{
			get
			{
				bool hasTasks = false;
				TransactionalStorage.Batch(actions =>
				{
					hasTasks = actions.Tasks.HasTasks;
				});
				return hasTasks;
			}
		}

		public long ApproximateTaskCount
		{
			get
			{
				long approximateTaskCount = 0;
				TransactionalStorage.Batch(actions =>
				{
					approximateTaskCount = actions.Tasks.ApproximateTaskCount;
				});
				return approximateTaskCount;
			}
		}

		public void StartBackup(string backupDestinationDirectory, bool incrementalBackup, DatabaseDocument databaseDocument)
		{
			var document = Get(BackupStatus.RavenBackupStatusDocumentKey, null);
			if (document != null)
			{
				var backupStatus = document.DataAsJson.JsonDeserialization<BackupStatus>();
				if (backupStatus.IsRunning)
				{
					throw new InvalidOperationException("Backup is already running");
				}
			}

			bool circularLogging;
			if (incrementalBackup &&
				TransactionalStorage is Raven.Storage.Esent.TransactionalStorage &&
				(bool.TryParse(Configuration.Settings["Raven/Esent/CircularLog"], out circularLogging) == false || circularLogging))
			{
				throw new InvalidOperationException("In order to run incremental backups using Esent you must have circular logging disabled");
			}

			Put(BackupStatus.RavenBackupStatusDocumentKey, null, RavenJObject.FromObject(new BackupStatus
			{
				Started = SystemTime.UtcNow,
				IsRunning = true,
			}), new RavenJObject(), null);
			IndexStorage.FlushMapIndexes();
			IndexStorage.FlushReduceIndexes();
			TransactionalStorage.StartBackupOperation(this, backupDestinationDirectory, incrementalBackup, databaseDocument);
		}

		public static void Restore(RavenConfiguration configuration, string backupLocation, string databaseLocation, Action<string> output, bool defrag)
		{
			using (var transactionalStorage = configuration.CreateTransactionalStorage(() => { }))
			{
				if (!string.IsNullOrWhiteSpace(databaseLocation))
				{
					configuration.DataDirectory = databaseLocation;
				}

				transactionalStorage.Restore(backupLocation, databaseLocation, output, defrag);
			}
		}

		public byte[] PromoteTransaction(Guid fromTxId)
		{
			var committableTransaction = new CommittableTransaction();
			var transmitterPropagationToken = TransactionInterop.GetTransmitterPropagationToken(committableTransaction);
			TransactionalStorage.Batch(
				actions =>
					actions.Transactions.ModifyTransactionId(fromTxId, committableTransaction.TransactionInformation.DistributedIdentifier,
												TransactionManager.DefaultTimeout));
			promotedTransactions.TryAdd(committableTransaction.TransactionInformation.DistributedIdentifier, committableTransaction);
			return transmitterPropagationToken;
		}

		public void ResetIndex(string index)
		{
			index = IndexDefinitionStorage.FixupIndexName(index);
			var indexDefinition = IndexDefinitionStorage.GetIndexDefinition(index);
			if (indexDefinition == null)
				throw new InvalidOperationException("There is no index named: " + index);
			DeleteIndex(index);
			PutIndex(index, indexDefinition);
		}

		public IndexDefinition GetIndexDefinition(string index)
		{
			index = IndexDefinitionStorage.FixupIndexName(index);
			return IndexDefinitionStorage.GetIndexDefinition(index);
		}

		static string buildVersion;
		public static string BuildVersion
		{
			get
			{
				return buildVersion ??
					   (buildVersion = FileVersionInfo.GetVersionInfo(typeof(DocumentDatabase).Assembly.Location).FileBuildPart.ToString(CultureInfo.InvariantCulture));
			}
		}

		private volatile bool disposed;
		private readonly ValidateLicense validateLicense;
		public string ServerUrl
		{
			get
			{
				var serverUrl = Configuration.ServerUrl;
				if (string.IsNullOrEmpty(Name))
					return serverUrl;
				if (serverUrl.EndsWith("/"))
					return serverUrl + "databases/" + Name;
				return serverUrl + "/databases/" + Name;
			}
		}

		static string productVersion;
		private SequentialUuidGenerator sequentialUuidGenerator;
		public static string ProductVersion
		{
			get
			{
				return productVersion ??
					   (productVersion = FileVersionInfo.GetVersionInfo(typeof(DocumentDatabase).Assembly.Location).ProductVersion);
			}
		}

		public string[] GetIndexFields(string index)
		{
			var abstractViewGenerator = IndexDefinitionStorage.GetViewGenerator(index);
			if (abstractViewGenerator == null)
				return new string[0];
			return abstractViewGenerator.Fields;
		}

		/// <summary>
		/// This API is provided solely for the use of bundles that might need to run
		/// without any other bundle interfering. Specifically, the replication bundle
		/// need to be able to run without interference from any other bundle.
		/// </summary>
		/// <returns></returns>
		public IDisposable DisableAllTriggersForCurrentThread()
		{
			if (disposed)
				return new DisposableAction(() => { });
			var old = disableAllTriggers.Value;
			disableAllTriggers.Value = true;
			return new DisposableAction(() =>
			{
				if (disposed)
					return;
				try
				{
					disableAllTriggers.Value = old;
				}
				catch (ObjectDisposedException)
				{
				}
			});
		}

		/// <summary>
		/// Whatever this database has been disposed
		/// </summary>
		public bool Disposed
		{
			get { return disposed; }
		}

		public TransportState TransportState { get; private set; }

		/// <summary>
		/// Get the total index storage size taken by the indexes on the disk.
		/// This explicitly does NOT include in memory indexes.
		/// </summary>
		/// <remarks>
		/// This is a potentially a very expensive call, avoid making it if possible.
		/// </remarks>
		public long GetIndexStorageSizeOnDisk()
		{
			if (Configuration.RunInMemory)
				return 0;
			var indexes = Directory.GetFiles(Configuration.IndexStoragePath, "*.*", SearchOption.AllDirectories);
			var totalIndexSize = indexes.Sum(file =>
			{
				try
				{
					return new FileInfo(file).Length;
				}
				catch (FileNotFoundException)
				{
					return 0;
				}
			});

			return totalIndexSize;
		}

		/// <summary>
		/// Get the total size taken by the database on the disk.
		/// This explicitly does NOT include in memory database.
		/// It does include any reserved space on the file system, which may significantly increase
		/// the database size.
		/// </summary>
		/// <remarks>
		/// This is a potentially a very expensive call, avoid making it if possible.
		/// </remarks>
		public long GetTransactionalStorageSizeOnDisk()
		{
			return Configuration.RunInMemory ? 0 : TransactionalStorage.GetDatabaseSizeInBytes();
		}

		/// <summary>
		/// Get the total size taken by the database on the disk.
		/// This explicitly does NOT include in memory indexes or in memory database.
		/// It does include any reserved space on the file system, which may significantly increase
		/// the database size.
		/// </summary>
		/// <remarks>
		/// This is a potentially a very expensive call, avoid making it if possible.
		/// </remarks>
		public long GetTotalSizeOnDisk()
		{
			if (Configuration.RunInMemory)
				return 0;
			return GetIndexStorageSizeOnDisk() + GetTransactionalStorageSizeOnDisk();
		}

		public Etag GetIndexEtag(string indexName, Etag previousEtag, string resultTransformer = null)
		{
			Etag lastDocEtag = Etag.Empty;
			Etag lastReducedEtag = null;
			bool isStale = false;
			int touchCount = 0;
			TransactionalStorage.Batch(accessor =>
			{
				isStale = accessor.Staleness.IsIndexStale(indexName, null, null);
				lastDocEtag = accessor.Staleness.GetMostRecentDocumentEtag();
				var indexStats = accessor.Indexing.GetIndexStats(indexName);
				if (indexStats != null)
				{
					lastReducedEtag = indexStats.LastReducedEtag;
				}
				touchCount = accessor.Staleness.GetIndexTouchCount(indexName);
			});


			var indexDefinition = GetIndexDefinition(indexName);
			if (indexDefinition == null)
				return Etag.Empty; // this ensures that we will get the normal reaction of IndexNotFound later on.
			using (var md5 = MD5.Create())
			{
				var list = new List<byte>();
				list.AddRange(indexDefinition.GetIndexHash());
				list.AddRange(Encoding.Unicode.GetBytes(indexName));
<<<<<<< HEAD
				if(string.IsNullOrWhiteSpace(resultTransformer) == false)
					list.AddRange(Encoding.Unicode.GetBytes(resultTransformer));
=======
				if (string.IsNullOrWhiteSpace(resultTransformer) == false)
				{
					var abstractTransformer = IndexDefinitionStorage.GetTransfomer(resultTransformer);
					list.AddRange(abstractTransformer.GetHashCodeBytes());
				}
>>>>>>> 9a41e99a
				list.AddRange(lastDocEtag.ToByteArray());
				list.AddRange(BitConverter.GetBytes(touchCount));
				list.AddRange(BitConverter.GetBytes(isStale));
				if (lastReducedEtag != null)
				{
					list.AddRange(lastReducedEtag.ToByteArray());
				}

				var indexEtag = Etag.Parse(md5.ComputeHash(list.ToArray()));

				if (previousEtag != null && previousEtag != indexEtag)
				{
					// the index changed between the time when we got it and the time 
					// we actually call this, we need to return something random so that
					// the next time we won't get 304

					return Etag.InvalidEtag;
				}

				return indexEtag;
			}
		}

		public void AddAlert(Alert alert)
		{
			lock (putSerialLock)
			{
				AlertsDocument alertsDocument;
				var alertsDoc = Get(Constants.RavenAlerts, null);
				RavenJObject metadata;
				if (alertsDoc == null)
				{
					alertsDocument = new AlertsDocument();
					metadata = new RavenJObject();
				}
				else
				{
					alertsDocument = alertsDoc.DataAsJson.JsonDeserialization<AlertsDocument>() ?? new AlertsDocument();
					metadata = alertsDoc.Metadata;
				}

				var withSameUniqe = alertsDocument.Alerts.FirstOrDefault(alert1 => alert1.UniqueKey == alert.UniqueKey);
				if (withSameUniqe != null)
					alertsDocument.Alerts.Remove(withSameUniqe);

				alertsDocument.Alerts.Add(alert);
				var document = RavenJObject.FromObject(alertsDocument);
				document.Remove("Id");
				Put(Constants.RavenAlerts, null, document, metadata, null);
			}
		}

		public int BulkInsert(BulkInsertOptions options, IEnumerable<IEnumerable<JsonDocument>> docBatches)
		{
			var documents = 0;
			TransactionalStorage.Batch(accessor =>
			{
				RaiseNotifications(new DocumentChangeNotification
				{
					Type = DocumentChangeTypes.BulkInsertStarted
				});
				foreach (var docs in docBatches)
				{
					WorkContext.CancellationToken.ThrowIfCancellationRequested();
					lock (putSerialLock)
					{
                        var inserts = 0;
					    var batch = 0;
						var keys = new HashSet<string>(StringComparer.OrdinalIgnoreCase);
						foreach (var doc in docs)
						{
							if (options.CheckReferencesInIndexes)
								keys.Add(doc.Key);
							documents++;
						    batch++;
							AssertPutOperationNotVetoed(doc.Key, doc.Metadata, doc.DataAsJson, null);
							foreach (var trigger in PutTriggers)
							{
								trigger.Value.OnPut(doc.Key, doc.DataAsJson, doc.Metadata, null);
							}
							var result = accessor.Documents.InsertDocument(doc.Key, doc.DataAsJson, doc.Metadata, options.CheckForUpdates);
							if (result.Updated == false)
								inserts++;
							foreach (var trigger in PutTriggers)
							{
								trigger.Value.AfterPut(doc.Key, doc.DataAsJson, doc.Metadata, result.Etag, null);
							}
						}
						if (options.CheckReferencesInIndexes)
						{
							foreach (var key in keys)
							{
								CheckReferenceBecauseOfDocumentUpdate(key, accessor);
							}
						}
						accessor.Documents.IncrementDocumentCount(inserts);
						accessor.General.PulseTransaction();
                        workContext.ShouldNotifyAboutWork(() => "BulkInsert batch of " + batch + " docs");
                        workContext.NotifyAboutWork(); // forcing notification so we would start indexing right away
					}
				}
				RaiseNotifications(new DocumentChangeNotification
				{
					Type = DocumentChangeTypes.BulkInsertEnded
				});
				if (documents == 0)
					return;
				workContext.ShouldNotifyAboutWork(() => "BulkInsert of " + documents + " docs");
			});
			return documents;
		}

		public TouchedDocumentInfo GetRecentTouchesFor(string key)
		{
			TouchedDocumentInfo info;
			recentTouches.TryGetValue(key, out info);
			return info;
		}

		public void AddTask(Task task, RavenJToken state, out long id)
		{
			if (task.Status == TaskStatus.Created)
				throw new ArgumentException("Task must be started before it gets added to the database.", "task");
			var localId = id = Interlocked.Increment(ref pendingTaskCounter);
			pendingTasks.TryAdd(localId, new PendingTaskAndState
			{
				Task = task,
				State = state
			});
		}

		public RavenJToken GetTaskState(long id)
		{
			PendingTaskAndState value;
			if (pendingTasks.TryGetValue(id, out value))
				return value.State;
			return null;
		}

		public RavenJArray GetTransformerNames(int start, int pageSize)
		{
			return new RavenJArray(
			IndexDefinitionStorage.TransformerNames.Skip(start).Take(pageSize)
				.Select(s => new RavenJValue(s))
			);
		}

		public RavenJArray GetTransformers(int start, int pageSize)
		{
			return new RavenJArray(
			IndexDefinitionStorage.TransformerNames.Skip(start).Take(pageSize)
				.Select(
					indexName => new RavenJObject
							{
								{"name", new RavenJValue(indexName) },
								{"definition", RavenJObject.FromObject(IndexDefinitionStorage.GetTransformerDefinition(indexName))}
							}));

		}

		public JsonDocument GetWithTransformer(string key, string transformer, TransactionInformation transactionInformation, Dictionary<string, RavenJToken> queryInputs)
		{
			JsonDocument result = null;
			TransactionalStorage.Batch(
			actions =>
			{
				var docRetriever = new DocumentRetriever(actions, ReadTriggers, queryInputs);
				using (new CurrentTransformationScope(docRetriever))
				{
					var document = Get(key, transactionInformation);
					if (document == null)
						return;

					var storedTransformer = IndexDefinitionStorage.GetTransfomer(transformer);
					if (storedTransformer == null)
						throw new InvalidOperationException("No transfomer with the name: " + transformer);

					var transformed = storedTransformer.TransformResultsDefinition(new[] { new DynamicJsonObject(document.ToJson()) })
									 .Select(x => JsonExtensions.ToJObject(x))
									 .ToArray();

					if (transformed.Length == 0)
						return;

					result = new JsonDocument
					{
						Etag = document.Etag,
						NonAuthoritativeInformation = document.NonAuthoritativeInformation,
						LastModified = document.LastModified,
					};
					result.DataAsJson = new RavenJObject { { "$values", new RavenJArray(transformed) } };
				}
			});
			return result;
		}

		public TransformerDefinition GetTransformerDefinition(string name)
		{
			return IndexDefinitionStorage.GetTransformerDefinition(name);
		}
	}
}<|MERGE_RESOLUTION|>--- conflicted
+++ resolved
@@ -2113,16 +2113,11 @@
 				var list = new List<byte>();
 				list.AddRange(indexDefinition.GetIndexHash());
 				list.AddRange(Encoding.Unicode.GetBytes(indexName));
-<<<<<<< HEAD
-				if(string.IsNullOrWhiteSpace(resultTransformer) == false)
-					list.AddRange(Encoding.Unicode.GetBytes(resultTransformer));
-=======
 				if (string.IsNullOrWhiteSpace(resultTransformer) == false)
 				{
 					var abstractTransformer = IndexDefinitionStorage.GetTransfomer(resultTransformer);
 					list.AddRange(abstractTransformer.GetHashCodeBytes());
 				}
->>>>>>> 9a41e99a
 				list.AddRange(lastDocEtag.ToByteArray());
 				list.AddRange(BitConverter.GetBytes(touchCount));
 				list.AddRange(BitConverter.GetBytes(isStale));
