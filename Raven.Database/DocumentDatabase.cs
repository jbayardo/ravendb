--- conflicted
+++ resolved
@@ -171,16 +171,10 @@
 
 				try
 				{
-<<<<<<< HEAD
-					TransactionalStorage.Batch(actions => uuidGenerator.EtagBase = actions.General.GetNextIdentityValue("Raven/Etag"));
-                    initializer.InitializeIndexDefinitionStorage();
-					Indexes = new IndexActions(this, recentTouches, uuidGenerator, Log);               
-=======
                     TransactionalStorage.Batch(actions => uuidGenerator.EtagBase = actions.General.GetNextIdentityValue("Raven/Etag"));
                     var reason = initializer.InitializeIndexDefinitionStorage();
 					Indexes = new IndexActions(this, recentTouches, uuidGenerator, Log);
-                    Attachments = new AttachmentActions(this, recentTouches, uuidGenerator, Log);
->>>>>>> c44f9072
+                 
 					Maintenance = new MaintenanceActions(this, recentTouches, uuidGenerator, Log);
 					Notifications = new NotificationActions(this, recentTouches, uuidGenerator, Log);
 					Subscriptions = new SubscriptionActions(this, Log);
