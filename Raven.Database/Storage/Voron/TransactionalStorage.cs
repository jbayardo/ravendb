﻿using System;
using System.Collections.Concurrent;
using System.Collections.Generic;
using System.Diagnostics;
using System.IO;
using System.Linq;
using System.Text;
using System.Threading;

using Raven.Abstractions.Data;
using Raven.Abstractions.Exceptions;
using Raven.Abstractions.Extensions;
using Raven.Abstractions.Logging;
using Raven.Abstractions.MEF;
using Raven.Abstractions.Util.Streams;
using Raven.Database;
using Raven.Database.Config;
using Raven.Database.Impl;
using Raven.Database.Impl.DTC;
using Raven.Database.Plugins;
using Raven.Database.Storage;
using Raven.Database.Storage.Voron;
using Raven.Database.Storage.Voron.Backup;
using Raven.Database.Storage.Voron.Impl;
using Raven.Database.Storage.Voron.Schema;
using Raven.Json.Linq;

using Sparrow.Collections;

using Voron;
using Voron.Impl;
using Voron.Impl.Compaction;
using VoronConstants = Voron.Impl.Constants;
using VoronExceptions = Voron.Exceptions;
using Task = System.Threading.Tasks.Task;
using Raven.Unix.Native;
using Raven.Abstractions;
using Raven.Abstractions.Threading;
using Raven.Database.Util;
using Voron.Impl.Paging;

namespace Raven.Storage.Voron
{
	public class TransactionalStorage : ITransactionalStorage
	{
		private static readonly ILog Log = LogManager.GetCurrentClassLogger();

<<<<<<< HEAD
		private readonly Raven.Abstractions.Threading.ThreadLocal<IStorageActionsAccessor> current = new Raven.Abstractions.Threading.ThreadLocal<IStorageActionsAccessor>();
		private readonly Raven.Abstractions.Threading.ThreadLocal<object> disableBatchNesting = new Raven.Abstractions.Threading.ThreadLocal<object>();
=======
		private readonly ConcurrentSet<WeakReference<ITransactionalStorageNotificationHandler>> lowMemoryHandlers = new ConcurrentSet<WeakReference<ITransactionalStorageNotificationHandler>>();

		private readonly ThreadLocal<IStorageActionsAccessor> current = new ThreadLocal<IStorageActionsAccessor>();
		private readonly ThreadLocal<object> disableBatchNesting = new ThreadLocal<object>();
>>>>>>> 799bb2f8

		private volatile bool disposed;
		private readonly DisposableAction exitLockDisposable;
		private readonly ReaderWriterLockSlim disposerLock = new ReaderWriterLockSlim(LockRecursionPolicy.SupportsRecursion);

		private OrderedPartCollection<AbstractDocumentCodec> _documentCodecs;
		private IDocumentCacher documentCacher;
		private IUuidGenerator uuidGenerator;

		private readonly InMemoryRavenConfiguration configuration;

		private readonly Action onCommit;
		private readonly Action onStorageInaccessible;

		private TableStorage tableStorage;

	    private readonly IBufferPool bufferPool;
		private readonly Action onNestedTransactionExit;
		private readonly Action onNestedTransactionEnter;

		private Lazy<ConcurrentDictionary<int, RemainingReductionPerLevel>> scheduledReductionsPerViewAndLevel
			= new Lazy<ConcurrentDictionary<int, RemainingReductionPerLevel>>(() => new ConcurrentDictionary<int, RemainingReductionPerLevel>());

		public TransactionalStorage(InMemoryRavenConfiguration configuration, Action onCommit, Action onStorageInaccessible, Action onNestedTransactionEnter, Action onNestedTransactionExit)
		{
			this.configuration = configuration;
			this.onCommit = onCommit;
			this.onStorageInaccessible = onStorageInaccessible;

			RecoverFromFailedCompact(configuration.DataDirectory);

			documentCacher = new DocumentCacher(configuration);
			exitLockDisposable = new DisposableAction(() => Monitor.Exit(this));
            bufferPool = new BufferPool(
				configuration.Storage.Voron.MaxBufferPoolSize * 1024L * 1024L * 1024L, 
				int.MaxValue); // 2GB max buffer size (voron limit)
			this.onNestedTransactionEnter = onNestedTransactionEnter;
			this.onNestedTransactionExit = onNestedTransactionExit;
		}

		public void Dispose()
		{
			disposerLock.EnterWriteLock();
			try
			{
				if (disposed)
					return;

				disposed = true;

				var exceptionAggregator = new ExceptionAggregator("Could not properly dispose TransactionalStorage");

				exceptionAggregator.Execute(() => current.Dispose());

				if (tableStorage != null)
					exceptionAggregator.Execute(() => tableStorage.Dispose());

				if (bufferPool != null)
					exceptionAggregator.Execute(() => bufferPool.Dispose());

				exceptionAggregator.ThrowIfNeeded();
			}
			finally
			{
				disposerLock.ExitWriteLock();
			}
		}

		public ConcurrentDictionary<int, RemainingReductionPerLevel> GetScheduledReductionsPerViewAndLevel()
		{
			return configuration.Indexing.DisableMapReduceInMemoryTracking?null: scheduledReductionsPerViewAndLevel.Value;
		}

		public void ResetScheduledReductionsTracking()
		{
			if (configuration.Indexing.DisableMapReduceInMemoryTracking) return;
			scheduledReductionsPerViewAndLevel = new Lazy<ConcurrentDictionary<int, RemainingReductionPerLevel>>(() => new ConcurrentDictionary<int, RemainingReductionPerLevel>());
		}

		public void RegisterTransactionalStorageNotificationHandler(ITransactionalStorageNotificationHandler handler)
		{
			lowMemoryHandlers.Add(new WeakReference<ITransactionalStorageNotificationHandler>(handler));
		}

		private void RunTransactionalStorageNotificationHandlers()
		{
			var inactiveHandlers = new List<WeakReference<ITransactionalStorageNotificationHandler>>();

			foreach (var lowMemoryHandler in lowMemoryHandlers)
			{
				ITransactionalStorageNotificationHandler handler;
				if (lowMemoryHandler.TryGetTarget(out handler))
				{
					try
					{
						handler.HandleTransactionalStorageNotification();
					}
					catch (Exception e)
					{
						Log.Error("Failure to process transactional storage notification (handler - " + handler + ")", e);
					}
				}
				else
					inactiveHandlers.Add(lowMemoryHandler);
			}

			inactiveHandlers.ForEach(x => lowMemoryHandlers.TryRemove(x));
		}

		public Guid Id { get; private set; }
		public IDocumentCacher DocumentCacher { get { return documentCacher; }}

		public IDisposable WriteLock()
		{
			Monitor.Enter(this);
			return exitLockDisposable;
		}

		/// <summary>
		/// Force current operations inside context to be performed directly
		/// </summary>
		/// <returns></returns>
		public IDisposable DisableBatchNesting()
		{
			disableBatchNesting.Value = new object();
			if (onNestedTransactionEnter != null)
				onNestedTransactionEnter();

			return new DisposableAction(() =>
			{
				if (onNestedTransactionExit != null)
					onNestedTransactionExit();
				disableBatchNesting.Value = null;
			});
		}

		public IStorageActionsAccessor CreateAccessor()
		{
		    var snapshotReference = new Reference<SnapshotReader> { Value = tableStorage.CreateSnapshot() };
			var writeBatchReference = new Reference<WriteBatch> { Value = new WriteBatch() };
			
			var accessor = new StorageActionsAccessor(uuidGenerator, _documentCodecs,
                    documentCacher, writeBatchReference, snapshotReference, tableStorage, this, bufferPool);
			accessor.OnDispose += () =>
			{
				var exceptionAggregator = new ExceptionAggregator("Could not properly dispose StorageActionsAccessor");

				exceptionAggregator.Execute(() => snapshotReference.Value.Dispose());
				exceptionAggregator.Execute(() => writeBatchReference.Value.Dispose());

				exceptionAggregator.ThrowIfNeeded();
			};

			return accessor;
		}

		public void Batch(Action<IStorageActionsAccessor> action)
		{
			if (disposerLock.IsReadLockHeld && disableBatchNesting.Value == null) // we are currently in a nested Batch call and allow to nest batches
			{
				if (current.Value != null) // check again, just to be sure
				{
					current.Value.IsNested = true;
					action(current.Value);
					current.Value.IsNested = false;
					return;
				}
			}

			Action afterStorageCommit;
			disposerLock.EnterReadLock();
			try
			{
				if (disposed)
				{
					Trace.WriteLine("TransactionalStorage.Batch was called after it was disposed, call was ignored.\r\n" + new StackTrace(true));
					return; // this may happen if someone is calling us from the finalizer thread, so we can't even throw on that
				}

				afterStorageCommit = ExecuteBatch(action);
			}
			catch (Exception e)
			{
				if (disposed)
				{
					Trace.WriteLine("TransactionalStorage.Batch was called after it was disposed, call was ignored.\r\n" + e);
					if (System.Environment.StackTrace.Contains(".Finalize()") == false)
						throw;
					return; // this may happen if someone is calling us from the finalizer thread, so we can't even throw on that
				}

				if (e.InnerException is VoronExceptions.ConcurrencyException)
					throw new ConcurrencyException("Concurrent modification to the same document are not allowed", e.InnerException);

				if (e.InnerException is VoronExceptions.VoronUnrecoverableErrorException)
				{
					Trace.WriteLine("Voron has encountered unrecoverable error. The database will be disabled.\r\n" + e.InnerException);

					onStorageInaccessible();

					throw e.InnerException;
				}

				throw;
			}
			finally
			{
				disposerLock.ExitReadLock();
				if (disposed == false && disableBatchNesting.Value == null)
					current.Value = null;
			}

			if (afterStorageCommit != null)
				afterStorageCommit();

			if (onCommit != null)
				onCommit(); // call user code after we exit the lock
		}

        private Action ExecuteBatch(Action<IStorageActionsAccessor> action)
        {
            var snapshotRef = new Reference<SnapshotReader>();
            var writeBatchRef = new Reference<WriteBatch>();
            try
            {
                snapshotRef.Value = tableStorage.CreateSnapshot();
                writeBatchRef.Value = new WriteBatch { DisposeAfterWrite = false }; // prevent from disposing after write to allow read from batch OnStorageCommit
                var storageActionsAccessor = new StorageActionsAccessor(uuidGenerator, _documentCodecs,
                                                                        documentCacher, writeBatchRef, snapshotRef,
                                                                        tableStorage, this, bufferPool);

                if (disableBatchNesting.Value == null)
                    current.Value = storageActionsAccessor;

                action(storageActionsAccessor);
                storageActionsAccessor.SaveAllTasks();
				storageActionsAccessor.ExecuteBeforeStorageCommit();

				tableStorage.Write(writeBatchRef.Value);

	            try
	            {
		            return storageActionsAccessor.ExecuteOnStorageCommit;
	            }
	            finally
	            {
					storageActionsAccessor.ExecuteAfterStorageCommit();
	            }
            }
            finally
            {
                if (snapshotRef.Value != null)
                    snapshotRef.Value.Dispose();

                if (writeBatchRef.Value != null)
                    writeBatchRef.Value.Dispose();
            }
        }

		public void ExecuteImmediatelyOrRegisterForSynchronization(Action action)
		{
            if (current.Value == null)
            {
                action();
                return;
            }
            current.Value.OnStorageCommit += action;
        }

		public void Initialize(IUuidGenerator generator, OrderedPartCollection<AbstractDocumentCodec> documentCodecs)
		{
		    if (generator == null) throw new ArgumentNullException("generator");
		    if (documentCodecs == null) throw new ArgumentNullException("documentCodecs");

		    uuidGenerator = generator;
		    _documentCodecs = documentCodecs;

			Log.Info("Starting to initialize Voron storage. Path: " + configuration.DataDirectory);

		    StorageEnvironmentOptions options = configuration.RunInMemory ?
				CreateMemoryStorageOptionsFromConfiguration(configuration) :
		        CreateStorageOptionsFromConfiguration(configuration);

			options.OnScratchBufferSizeChanged += size =>
			{
				if (configuration.Storage.Voron.ScratchBufferSizeNotificationThreshold < 0)
					return;

				if (size < configuration.Storage.Voron.ScratchBufferSizeNotificationThreshold * 1024L * 1024L)
					return;

				RunTransactionalStorageNotificationHandlers();
			};

			tableStorage = new TableStorage(options, bufferPool);
			var schemaCreator = new SchemaCreator(configuration, tableStorage, Output, Log);
			schemaCreator.CreateSchema();
			schemaCreator.SetupDatabaseIdAndSchemaVersion();
            if (!configuration.Storage.PreventSchemaUpdate)
			    schemaCreator.UpdateSchemaIfNecessary();

		    SetupDatabaseId();

			Log.Info("Voron storage initialized");
		}

	    private void SetupDatabaseId()
	    {
		    Id = tableStorage.Id;
	    }

		private static StorageEnvironmentOptions CreateMemoryStorageOptionsFromConfiguration(InMemoryRavenConfiguration configuration)
		{
			var options = StorageEnvironmentOptions.CreateMemoryOnly();
			options.InitialFileSize = configuration.Storage.Voron.InitialFileSize;
			options.MaxScratchBufferSize = configuration.Storage.Voron.MaxScratchBufferSize * 1024L * 1024L;

			return options;
		}

	    private static StorageEnvironmentOptions CreateStorageOptionsFromConfiguration(InMemoryRavenConfiguration configuration)
		{
			var directoryPath = configuration.DataDirectory ?? AppDomain.CurrentDomain.BaseDirectory;
			var filePathFolder = new DirectoryInfo (directoryPath);

			if (filePathFolder.Exists == false) {
				if (EnvironmentUtils.RunningOnPosix == true) {
					uint permissions = 509;
					Syscall.mkdir (filePathFolder.Name, permissions);
				}
				else
					filePathFolder.Create ();
			}

		    var tempPath = configuration.Storage.Voron.TempPath;
		    var journalPath = configuration.Storage.Voron.JournalsStoragePath;
            var options = StorageEnvironmentOptions.ForPath(directoryPath, tempPath, journalPath);
            options.IncrementalBackupEnabled = configuration.Storage.Voron.AllowIncrementalBackups;
		    options.InitialFileSize = configuration.Storage.Voron.InitialFileSize;
		    options.MaxScratchBufferSize = configuration.Storage.Voron.MaxScratchBufferSize * 1024L * 1024L;

            return options;
        }

		public void StartBackupOperation(DocumentDatabase database, string backupDestinationDirectory, bool incrementalBackup,
			DatabaseDocument documentDatabase)
		{
			if (tableStorage == null) 
				throw new InvalidOperationException("Cannot begin database backup - table store is not initialized");
			
			var backupOperation = new BackupOperation(database, database.Configuration.DataDirectory,
		        backupDestinationDirectory, tableStorage.Environment, incrementalBackup, documentDatabase);

		    Task.Factory.StartNew(() =>
		    {
                using(backupOperation)
		            backupOperation.Execute();
		    });
		}       

		public void Restore(DatabaseRestoreRequest restoreRequest, Action<string> output)
		{
			new RestoreOperation(restoreRequest, configuration, output).Execute();
		}

	    public DatabaseSizeInformation GetDatabaseSize()
	    {
	        var stats = tableStorage.Environment.Stats();

		    return new DatabaseSizeInformation
		    {
			    AllocatedSizeInBytes = stats.AllocatedDataFileSizeInBytes,
			    UsedSizeInBytes = stats.UsedDataFileSizeInBytes
		    };
	    }

	    public long GetDatabaseCacheSizeInBytes()
		{
			return -1;
		}

		public long GetDatabaseTransactionVersionSizeInBytes()
		{
			return -1;
		}

		public StorageStats GetStorageStats()
		{
			var stats = tableStorage.Environment.Stats();

			return new StorageStats()
			{
				VoronStats = new VoronStorageStats()
				{
					FreePagesOverhead = stats.FreePagesOverhead,
					RootPages = stats.RootPages,
					UnallocatedPagesAtEndOfFile = stats.UnallocatedPagesAtEndOfFile,
					UsedDataFileSizeInBytes = stats.UsedDataFileSizeInBytes,
					AllocatedDataFileSizeInBytes = stats.AllocatedDataFileSizeInBytes,
					NextWriteTransactionId = stats.NextWriteTransactionId,
					ActiveTransactions = stats.ActiveTransactions.Select(x => new VoronActiveTransaction
					{
						Id = x.Id,
						Flags = x.Flags.ToString()
					}).ToList()
				}
			};
		}

		public string FriendlyName
		{
			get { return "Voron"; }
		}

		public bool HandleException(Exception exception)
		{            
			return false; //false returned --> all exceptions (if any) are properly rethrown in DocumentDatabase
		}

		public bool IsAlreadyInBatch
		{
			get
			{
				return current.Value != null;
			}
		}
        public bool SupportsDtc { get { return false; } }

		public void Compact(InMemoryRavenConfiguration ravenConfiguration, Action<string> output)
	    {
			if (ravenConfiguration.RunInMemory)
				throw new InvalidOperationException("Cannot compact in-memory running Voron storage");

			tableStorage.Dispose();

			var sourcePath = ravenConfiguration.DataDirectory;
			var compactPath = Path.Combine(ravenConfiguration.DataDirectory, "Voron.Compaction");

			if (Directory.Exists(compactPath))
				Directory.Delete(compactPath, true);

			RecoverFromFailedCompact(sourcePath);

			var sourceOptions = CreateStorageOptionsFromConfiguration(ravenConfiguration);
		    var compactOptions = (StorageEnvironmentOptions.DirectoryStorageEnvironmentOptions) StorageEnvironmentOptions.ForPath(compactPath);

	        output("Executing storage compaction");

	        StorageCompaction.Execute(sourceOptions, compactOptions,
	                                  x => output(string.Format("Copied {0} of {1} records in '{2}' tree. Copied {3} of {4} trees.", x.CopiedTreeRecords, x.TotalTreeRecordsCount, x.TreeName, x.CopiedTrees, x.TotalTreeCount)));
	        
		    var sourceDir = new DirectoryInfo(sourcePath);
		    var sourceFiles = new List<FileInfo>();
		    
		    foreach (var pattern in new [] { "*.journal", "headers.one", "headers.two", VoronConstants.DatabaseFilename})
		    {
			    sourceFiles.AddRange(sourceDir.GetFiles(pattern));
		    }

		    var compactionBackup = Path.Combine(sourcePath, "Voron.Compaction.Backup");

		    if (Directory.Exists(compactionBackup))
		    {
                Directory.Delete(compactionBackup, true);
		        output("Removing existing compaction backup directory");
		    }
			    

		    Directory.CreateDirectory(compactionBackup);

	        output("Backing up original data files");
		    foreach (var file in sourceFiles)
		    {
			    File.Move(file.FullName, Path.Combine(compactionBackup, file.Name));
		    }

		    var compactedFiles = new DirectoryInfo(compactPath).GetFiles();

	        output("Moving compacted files into target location");
			foreach (var file in compactedFiles)
			{
				File.Move(file.FullName, Path.Combine(sourcePath, file.Name));
			}

	        output("Deleting original data backup");

			Directory.Delete(compactionBackup, true);
			Directory.Delete(compactPath, true);
	    }

		private static void RecoverFromFailedCompact(string sourcePath)
		{
			var compactionBackup = Path.Combine(sourcePath, "Voron.Compaction.Backup");

			if (Directory.Exists(compactionBackup) == false) // not in the middle of compact op, we are good
				return;
			
			Log.Info("Starting to recover from failed compact. Data dir: " + sourcePath);

			if (File.Exists(Path.Combine(sourcePath, VoronConstants.DatabaseFilename)) &&
				File.Exists(Path.Combine(sourcePath, "headers.one")) &&
				File.Exists(Path.Combine(sourcePath, "headers.two")) &&
				Directory.EnumerateFiles(sourcePath, "*.journal").Any() == false) // after a successful compaction there is no journal file
			{
				// we successfully moved new files and crashed before we could remove the old backup
				// just complete the op and we are good (committed)
				Directory.Delete(compactionBackup, true);
			}
			else
			{
				// just undo the op and we are good (rollback)

				var sourceDir = new DirectoryInfo(sourcePath);

				foreach (var pattern in new[] { "*.journal", "headers.one", "headers.two", VoronConstants.DatabaseFilename })
				{
					foreach (var file in sourceDir.GetFiles(pattern))
					{
						File.Delete(file.FullName);
					}
				}

				var backupFiles = new DirectoryInfo(compactionBackup).GetFiles();

				foreach (var file in backupFiles)
				{
					File.Move(file.FullName, Path.Combine(sourcePath, file.Name));
				}

				Directory.Delete(compactionBackup, true);
			}

			Log.Info("Successfully recovered from failed compact");
		}

		public Guid ChangeId()
		{
			var newId = Guid.NewGuid();
			using (var changeIdWriteBatch = new WriteBatch())
			{
				tableStorage.Details.Delete(changeIdWriteBatch, "id");
				tableStorage.Details.Add(changeIdWriteBatch, "id", newId.ToByteArray());

				tableStorage.Write(changeIdWriteBatch);
			}

			Id = newId;
			return newId;
		}

		public void ClearCaches()
		{
		    var oldDocumentCacher = documentCacher;
		    documentCacher = new DocumentCacher(configuration);
		    oldDocumentCacher.Dispose();
		}

		public void DumpAllStorageTables()
		{
            throw new NotSupportedException("Not valid for Voron storage");
        }

	    public StorageEnvironment Environment
	    {
	        get { return tableStorage.Environment; }
	    }

	    [CLSCompliant(false)]
		public InFlightTransactionalState GetInFlightTransactionalState(DocumentDatabase self, Func<string, Etag, RavenJObject, RavenJObject, TransactionInformation, PutResult> put, Func<string, Etag, TransactionInformation, bool> delete)
		{            
		    return new DtcNotSupportedTransactionalState(FriendlyName, put, delete);
		}

		public IList<string> ComputeDetailedStorageInformation(bool computeExactSizes = false)
		{
			var seperator = new String('#', 80);
			var padding = new String('\t', 1);
			var report = tableStorage.GenerateReportOnStorage(computeExactSizes);
			var reportAsList = new List<string>();
			reportAsList.Add(string.Format("Total allocated db size: {0}", SizeHelper.Humane(report.DataFile.AllocatedSpaceInBytes)));
			reportAsList.Add(string.Format("Total used db size: {0}", SizeHelper.Humane(report.DataFile.SpaceInUseInBytes)));
			reportAsList.Add(string.Format("Total Trees Count: {0}", report.Trees.Count));
			reportAsList.Add("Trees:");
			foreach (var tree in report.Trees.OrderByDescending(x => x.PageCount))
			{
				var sb = new StringBuilder();
				sb.Append(Environment.NewLine);
				sb.Append(seperator);
				sb.Append(Environment.NewLine);
				sb.Append(padding);
				sb.Append(tree.Name);
				sb.Append(Environment.NewLine);
				sb.Append(seperator);
				sb.Append(Environment.NewLine);
				sb.Append("Owned Size: ");
				var ownedSize = AbstractPager.PageSize * tree.PageCount;
				sb.Append(SizeHelper.Humane(ownedSize));
				sb.Append(Environment.NewLine);
				if (computeExactSizes)
				{
					sb.Append("Used Size: ");
					sb.Append(SizeHelper.Humane((long) (ownedSize*tree.Density)));
					sb.Append(Environment.NewLine);
				}
				sb.Append("Records: ");
				sb.Append(tree.EntriesCount);
				sb.Append(Environment.NewLine);
				sb.Append("Depth: ");
				sb.Append(tree.Depth);
				sb.Append(Environment.NewLine);
				sb.Append("PageCount: ");
				sb.Append(tree.PageCount);
				sb.Append(Environment.NewLine);
				sb.Append("LeafPages: ");
				sb.Append(tree.LeafPages);
				sb.Append(Environment.NewLine);
				sb.Append("BranchPages: ");
				sb.Append(tree.BranchPages);
				sb.Append(Environment.NewLine);
				sb.Append("OverflowPages: ");
				sb.Append(tree.OverflowPages);
				sb.Append(Environment.NewLine);

				if (tree.MultiValues != null)
				{
					sb.Append("Multi values: ");
					sb.Append(Environment.NewLine);

					sb.Append(padding);
					sb.Append("Records: ");
					sb.Append(tree.MultiValues.EntriesCount);
					sb.Append(Environment.NewLine);

					sb.Append(padding);
					sb.Append("PageCount: ");
					sb.Append(tree.MultiValues.PageCount);
					sb.Append(Environment.NewLine);

					sb.Append(padding);
					sb.Append("LeafPages: ");
					sb.Append(tree.MultiValues.LeafPages);
					sb.Append(Environment.NewLine);

					sb.Append(padding);
					sb.Append("BranchPages: ");
					sb.Append(tree.MultiValues.BranchPages);
					sb.Append(Environment.NewLine);

					sb.Append(padding);
					sb.Append("OverflowPages: ");
					sb.Append(tree.MultiValues.OverflowPages);
					sb.Append(Environment.NewLine);
				}
				
				reportAsList.Add(sb.ToString());
			}

			if (report.Journals.Any())
			{
				reportAsList.Add("Journals:");
				foreach (var journal in report.Journals.OrderByDescending(x => x.AllocatedSpaceInBytes))
				{
					var sb = new StringBuilder();
					sb.Append(Environment.NewLine);
					sb.Append(seperator);
					sb.Append(Environment.NewLine);
					sb.Append(padding);
					sb.Append("Journal number: ");
					sb.Append(journal.Number);
					sb.Append(Environment.NewLine);
					sb.Append(seperator);
					sb.Append(Environment.NewLine);
					sb.Append("Allocated space: ");
					sb.Append(SizeHelper.Humane(journal.AllocatedSpaceInBytes));
					sb.Append(Environment.NewLine);

					reportAsList.Add(sb.ToString());
				}
			}

			return reportAsList;
		}

		public List<TransactionContextData> GetPreparedTransactions()
		{
			throw new NotSupportedException("Voron storage does not support DTC");
		}

		public object GetInFlightTransactionsInternalStateForDebugOnly()
		{
			throw new NotSupportedException("Voron storage does not support DTC");
		}

		internal IStorageActionsAccessor GetCurrentBatch()
		{
			var batch = current.Value;
			if (batch == null)
				throw new InvalidOperationException("Batch was not started, you are not supposed to call this method");
			return batch;
		}

		private void Output(string message)
		{
			Log.Info(message);
			Console.Write(message);
			Console.WriteLine();
		}
	}
}<|MERGE_RESOLUTION|>--- conflicted
+++ resolved
@@ -45,15 +45,10 @@
 	{
 		private static readonly ILog Log = LogManager.GetCurrentClassLogger();
 
-<<<<<<< HEAD
+		private readonly ConcurrentSet<WeakReference<ITransactionalStorageNotificationHandler>> lowMemoryHandlers = new ConcurrentSet<WeakReference<ITransactionalStorageNotificationHandler>>();
+
 		private readonly Raven.Abstractions.Threading.ThreadLocal<IStorageActionsAccessor> current = new Raven.Abstractions.Threading.ThreadLocal<IStorageActionsAccessor>();
 		private readonly Raven.Abstractions.Threading.ThreadLocal<object> disableBatchNesting = new Raven.Abstractions.Threading.ThreadLocal<object>();
-=======
-		private readonly ConcurrentSet<WeakReference<ITransactionalStorageNotificationHandler>> lowMemoryHandlers = new ConcurrentSet<WeakReference<ITransactionalStorageNotificationHandler>>();
-
-		private readonly ThreadLocal<IStorageActionsAccessor> current = new ThreadLocal<IStorageActionsAccessor>();
-		private readonly ThreadLocal<object> disableBatchNesting = new ThreadLocal<object>();
->>>>>>> 799bb2f8
 
 		private volatile bool disposed;
 		private readonly DisposableAction exitLockDisposable;
@@ -348,7 +343,7 @@
 				RunTransactionalStorageNotificationHandlers();
 			};
 
-			tableStorage = new TableStorage(options, bufferPool);
+		    tableStorage = new TableStorage(options, bufferPool);
 			var schemaCreator = new SchemaCreator(configuration, tableStorage, Output, Log);
 			schemaCreator.CreateSchema();
 			schemaCreator.SetupDatabaseIdAndSchemaVersion();
@@ -375,8 +370,8 @@
 		}
 
 	    private static StorageEnvironmentOptions CreateStorageOptionsFromConfiguration(InMemoryRavenConfiguration configuration)
-		{
-			var directoryPath = configuration.DataDirectory ?? AppDomain.CurrentDomain.BaseDirectory;
+        {
+            var directoryPath = configuration.DataDirectory ?? AppDomain.CurrentDomain.BaseDirectory;
 			var filePathFolder = new DirectoryInfo (directoryPath);
 
 			if (filePathFolder.Exists == false) {
@@ -621,7 +616,7 @@
 	        get { return tableStorage.Environment; }
 	    }
 
-	    [CLSCompliant(false)]
+		[CLSCompliant(false)]
 		public InFlightTransactionalState GetInFlightTransactionalState(DocumentDatabase self, Func<string, Etag, RavenJObject, RavenJObject, TransactionInformation, PutResult> put, Func<string, Etag, TransactionInformation, bool> delete)
 		{            
 		    return new DtcNotSupportedTransactionalState(FriendlyName, put, delete);
@@ -678,7 +673,7 @@
 				sb.Append(Environment.NewLine);
 
 				if (tree.MultiValues != null)
-				{
+		{
 					sb.Append("Multi values: ");
 					sb.Append(Environment.NewLine);
 
@@ -706,8 +701,8 @@
 					sb.Append("OverflowPages: ");
 					sb.Append(tree.MultiValues.OverflowPages);
 					sb.Append(Environment.NewLine);
-				}
-				
+		}
+
 				reportAsList.Add(sb.ToString());
 			}
 
