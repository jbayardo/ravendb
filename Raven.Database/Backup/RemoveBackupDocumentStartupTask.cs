--- conflicted
+++ resolved
@@ -10,19 +10,6 @@
 
 namespace Raven.Database.Backup
 {
-<<<<<<< HEAD
-	/// <summary>
-	/// Delete the backup status document, if it indicate a backup was in progress when the server crashed / shutdown
-	/// we have to do that to enable the next backup to complete
-	/// </summary>
-	public class RemoveBackupDocumentStartupTask : IStartupTask
-	{
-		public void Execute(DocumentDatabase database)
-		{
-			var oldBackup = database.Documents.Get(BackupStatus.RavenBackupStatusDocumentKey);
-			if (oldBackup == null)
-				return;
-=======
     /// <summary>
     /// Delete the backup status document, if it indicate a backup was in progress when the server crashed / shutdown
     /// we have to do that to enable the next backup to complete
@@ -31,10 +18,9 @@
     {
         public void Execute(DocumentDatabase database)
         {
-            var oldBackup = database.Documents.Get(BackupStatus.RavenBackupStatusDocumentKey,null);
+            var oldBackup = database.Documents.Get(BackupStatus.RavenBackupStatusDocumentKey);
             if (oldBackup == null)
                 return;
->>>>>>> 68f1ca50
 
             var backupStatus = oldBackup.DataAsJson.JsonDeserialization<BackupStatus>();
 
