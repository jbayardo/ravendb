--- conflicted
+++ resolved
@@ -22,11 +22,6 @@
 using Raven.Database.Indexing.Sorting.AlphaNumeric;
 using Raven.Database.Indexing.Sorting.Custom;
 using Raven.Database.Linq;
-<<<<<<< HEAD
-using Raven.Database.Util;
-=======
-using Raven.Database.Queries;
->>>>>>> eb2cac86
 using Spatial4n.Core.Shapes;
 using Spatial4n.Core.Shapes.Impl;
 using Constants = Raven.Abstractions.Data.Constants;
@@ -260,10 +255,10 @@
 								}
 
 								var sortOptions = GetSortOption(indexDefinition, sortedField.Field, self);
-
+                                
 								if (sortOptions == null || sortOptions == SortOptions.None)
 									return new SortField(sortedField.Field, CultureInfo.InvariantCulture, sortedField.Descending);
-
+							    
                                 if (sortOptions.Value == SortOptions.Short)
 							        sortOptions = SortOptions.Int;
 							    return new SortField(sortedField.Field, (int)sortOptions.Value, sortedField.Descending);
@@ -272,7 +267,7 @@
 							.ToArray());
 		}
 
-		private const string _Range = "_Range";
+        private const string _Range = "_Range";
         private const string _SortHint = "SortHint-";
         private static CompareInfo InvariantCompare = CultureInfo.InvariantCulture.CompareInfo;
 
