//-----------------------------------------------------------------------
// <copyright file="SuggestionQueryRunner.cs" company="Hibernating Rhinos LTD">
//     Copyright (c) Hibernating Rhinos LTD. All rights reserved.
// </copyright>
//-----------------------------------------------------------------------
using System;
using System.IO;
using Lucene.Net.Search;
using Lucene.Net.Store;
using Microsoft.Isam.Esent.Interop;
using Raven.Abstractions;
using Raven.Abstractions.Data;
using Raven.Abstractions.Exceptions;
using Raven.Database.Actions;
using Raven.Database.Extensions;
using Raven.Json.Linq;
using SpellChecker.Net.Search.Spell;
using Task = System.Threading.Tasks.Task;

namespace Raven.Database.Queries
{
    public class SuggestionQueryRunner
    {
        private readonly DocumentDatabase database;

        public SuggestionQueryRunner(DocumentDatabase database)
        {
            this.database = database;
        }

        public SuggestionQueryResult ExecuteSuggestionQuery(string indexName, SuggestionQuery suggestionQuery)
        {
            if (suggestionQuery == null) throw new ArgumentNullException("suggestionQuery");
            if (string.IsNullOrWhiteSpace(suggestionQuery.Term)) throw new ArgumentNullException("suggestionQuery.Term");
            if (string.IsNullOrWhiteSpace(indexName)) throw new ArgumentNullException("indexName");
            if (string.IsNullOrWhiteSpace(suggestionQuery.Field)) throw new ArgumentNullException("suggestionQuery.Field");

            suggestionQuery.MaxSuggestions = Math.Min(suggestionQuery.MaxSuggestions, database.Configuration.MaxPageSize);

            if (suggestionQuery.MaxSuggestions <= 0) suggestionQuery.MaxSuggestions = SuggestionQuery.DefaultMaxSuggestions;
            if (suggestionQuery.Accuracy.HasValue && (suggestionQuery.Accuracy.Value <= 0f || suggestionQuery.Accuracy.Value > 1f))
                suggestionQuery.Accuracy = SuggestionQuery.DefaultAccuracy;

            if (suggestionQuery.Accuracy.HasValue == false)
                suggestionQuery.Accuracy = SuggestionQuery.DefaultAccuracy;
            if (suggestionQuery.Distance.HasValue == false)
                suggestionQuery.Distance = StringDistanceTypes.Default;

<<<<<<< HEAD
		    var definition = database.IndexDefinitionStorage.GetIndexDefinition(indexName);
			var indexExtensionKey = MonoHttpUtility.UrlEncode(suggestionQuery.Field);
			var indexExtension = database.IndexStorage.GetIndexExtensionByPrefix(indexName, indexExtensionKey) as SuggestionQueryIndexExtension;
=======
            var definition = database.IndexDefinitionStorage.GetIndexDefinition(indexName);
            var indexExtensionKey =
                MonoHttpUtility.UrlEncode(suggestionQuery.Field + "-" + suggestionQuery.Distance + "-" + suggestionQuery.Accuracy);
            var indexExtension = database.IndexStorage.GetIndexExtensionByPrefix(indexName, indexExtensionKey) as SuggestionQueryIndexExtension;
>>>>>>> b19bf61a

            IndexSearcher currentSearcher;
            using (database.IndexStorage.GetCurrentIndexSearcher(definition.IndexId, out currentSearcher))
            {
                if (currentSearcher == null)
                {
                    throw new InvalidOperationException("Could not find current searcher");
                }
                var indexReader = currentSearcher.IndexReader;

                if (indexExtension != null)
                    return indexExtension.Query(suggestionQuery, indexReader);
                var indexInstance = database.IndexStorage.GetIndexInstance(indexName);
                if(indexInstance == null)
                    throw new IndexDoesNotExistsException("Could not find index " + indexName);

<<<<<<< HEAD
				var suggestionQueryIndexExtension = new SuggestionQueryIndexExtension(
					indexInstance,
					database.WorkContext,
					Path.Combine(database.Configuration.IndexStoragePath, "Raven-Suggestions", indexName, indexExtensionKey),
					indexReader.Directory() is RAMDirectory,
					suggestionQuery.Field);
=======
                var suggestionQueryIndexExtension = new SuggestionQueryIndexExtension(
                    indexInstance,
                    database.WorkContext,
                    Path.Combine(database.Configuration.IndexStoragePath, "Raven-Suggestions", indexName, indexExtensionKey),
                    GetStringDistance((StringDistanceTypes) suggestionQuery.Distance),
                    indexReader.Directory() is RAMDirectory,
                    suggestionQuery.Field,
                    (float) suggestionQuery.Accuracy);
>>>>>>> b19bf61a

                database.IndexStorage.SetIndexExtension(indexName, indexExtensionKey, suggestionQueryIndexExtension);

                long _;
                var task = Task.Factory.StartNew(() => suggestionQueryIndexExtension.Init(indexReader));
                database.Tasks.AddTask(task, new TaskBasedOperationState(task), new TaskActions.PendingTaskDescription
                                                           {
                                                               Payload = indexName,
                                                               TaskType = TaskActions.PendingTaskType.SuggestionQuery,
                                                               StartTime = SystemTime.UtcNow
                                                           }, out _);

                // wait for a bit for the suggestions to complete, but not too much (avoid IIS resets)
                task.Wait(15000, database.WorkContext.CancellationToken);

                return suggestionQueryIndexExtension.Query(suggestionQuery, indexReader);
            }
        }

        [CLSCompliant(false)]
        public static StringDistance GetStringDistance(StringDistanceTypes distanceAlg)
        {
            switch (distanceAlg)
            {
                case StringDistanceTypes.NGram:
                    return new NGramDistance();
                case StringDistanceTypes.JaroWinkler:
                    return new JaroWinklerDistance();
                default:
                    return new LevenshteinDistance();
            }
        }
    }
}<|MERGE_RESOLUTION|>--- conflicted
+++ resolved
@@ -46,16 +46,9 @@
             if (suggestionQuery.Distance.HasValue == false)
                 suggestionQuery.Distance = StringDistanceTypes.Default;
 
-<<<<<<< HEAD
 		    var definition = database.IndexDefinitionStorage.GetIndexDefinition(indexName);
 			var indexExtensionKey = MonoHttpUtility.UrlEncode(suggestionQuery.Field);
 			var indexExtension = database.IndexStorage.GetIndexExtensionByPrefix(indexName, indexExtensionKey) as SuggestionQueryIndexExtension;
-=======
-            var definition = database.IndexDefinitionStorage.GetIndexDefinition(indexName);
-            var indexExtensionKey =
-                MonoHttpUtility.UrlEncode(suggestionQuery.Field + "-" + suggestionQuery.Distance + "-" + suggestionQuery.Accuracy);
-            var indexExtension = database.IndexStorage.GetIndexExtensionByPrefix(indexName, indexExtensionKey) as SuggestionQueryIndexExtension;
->>>>>>> b19bf61a
 
             IndexSearcher currentSearcher;
             using (database.IndexStorage.GetCurrentIndexSearcher(definition.IndexId, out currentSearcher))
@@ -72,23 +65,12 @@
                 if(indexInstance == null)
                     throw new IndexDoesNotExistsException("Could not find index " + indexName);
 
-<<<<<<< HEAD
 				var suggestionQueryIndexExtension = new SuggestionQueryIndexExtension(
 					indexInstance,
 					database.WorkContext,
 					Path.Combine(database.Configuration.IndexStoragePath, "Raven-Suggestions", indexName, indexExtensionKey),
 					indexReader.Directory() is RAMDirectory,
 					suggestionQuery.Field);
-=======
-                var suggestionQueryIndexExtension = new SuggestionQueryIndexExtension(
-                    indexInstance,
-                    database.WorkContext,
-                    Path.Combine(database.Configuration.IndexStoragePath, "Raven-Suggestions", indexName, indexExtensionKey),
-                    GetStringDistance((StringDistanceTypes) suggestionQuery.Distance),
-                    indexReader.Directory() is RAMDirectory,
-                    suggestionQuery.Field,
-                    (float) suggestionQuery.Accuracy);
->>>>>>> b19bf61a
 
                 database.IndexStorage.SetIndexExtension(indexName, indexExtensionKey, suggestionQueryIndexExtension);
 
