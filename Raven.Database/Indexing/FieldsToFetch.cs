using System;
using System.Collections;
using System.Collections.Generic;
using Raven.Abstractions.Data;
using Raven.Database.Impl;

namespace Raven.Database.Indexing
{
	public class FieldsToFetch
	{
<<<<<<< HEAD
		private readonly bool isDistinct;
		private readonly string additionalField;
=======
	    private readonly string additionalField;
>>>>>>> 2dd178ad
		private readonly HashSet<string> fieldsToFetch;
		private HashSet<string > ensuredFieldNames;
		public bool FetchAllStoredFields { get; set; }

<<<<<<< HEAD
	
        public FieldsToFetch(IndexQuery query, string additionalField) 
             :this(query.FieldsToFetch, query.IsDistinct, additionalField)
=======

        public FieldsToFetch(IndexQuery query, string additionalField) 
             :this(query.FieldsToFetch, query.AggregationOperation, additionalField)
>>>>>>> 2dd178ad
        {
            this.Query = query;
        }

<<<<<<< HEAD
	   public FieldsToFetch(string[] fieldsToFetch, bool isDistinct, string additionalField)
	   {
			this.isDistinct = isDistinct;
=======
	    public FieldsToFetch(string[] fieldsToFetch, AggregationOperation aggregationOperation, string additionalField)
		{
>>>>>>> 2dd178ad
			this.additionalField = additionalField;
			if (fieldsToFetch != null)
			{
				this.fieldsToFetch = new HashSet<string>(fieldsToFetch);
				FetchAllStoredFields = this.fieldsToFetch.Remove(Constants.AllFields);
			}

			IsDistinctQuery = isDistinct && fieldsToFetch != null && fieldsToFetch.Length > 0;
			
			
			IsProjection = this.fieldsToFetch != null && this.fieldsToFetch.Count > 0;
		
			if(IsProjection && IsDistinctQuery == false)
				EnsureHasField(additionalField);
		}

		public bool IsDistinctQuery { get; private set; }

		public bool IsProjection { get; private set; }


		public IEnumerable<string> Fields
		{
			get
			{
				HashSet<string> fieldsWeMustReturn = ensuredFieldNames == null
				                                     	? new HashSet<string>()
				                                     	: new HashSet<string>(ensuredFieldNames);
				foreach (var fieldToReturn in GetFieldsToReturn())
				{
					fieldsWeMustReturn.Remove(fieldToReturn);
					yield return fieldToReturn;
				}

				foreach (var field in fieldsWeMustReturn)
				{
					yield return field;
				}
			}
		}
	    public IndexQuery Query { get; private set; }

	    private IEnumerable<string> GetFieldsToReturn()
		{
			if (fieldsToFetch == null)
				yield break;
			foreach (var field in fieldsToFetch)
			{
				yield return field;
			}
		}


		public FieldsToFetch CloneWith(string[] newFieldsToFetch)
		{
		
			return new FieldsToFetch(newFieldsToFetch, isDistinct, additionalField);
		}

		public void EnsureHasField(string ensuredFieldName)
		{
			if (ensuredFieldNames == null)
				ensuredFieldNames = new HashSet<string>();
			ensuredFieldNames.Add(ensuredFieldName);
		}

		public bool HasField(string name)
		{
			return fieldsToFetch.Contains(name);
		}
	}
}<|MERGE_RESOLUTION|>--- conflicted
+++ resolved
@@ -8,37 +8,22 @@
 {
 	public class FieldsToFetch
 	{
-<<<<<<< HEAD
 		private readonly bool isDistinct;
 		private readonly string additionalField;
-=======
-	    private readonly string additionalField;
->>>>>>> 2dd178ad
 		private readonly HashSet<string> fieldsToFetch;
 		private HashSet<string > ensuredFieldNames;
 		public bool FetchAllStoredFields { get; set; }
 
-<<<<<<< HEAD
 	
         public FieldsToFetch(IndexQuery query, string additionalField) 
              :this(query.FieldsToFetch, query.IsDistinct, additionalField)
-=======
-
-        public FieldsToFetch(IndexQuery query, string additionalField) 
-             :this(query.FieldsToFetch, query.AggregationOperation, additionalField)
->>>>>>> 2dd178ad
-        {
+		{
             this.Query = query;
         }
 
-<<<<<<< HEAD
 	   public FieldsToFetch(string[] fieldsToFetch, bool isDistinct, string additionalField)
 	   {
 			this.isDistinct = isDistinct;
-=======
-	    public FieldsToFetch(string[] fieldsToFetch, AggregationOperation aggregationOperation, string additionalField)
-		{
->>>>>>> 2dd178ad
 			this.additionalField = additionalField;
 			if (fieldsToFetch != null)
 			{
@@ -81,7 +66,7 @@
 		}
 	    public IndexQuery Query { get; private set; }
 
-	    private IEnumerable<string> GetFieldsToReturn()
+		private IEnumerable<string> GetFieldsToReturn()
 		{
 			if (fieldsToFetch == null)
 				yield break;
