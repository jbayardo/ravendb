--- conflicted
+++ resolved
@@ -33,13 +33,8 @@
 				return indexes;
 
 			var indexesByIndexedEtag = indexes
-<<<<<<< HEAD
-				.GroupBy(x => x.LastIndexedEtag, new RoughGuidEqualityAndComparision())
-				.OrderBy(x => x.Key, new RoughGuidEqualityAndComparision())
-=======
 				.GroupBy(x => x.LastIndexedEtag, new RoughGuidEqualityAndComparison())
 				.OrderBy(x => x.Key, new RoughGuidEqualityAndComparison())
->>>>>>> 8a3c46c5
 				.ToList();
 
 			if (indexesByIndexedEtag.Count == 1)
@@ -54,11 +49,7 @@
 
 			// we have indexes that haven't all caught up with up yet, so we need to start cycling through the 
 			// different levels, starting with the earliest ones, we are biased toward the first ones
-<<<<<<< HEAD
-			// let us assume that we have 2 levels, which is likely to be the most comomn scenario
-=======
 			// let us assume that we have 2 levels, which is likely to be the most common scenario
->>>>>>> 8a3c46c5
 			// this would mean that the earliest one would be run twice for every later one run
 			if (currentRepeated >= (indexesByIndexedEtag.Count - current))
 			{
@@ -132,11 +123,7 @@
 		// here we compare, but only up to the last 116 bits, not the full 128 bits
 		// this means that we can gather documents that are within 4K docs from one another, because
 		// at that point, it doesn't matter much, it would be gone within one or two indexing cycles
-<<<<<<< HEAD
-		public class RoughGuidEqualityAndComparision : IEqualityComparer<Guid>, IComparer<Guid>
-=======
 		public class RoughGuidEqualityAndComparison : IEqualityComparer<Guid>, IComparer<Guid>
->>>>>>> 8a3c46c5
 		{
 			public bool Equals(Guid x, Guid y)
 			{
