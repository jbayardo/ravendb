--- conflicted
+++ resolved
@@ -46,20 +46,20 @@
                                                                     context.CurrentNumberOfItemsToReduceInSingleBatch, 
                                                                     context.NumberOfItemsToExecuteReduceInSingleStep, token);
 
-			foreach (var key in mappedResultsInfo)
-			{
-				token.ThrowIfCancellationRequested();
-
-				switch (key.OperationTypeToPerform)
-				{
-					case ReduceType.SingleStep:
-						singleStepReduceKeys.Add(key.ReduceKey);
-						break;
-					case ReduceType.MultiStep:
-						multiStepsReduceKeys.Add(key.ReduceKey);
-						break;
-				}
-			}
+			    foreach (var key in mappedResultsInfo)
+			    {
+				    token.ThrowIfCancellationRequested();
+
+				    switch (key.OperationTypeToPerform)
+				    {
+					    case ReduceType.SingleStep:
+						    singleStepReduceKeys.Add(key.ReduceKey);
+						    break;
+					    case ReduceType.MultiStep:
+						    multiStepsReduceKeys.Add(key.ReduceKey);
+						    break;
+				    }
+			    }
 			});
 
 			if (currentlyProcessedIndexes.TryAdd(indexToWorkOn.IndexId, indexToWorkOn.Index) == false)
@@ -72,7 +72,7 @@
 				if (singleStepReduceKeys.Count > 0)
 				{
                     if ( Log.IsDebugEnabled )
-					Log.Debug("SingleStep reduce for keys: {0}", singleStepReduceKeys.Select(x => x + ","));
+                        Log.Debug("SingleStep reduce for keys: {0}", singleStepReduceKeys.Select(x => x + ","));
                     
 					var singleStepStats = SingleStepReduce(indexToWorkOn, singleStepReduceKeys, viewGenerator, itemsToDelete, token);
 
@@ -82,7 +82,7 @@
 				if (multiStepsReduceKeys.Count > 0)
 				{
                     if ( Log.IsDebugEnabled )
-					Log.Debug("MultiStep reduce for keys: {0}", multiStepsReduceKeys.Select(x => x + ","));
+                        Log.Debug("MultiStep reduce for keys: {0}", multiStepsReduceKeys.Select(x => x + ","));
 
 					var multiStepStats = MultiStepReduce(indexToWorkOn, multiStepsReduceKeys, viewGenerator, itemsToDelete, token);
 
@@ -237,7 +237,7 @@
 
 							reduceParams.Take = context.CurrentNumberOfItemsToReduceInSingleBatch;
 
-                            int size = 0;                  
+                            int size = 0;                            
           
                             IList<MappedResultInfo> persistedResults;
                             var reduceKeys = new HashSet<string>(StringComparer.InvariantCultureIgnoreCase);
@@ -249,7 +249,7 @@
                                 {
                                     reduceKeys.Add(item.ReduceKey);
                                     size += item.Size;
-							}
+                                }
 							}
 
                             if (persistedResults.Count == 0)
@@ -266,22 +266,15 @@
 							{
                                 if (persistedResults.Count > 0)
                                 {
-<<<<<<< HEAD
-									Log.Debug(() => string.Format("Found {0} results for keys [{1}] for index {2} at level {3} in {4}",
-                                        persistedResults.Length,
-										string.Join(", ", persistedResults.Select(x => x.ReduceKey).Distinct()),
-										index.IndexId, level, batchTimeWatcher.Elapsed));
-=======
                                     Log.Debug(() => string.Format("Found {0} results for keys [{1}] for index {2} at level {3} in {4}",
                                         persistedResults.Count,
                                         string.Join(", ", persistedResults.Select(x => x.ReduceKey).Distinct()),
                                         index.IndexId, level, batchTimeWatcher.Elapsed));
->>>>>>> 799bb2f8
                                 }
 								else
                                 {
-									Log.Debug("No reduce keys found for {0}", index.IndexId);
-							}
+                                    Log.Debug("No reduce keys found for {0}", index.IndexId);
+                                }									
 							}
 
 							token.ThrowIfCancellationRequested();
@@ -318,7 +311,7 @@
 
 							var reduceTimeWatcher = Stopwatch.StartNew();
 
-						    var results = persistedResults.Where(x => x.Data != null)
+                            var results = persistedResults.Where(x => x.Data != null)
 						        .GroupBy(x => x.Bucket, x => JsonToExpando.Convert(x.Data))
 						        .ToList();                            
 
@@ -370,12 +363,12 @@
 		}
 
 		private ReducingPerformanceStats SingleStepReduce(IndexToWorkOn index, List<string> keysToReduce, AbstractViewGenerator viewGenerator,
-												ConcurrentSet<object> itemsToDelete, CancellationToken token)
+												          ConcurrentSet<object> itemsToDelete, CancellationToken token)
 		{
 			var needToMoveToSingleStepQueue = new ConcurrentQueue<HashSet<string>>();
 
             if ( Log.IsDebugEnabled )
-			Log.Debug(() => string.Format("Executing single step reducing for {0} keys [{1}]", keysToReduce.Count, string.Join(", ", keysToReduce)));
+			    Log.Debug(() => string.Format("Executing single step reducing for {0} keys [{1}]", keysToReduce.Count, string.Join(", ", keysToReduce)));
 
 			var batchTimeWatcher = Stopwatch.StartNew();
 
@@ -429,15 +422,15 @@
                                 scheduledItemsMappedBuckets.Add(item.Bucket);
                                 scheduledItemsSum += item.Size;
                                 scheduledItemsCount++;
+                            }
 						}
-						}
 
 						parallelStats.Operations.Add(PerformanceStats.From(IndexingOperation.Reduce_GetItemsToReduce, getItemsToReduceDuration.ElapsedMilliseconds));
 
 						autoTuner.CurrentlyUsedBatchSizesInBytes.GetOrAdd(reducingBatchThrottlerId, scheduledItemsSum);
 
                         if (scheduledItemsCount == 0)
-						{
+						{						    
 							// Here we have an interesting issue. We have scheduled reductions, because GetReduceTypesPerKeys() returned them
 							// and at the same time, we don't have any at level 0. That probably means that we have them at level 1 or 2.
 							// They shouldn't be here, and indeed, we remove them just a little down from here in this function.
@@ -483,12 +476,12 @@
 
 							using (StopwatchScope.For(removeReduceResultsDuration))
 							{
-							// now we are in single step but previously multi step reduce was performed for the given key
+                                // now we are in single step but previously multi step reduce was performed for the given key
                                 var mappedBuckets = actions.MapReduce.GetMappedBuckets(index.IndexId, reduceKey, token);        
 
-							// add scheduled items too to be sure we will delete reduce results of already deleted documents
+                                // add scheduled items too to be sure we will delete reduce results of already deleted documents
 								foreach (var mappedBucket in mappedBuckets.Union(scheduledItemsMappedBuckets))
-							{
+								{
 									actions.MapReduce.RemoveReduceResults(index.IndexId, 1, reduceKey, mappedBucket);
 									actions.MapReduce.RemoveReduceResults(index.IndexId, 2, reduceKey, mappedBucket / 1024);
 								}
@@ -508,38 +501,25 @@
 					BatchedOperations = parallelOperations.ToList()
 				});
 
-				var getMappedResultsDuration = new Stopwatch();
+				var getMappedResultsDuration = new Stopwatch();				
 
 				var reductionPerformanceStats = new List<IndexingPerformanceStats>();
-                
-                var keysLeftToReduce = new HashSet<string>(keysToReduce);                                              
+
+                var keysLeftToReduce = new HashSet<string>(keysToReduce);
 				while (keysLeftToReduce.Count > 0)
-				{
-<<<<<<< HEAD
+				{					
 					var keysReturned = new HashSet<string>();
-
-                    List<MappedResultInfo> mappedResults = null;
-					context.TransactionalStorage.Batch(actions =>
-=======
-                    var keysReturned = new HashSet<string>();       
 
                     // Try to diminish the allocations happening because of .Resize()
                     var mappedResults = new List<MappedResultInfo>(keysLeftToReduce.Count);                             
                     
                     context.TransactionalStorage.Batch(actions =>
->>>>>>> 799bb2f8
 					{
 						var take = context.CurrentNumberOfItemsToReduceInSingleBatch;
 
 						using (StopwatchScope.For(getMappedResultsDuration))
 						{
-<<<<<<< HEAD
-                            mappedResults = actions.MapReduce.GetMappedResults(index.IndexId, keysLeftToReduce, true, take, keysReturned, token)
-                                                             .Where(x => x.Data != null)
-								.ToList();
-=======
                             mappedResults = actions.MapReduce.GetMappedResults(index.IndexId, keysLeftToReduce, true, take, keysReturned, token, mappedResults);
->>>>>>> 799bb2f8
 						}
 					});
 
@@ -551,7 +531,7 @@
                         item.Bucket = 0;
                         size += item.Size;
                     }
-
+                        
                     var results = mappedResults.GroupBy(x => x.Bucket, x => JsonToExpando.Convert(x.Data)).ToArray();
 
 					context.MetricsCounters.ReducedPerSecond.Mark(results.Length);
@@ -620,7 +600,7 @@
 	        get { return context.RunReducing; }
 	    }
 
-	    protected override DatabaseTask GetApplicableTask(IStorageActionsAccessor actions)
+		protected override DatabaseTask GetApplicableTask(IStorageActionsAccessor actions)
 		{
 			return null;
 		}
