--- conflicted
+++ resolved
@@ -1,4 +1,3 @@
-<<<<<<< HEAD
 //-----------------------------------------------------------------------
 // <copyright file="IndexStorage.cs" company="Hibernating Rhinos LTD">
 //     Copyright (c) Hibernating Rhinos LTD. All rights reserved.
@@ -58,36 +57,36 @@
 		{
 			try
 			{
-				this.indexDefinitionStorage = indexDefinitionStorage;
-				this.configuration = configuration;
+			this.indexDefinitionStorage = indexDefinitionStorage;
+			this.configuration = configuration;
 				this.documentDatabase = documentDatabase;
-				path = configuration.IndexStoragePath;
-
-				if (Directory.Exists(path) == false && configuration.RunInMemory == false)
-					Directory.CreateDirectory(path);
-
-
-				if (configuration.RunInMemory == false)
-				{
-					var crashMarkerPath = Path.Combine(path, "indexing.crash-marker");
-
-					if (File.Exists(crashMarkerPath))
-					{
-						// the only way this can happen is if we crashed because of a power outage
-						// in this case, we consider all open indexes to be corrupt and force them
-						// to be reset. This is because to get better perf, we don't flush the files to disk,
-						// so in the case of a power outage, we can't be sure that there wasn't still stuff in
-						// the OS buffer that wasn't written yet.
-						configuration.ResetIndexOnUncleanShutdown = true;
-					}
-
-					// The delete on close ensures that the only way this file will exists is if there was
-					// a power outage while the server was running.
-					crashMarker = File.Create(crashMarkerPath, 16, FileOptions.DeleteOnClose);
+			path = configuration.IndexStoragePath;
+
+			if (Directory.Exists(path) == false && configuration.RunInMemory == false)
+				Directory.CreateDirectory(path);
+
+
+			if (configuration.RunInMemory == false)
+			{
+				var crashMarkerPath = Path.Combine(path, "indexing.crash-marker");
+
+				if (File.Exists(crashMarkerPath))
+				{
+					// the only way this can happen is if we crashed because of a power outage
+					// in this case, we consider all open indexes to be corrupt and force them
+					// to be reset. This is because to get better perf, we don't flush the files to disk,
+					// so in the case of a power outage, we can't be sure that there wasn't still stuff in
+					// the OS buffer that wasn't written yet.
+					configuration.ResetIndexOnUncleanShutdown = true;
 				}
 
-				foreach (var indexName in indexDefinitionStorage.IndexNames)
-				{
+				// The delete on close ensures that the only way this file will exists is if there was
+				// a power outage while the server was running.
+				crashMarker = File.Create(crashMarkerPath, 16, FileOptions.DeleteOnClose);
+			}
+
+			foreach (var indexName in indexDefinitionStorage.IndexNames)
+			{
 					OpenIndexOnStartup(indexName);
 				}
 			}
@@ -554,461 +553,4 @@
 			return GetIndexByName(index).LastQueryTime;
 		}
 	}
-}
-=======
-//-----------------------------------------------------------------------
-// <copyright file="IndexStorage.cs" company="Hibernating Rhinos LTD">
-//     Copyright (c) Hibernating Rhinos LTD. All rights reserved.
-// </copyright>
-//-----------------------------------------------------------------------
-using System;
-using System.Collections.Concurrent;
-using System.Collections.Generic;
-using System.Diagnostics;
-using System.Globalization;
-using System.IO;
-using System.Linq;
-using System.Runtime.ConstrainedExecution;
-using System.Threading;
-using Lucene.Net.Analysis;
-using Lucene.Net.Analysis.Standard;
-using Lucene.Net.Index;
-using Lucene.Net.Search;
-using Lucene.Net.Store;
-using NLog;
-using Raven.Abstractions.Data;
-using Raven.Abstractions.Extensions;
-using Raven.Abstractions.Indexing;
-using Raven.Abstractions.MEF;
-using Raven.Database.Config;
-using Raven.Database.Data;
-using Raven.Database.Extensions;
-using Raven.Database.Impl;
-using Raven.Database.Linq;
-using Raven.Database.Plugins;
-using Raven.Database.Storage;
-using Directory = System.IO.Directory;
-using System.ComponentModel.Composition;
-
-namespace Raven.Database.Indexing
-{
-	/// <summary>
-	/// 	Thread safe, single instance for the entire application
-	/// </summary>
-	public class IndexStorage : CriticalFinalizerObject, IDisposable
-	{
-		private readonly IndexDefinitionStorage indexDefinitionStorage;
-		private readonly InMemoryRavenConfiguration configuration;
-		private readonly string path;
-		private readonly ConcurrentDictionary<string, Index> indexes = new ConcurrentDictionary<string, Index>(StringComparer.InvariantCultureIgnoreCase);
-		private static readonly Logger log = LogManager.GetCurrentClassLogger();
-		private static readonly Logger startupLog = LogManager.GetLogger(typeof (IndexStorage).FullName + ".Startup");
-		private readonly Analyzer dummyAnalyzer = new SimpleAnalyzer();
-
-		private readonly FileStream crashMarker;
-
-		public IndexStorage(IndexDefinitionStorage indexDefinitionStorage, InMemoryRavenConfiguration configuration, DocumentDatabase documentDatabase)
-		{
-			this.indexDefinitionStorage = indexDefinitionStorage;
-			this.configuration = configuration;
-			path = configuration.IndexStoragePath;
-
-			if (Directory.Exists(path) == false && configuration.RunInMemory == false)
-				Directory.CreateDirectory(path);
-
-
-			if (configuration.RunInMemory == false)
-			{
-				var crashMarkerPath = Path.Combine(path, "indexing.crash-marker");
-
-				if (File.Exists(crashMarkerPath))
-				{
-					// the only way this can happen is if we crashed because of a power outage
-					// in this case, we consider all open indexes to be corrupt and force them
-					// to be reset. This is because to get better perf, we don't flush the files to disk,
-					// so in the case of a power outage, we can't be sure that there wasn't still stuff in
-					// the OS buffer that wasn't written yet.
-					configuration.ResetIndexOnUncleanShutdown = true;
-				}
-
-				// The delete on close ensures that the only way this file will exists is if there was
-				// a power outage while the server was running.
-				crashMarker = File.Create(crashMarkerPath, 16, FileOptions.DeleteOnClose);
-			}
-
-			foreach (var indexName in indexDefinitionStorage.IndexNames)
-			{
-				OpenIndexOnStartup(documentDatabase, indexName);
-			}
-		}
-
-		private void OpenIndexOnStartup(DocumentDatabase documentDatabase, string indexName)
-		{
-			if (indexName == null) throw new ArgumentNullException("indexName");
-
-			startupLog.Debug("Loading saved index {0}", indexName);
-
-			var indexDefinition = indexDefinitionStorage.GetIndexDefinition(indexName);
-			if (indexDefinition == null)
-				return;
-
-			Index indexImplementation;
-			bool resetTried = false;
-			while (true)
-			{
-				try
-				{
-					var luceneDirectory = OpenOrCreateLuceneDirectory(indexDefinition, createIfMissing: resetTried);
-					indexImplementation = CreateIndexImplementation(indexName, indexDefinition, luceneDirectory);
-					break;
-				}
-				catch (Exception e)
-				{
-					if (resetTried)
-						throw new InvalidOperationException("Could not open / create index" + indexName + ", reset already tried", e);
-					resetTried = true;
-					startupLog.WarnException("Could not open index " + indexName + ", forcibly resetting index", e);
-					try
-					{
-						documentDatabase.TransactionalStorage.Batch(accessor =>
-						{
-							accessor.Indexing.DeleteIndex(indexName);
-							accessor.Indexing.AddIndex(indexName, indexDefinition.IsMapReduce);
-						});
-
-						var indexDirectory = indexName;
-						var indexFullPath = Path.Combine(path, MonoHttpUtility.UrlEncode(indexDirectory));
-						IOExtensions.DeleteDirectory(indexFullPath);
-					}
-					catch (Exception exception)
-					{
-						throw new InvalidOperationException("Could not reset index " + indexName, exception);
-					}
-				}
-			}
-			indexes.TryAdd(indexName, indexImplementation);
-		}
-
-
-		protected Lucene.Net.Store.Directory OpenOrCreateLuceneDirectory(
-			IndexDefinition indexDefinition, 
-			string indexName = null,
-			bool createIfMissing = true)
-		{
-			Lucene.Net.Store.Directory directory;
-			if (indexDefinition.IsTemp || configuration.RunInMemory)
-			{
-				directory = new RAMDirectory();
-				new IndexWriter(directory, dummyAnalyzer, IndexWriter.MaxFieldLength.UNLIMITED).Close(); // creating index structure
-			}
-			else
-			{
-				var indexDirectory = indexName ?? IndexDefinitionStorage.FixupIndexName(indexDefinition.Name, path);
-				var indexFullPath = Path.Combine(path, MonoHttpUtility.UrlEncode(indexDirectory));
-				directory = FSDirectory.Open(new DirectoryInfo(indexFullPath));
-
-				if (!IndexReader.IndexExists(directory))
-				{
-					if(createIfMissing == false)
-						throw new InvalidOperationException("Index does not exists: " + indexDirectory);
-
-					//creating index structure if we need to
-					new IndexWriter(directory, dummyAnalyzer, IndexWriter.MaxFieldLength.UNLIMITED).Close();
-				}
-				else
-				{
-					if (directory.FileExists("write.lock")) // we had an unclean shutdown
-					{
-						if(configuration.ResetIndexOnUncleanShutdown)
-							throw new InvalidOperationException("Rude shutdown detected on: " + indexDirectory);
-
-						CheckIndexAndRecover(directory, indexDirectory);
-						IndexWriter.Unlock(directory);
-						// for some reason, just calling unlock doesn't remove this file
-						directory.DeleteFile("write.lock");
-					}
-				}
-			}
-
-			return directory;
-
-		}
-
-		private static void CheckIndexAndRecover(Lucene.Net.Store.Directory directory, string indexDirectory)
-		{
-			startupLog.Warn("Unclean shutdown detected on {0}, checking the index for errors. This may take a while.", indexDirectory);
-
-			var memoryStream = new MemoryStream();
-			var stringWriter = new StreamWriter(memoryStream);
-			var checkIndex = new CheckIndex(directory);
-
-			if (startupLog.IsWarnEnabled)
-				checkIndex.SetInfoStream(stringWriter);
-
-			var sp = Stopwatch.StartNew();
-			var status = checkIndex.CheckIndex_Renamed_Method();
-			sp.Stop();
-			if (startupLog.IsWarnEnabled)
-			{
-				startupLog.Warn("Checking index {0} took: {1}, clean: {2}", indexDirectory, sp.Elapsed, status.clean);
-				memoryStream.Position = 0;
-
-				log.Warn(new StreamReader(memoryStream).ReadToEnd());
-			}
-
-			if (status.clean)
-				return;
-
-			startupLog.Warn("Attempting to fix index: {0}", indexDirectory);
-			sp.Restart();
-			checkIndex.FixIndex(status);
-			startupLog.Warn("Fixed index {0} in {1}", indexDirectory, sp.Elapsed);
-		}
-
-		internal Lucene.Net.Store.Directory MakeRAMDirectoryPhysical(RAMDirectory ramDir, string indexName)
-		{
-			var newDir = FSDirectory.Open(new DirectoryInfo(Path.Combine(path, MonoHttpUtility.UrlEncode(IndexDefinitionStorage.FixupIndexName(indexName, path)))));
-			Lucene.Net.Store.Directory.Copy(ramDir, newDir, true);
-			return newDir;
-		}
-
-		private Index CreateIndexImplementation(string directoryPath, IndexDefinition indexDefinition, Lucene.Net.Store.Directory directory)
-		{
-			var viewGenerator = indexDefinitionStorage.GetViewGenerator(indexDefinition.Name);
-			var indexImplementation = indexDefinition.IsMapReduce
-										? (Index)new MapReduceIndex(directory, directoryPath, indexDefinition, viewGenerator, configuration)
-										: new SimpleIndex(directory, directoryPath, indexDefinition, viewGenerator, configuration);
-
-			configuration.Container.SatisfyImportsOnce(indexImplementation);
-
-			return indexImplementation;
-		}
-
-		public string[] Indexes
-		{
-			get { return indexes.Keys.ToArray(); }
-		}
-
-		public bool HasIndex(string index)
-		{
-			if (index == null)
-				return false;
-			return indexes.ContainsKey(index);
-		}
-
-		public void Dispose()
-		{
-			foreach (var index in indexes.Values)
-			{
-				index.Dispose();
-			}
-			dummyAnalyzer.Close();
-			if (crashMarker != null)
-				crashMarker.Dispose();
-		}
-
-		public void DeleteIndex(string name)
-		{
-			Index value;
-			if (indexes.TryGetValue(name, out value) == false)
-			{
-				log.Info("Ignoring delete for non existing index {0}", name);
-				return;
-			}
-			log.Info("Deleting index {0}", name);
-			value.Dispose();
-			Index ignored;
-			var dirOnDisk = Path.Combine(path, MonoHttpUtility.UrlEncode(name));
-
-			if (!indexes.TryRemove(name, out ignored) || !Directory.Exists(dirOnDisk))
-				return;
-
-			IOExtensions.DeleteDirectory(dirOnDisk);
-		}
-
-		public void CreateIndexImplementation(IndexDefinition indexDefinition)
-		{
-			var encodedName = IndexDefinitionStorage.FixupIndexName(indexDefinition.Name, path);
-			log.Info("Creating index {0} with encoded name {1}", indexDefinition.Name, encodedName);
-
-			IndexDefinitionStorage.ResolveAnalyzers(indexDefinition);
-			AssertAnalyzersValid(indexDefinition);
-
-			indexes.AddOrUpdate(indexDefinition.Name, n =>
-			{
-				var directory = OpenOrCreateLuceneDirectory(indexDefinition, encodedName);
-				return CreateIndexImplementation(encodedName, indexDefinition, directory);
-			}, (s, index) => index);
-		}
-
-		private static void AssertAnalyzersValid(IndexDefinition indexDefinition)
-		{
-			foreach (var analyzer in from analyzer in indexDefinition.Analyzers
-									 let analyzerType = typeof(StandardAnalyzer).Assembly.GetType(analyzer.Value) ?? Type.GetType(analyzer.Value, throwOnError: false)
-									 where analyzerType == null
-									 select analyzer)
-			{
-				throw new ArgumentException(string.Format("Could not create analyzer for field: '{0}' because the type '{1}' was not found", analyzer.Key, analyzer.Value));
-			}
-		}
-
-		public Query GetLuceneQuery(string index, IndexQuery query, OrderedPartCollection<AbstractIndexQueryTrigger> indexQueryTriggers)
-		{
-			Index value;
-			if (indexes.TryGetValue(index, out value) == false)
-			{
-				log.Debug("Query on non existing index {0}", index);
-				throw new InvalidOperationException("Index '" + index + "' does not exists");
-			}
-			var fieldsToFetch = new FieldsToFetch(new string[0], AggregationOperation.None, null);
-			return new Index.IndexQueryOperation(value, query, _ => false, fieldsToFetch, indexQueryTriggers).GetLuceneQuery();
-		}
-
-		public IEnumerable<IndexQueryResult> Query(
-			string index,
-			IndexQuery query,
-			Func<IndexQueryResult, bool> shouldIncludeInResults,
-			FieldsToFetch fieldsToFetch,
-			OrderedPartCollection<AbstractIndexQueryTrigger> indexQueryTriggers)
-		{
-			Index value;
-			if (indexes.TryGetValue(index, out value) == false)
-			{
-				log.Debug("Query on non existing index '{0}'", index);
-				throw new InvalidOperationException("Index '" + index + "' does not exists");
-			}
-
-			var indexQueryOperation = new Index.IndexQueryOperation(value, query, shouldIncludeInResults, fieldsToFetch, indexQueryTriggers);
-			if (query.Query != null && query.Query.Contains(Constants.IntersectSeperator))
-				return indexQueryOperation.IntersectionQuery();
-			return indexQueryOperation.Query();
-		}
-
-		protected internal static IDisposable EnsureInvariantCulture()
-		{
-			if (Thread.CurrentThread.CurrentCulture == CultureInfo.InvariantCulture)
-				return null;
-
-			var oldCurrentCulture = Thread.CurrentThread.CurrentCulture;
-			var oldCurrentUiCulture = Thread.CurrentThread.CurrentUICulture;
-
-			Thread.CurrentThread.CurrentCulture = CultureInfo.InvariantCulture;
-			Thread.CurrentThread.CurrentUICulture = CultureInfo.InvariantCulture;
-			return new DisposableAction(() =>
-			{
-				Thread.CurrentThread.CurrentCulture = oldCurrentCulture;
-				Thread.CurrentThread.CurrentUICulture = oldCurrentUiCulture;
-			});
-		}
-
-		public void RemoveFromIndex(string index, string[] keys, WorkContext context)
-		{
-			Index value;
-			if (indexes.TryGetValue(index, out value) == false)
-			{
-				log.Debug("Removing from non existing index '{0}', ignoring", index);
-				return;
-			}
-			value.Remove(keys, context);
-		}
-
-		public void Index(string index,
-			AbstractViewGenerator viewGenerator,
-			IEnumerable<dynamic> docs,
-			WorkContext context,
-			IStorageActionsAccessor actions,
-			DateTime minimumTimestamp)
-		{
-			Index value;
-			if (indexes.TryGetValue(index, out value) == false)
-			{
-				log.Debug("Tried to index on a non existent index {0}, ignoring", index);
-				return;
-			}
-			using (EnsureInvariantCulture())
-			using (DocumentCacher.SkipSettingDocumentsInDocumentCache())
-			{
-				value.IndexDocuments(viewGenerator, docs, context, actions, minimumTimestamp);
-			}
-		}
-
-		public void Reduce(string index, AbstractViewGenerator viewGenerator, IEnumerable<object> mappedResults,
-						   WorkContext context, IStorageActionsAccessor actions, string[] reduceKeys)
-		{
-			Index value;
-			if (indexes.TryGetValue(index, out value) == false)
-			{
-				log.Debug("Tried to index on a non existent index {0}, ignoring", index);
-				return;
-			}
-			var mapReduceIndex = value as MapReduceIndex;
-			if (mapReduceIndex == null)
-			{
-				log.Warn("Tried to reduce on an index that is not a map/reduce index: {0}, ignoring", index);
-				return;
-			}
-			using (EnsureInvariantCulture())
-			{
-				mapReduceIndex.ReduceDocuments(viewGenerator, mappedResults, context, actions, reduceKeys);
-			}
-		}
-
-		public IDisposable GetCurrentIndexSearcher(string indexName, out IndexSearcher searcher)
-		{
-			return GetIndexByName(indexName).GetSearcher(out searcher);
-		}
-
-		private Index GetIndexByName(string indexName)
-		{
-			var result = indexes.Where(index => System.String.Compare(index.Key, indexName, System.StringComparison.OrdinalIgnoreCase) == 0)
-				.Select(x => x.Value)
-				.FirstOrDefault();
-			if (result == null)
-				throw new InvalidOperationException(string.Format("Index '{0}' does not exist", indexName));
-			return result;
-		}
-
-		public void RunIdleOperations()
-		{
-			foreach (var value in indexes.Values)
-			{
-				value.Flush();
-				value.MergeSegments(); // noop if previously merged
-			}
-		}
-
-		public void FlushMapIndexes()
-		{
-			foreach (var value in indexes.Values.Where(value => !value.IsMapReduce))
-			{
-				value.Flush();
-			}
-		}
-
-		public void FlushReduceIndexes()
-		{
-			foreach (var value in indexes.Values.Where(value => value.IsMapReduce))
-			{
-				value.Flush();
-			}
-		}
-
-		public IIndexExtension GetIndexExtension(string index, string indexExtensionKey)
-		{
-			return GetIndexByName(index).GetExtension(indexExtensionKey);
-		}
-
-		public void SetIndexExtension(string indexName, string indexExtensionKey, IIndexExtension suggestionQueryIndexExtension)
-		{
-			GetIndexByName(indexName).SetExtension(indexExtensionKey, suggestionQueryIndexExtension);
-		}
-
-		public Index GetIndexInstance(string indexName)
-		{
-			return indexes.Where(index => System.String.Compare(index.Key, indexName, System.StringComparison.OrdinalIgnoreCase) == 0)
-				.Select(x => x.Value)
-				.FirstOrDefault();
-		}
-	}
-}
->>>>>>> a778510c
+}