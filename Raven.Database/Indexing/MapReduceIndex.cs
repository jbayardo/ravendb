//-----------------------------------------------------------------------
// <copyright file="MapReduceIndex.cs" company="Hibernating Rhinos LTD">
//     Copyright (c) Hibernating Rhinos LTD. All rights reserved.
// </copyright>
//-----------------------------------------------------------------------
using System;
using System.Collections;
using System.Collections.Concurrent;
using System.Collections.Generic;
using System.ComponentModel;
using System.Diagnostics;
using System.Globalization;
using System.Linq;
using System.Text;
using System.Threading;
using Lucene.Net.Analysis;
using Lucene.Net.Documents;
using Lucene.Net.Index;
using Lucene.Net.Search;
using Lucene.Net.Store;
using Raven.Abstractions.Logging;
using Raven.Database.Extensions;
using Raven.Database.Plugins;
using Raven.Imports.Newtonsoft.Json;
using Raven.Abstractions;
using Raven.Abstractions.Extensions;
using Raven.Abstractions.Data;
using Raven.Abstractions.Indexing;
using Raven.Abstractions.Linq;
using Raven.Database.Data;
using Raven.Database.Linq;
using Raven.Database.Storage;
using Raven.Imports.Newtonsoft.Json.Linq;
using Raven.Json.Linq;
using Spatial4n.Core.Exceptions;

namespace Raven.Database.Indexing
{
	public class MapReduceIndex : Index
	{
		readonly JsonSerializer jsonSerializer;

		private class IgnoreFieldable : JsonConverter
		{
			public override void WriteJson(JsonWriter writer, object value, JsonSerializer serializer)
			{
				writer.WriteValue("IgnoredLuceueField");
			}

			public override object ReadJson(JsonReader reader, Type objectType, object existingValue, JsonSerializer serializer)
			{
				return null;
			}

			public override bool CanConvert(Type objectType)
			{
				return typeof(IFieldable).IsAssignableFrom(objectType) ||
					   typeof(IEnumerable<AbstractField>).IsAssignableFrom(objectType);
			}
		}

        public MapReduceIndex(Directory directory, int id, IndexDefinition indexDefinition,
							  AbstractViewGenerator viewGenerator, WorkContext context)
            : base(directory, id, indexDefinition, viewGenerator, context)
		{
			jsonSerializer = new JsonSerializer();
			foreach (var jsonConverter in Default.Converters)
			{
				jsonSerializer.Converters.Add(jsonConverter);
			}
			jsonSerializer.Converters.Add(new IgnoreFieldable());
		}

		public override bool IsMapReduce
		{
			get { return true; }
		}

		public override void IndexDocuments(
			AbstractViewGenerator viewGenerator,
			IndexingBatch batch,
			IStorageActionsAccessor actions,
			DateTime minimumTimestamp)
		{
			var count = 0;
			var sourceCount = 0;
			var sw = Stopwatch.StartNew();
			var start = SystemTime.UtcNow;
			var deleted = new Dictionary<ReduceKeyAndBucket, int>();
			RecordCurrentBatch("Current Map", batch.Docs.Count);
			var documentsWrapped = batch.Docs.Select(doc =>
			{
				sourceCount++;
				var documentId = doc.__document_id;
				actions.MapReduce.DeleteMappedResultsForDocumentId((string)documentId, indexId, deleted);
				return doc;
			})
				.Where(x => x is FilteredDocument == false)
				.ToList();
			var allReferencedDocs = new ConcurrentQueue<IDictionary<string, HashSet<string>>>();
			var allReferenceEtags = new ConcurrentQueue<IDictionary<string, Etag>>();
<<<<<<< HEAD
=======

			if (documentsWrapped.Count > 0)
				actions.MapReduce.UpdateRemovedMapReduceStats(name, deleted);

>>>>>>> 2dd178ad
			var allState = new ConcurrentQueue<Tuple<HashSet<ReduceKeyAndBucket>, IndexingWorkStats, Dictionary<string, int>>>();
			BackgroundTaskExecuter.Instance.ExecuteAllBuffered(context, documentsWrapped, partition =>
			{
				var localStats = new IndexingWorkStats();
				var localChanges = new HashSet<ReduceKeyAndBucket>();
				var statsPerKey = new Dictionary<string, int>();
				allState.Enqueue(Tuple.Create(localChanges, localStats, statsPerKey));

<<<<<<< HEAD
                using (CurrentIndexingScope.Current = new CurrentIndexingScope(context.Database,PublicName))
=======
				using (CurrentIndexingScope.Current = new CurrentIndexingScope(context.Database, name))
>>>>>>> 2dd178ad
				{
					// we are writing to the transactional store from multiple threads here, and in a streaming fashion
					// should result in less memory and better perf
					context.TransactionalStorage.Batch(accessor =>
					{
						var mapResults = RobustEnumerationIndex(partition, viewGenerator.MapDefinitions, localStats);
						var currentDocumentResults = new List<object>();
						string currentKey = null;
						foreach (var currentDoc in mapResults)
						{
							var documentId = GetDocumentId(currentDoc);
							if (documentId != currentKey)
							{								
								count += ProcessBatch(viewGenerator, currentDocumentResults, currentKey, localChanges, accessor, statsPerKey);
								currentDocumentResults.Clear();
								currentKey = documentId;
							}
							currentDocumentResults.Add(new DynamicJsonObject(RavenJObject.FromObject(currentDoc, jsonSerializer)));

							EnsureValidNumberOfOutputsForDocument(documentId, currentDocumentResults.Count);

							Interlocked.Increment(ref localStats.IndexingSuccesses);
						}
						count += ProcessBatch(viewGenerator, currentDocumentResults, currentKey, localChanges, accessor, statsPerKey);
					});
					allReferenceEtags.Enqueue(CurrentIndexingScope.Current.ReferencesEtags);
					allReferencedDocs.Enqueue(CurrentIndexingScope.Current.ReferencedDocuments);
				}
			});


<<<<<<< HEAD
=======
			UpdateDocumentReferences(actions, allReferencedDocs, allReferenceEtags);
>>>>>>> 2dd178ad

			UpdateDocumentReferences(actions, allReferencedDocs, allReferenceEtags);

			var changed = allState.SelectMany(x => x.Item1).Concat(deleted.Keys)
					.Distinct()
					.ToList();

			var stats = new IndexingWorkStats(allState.Select(x => x.Item2));
			var reduceKeyStats = allState.SelectMany(x => x.Item3)
										 .GroupBy(x => x.Key)
										 .Select(g => new { g.Key, Count = g.Sum(x => x.Value) })
										 .ToList();

			BackgroundTaskExecuter.Instance.ExecuteAllBuffered(context, reduceKeyStats, enumerator => context.TransactionalStorage.Batch(accessor =>
			{
				while (enumerator.MoveNext())
				{
					var reduceKeyStat = enumerator.Current;
                    accessor.MapReduce.IncrementReduceKeyCounter(indexId, reduceKeyStat.Key, reduceKeyStat.Count);
				}
			}));

			BackgroundTaskExecuter.Instance.ExecuteAllBuffered(context, changed, enumerator => context.TransactionalStorage.Batch(accessor =>
			{
				while (enumerator.MoveNext())
				{
                    accessor.MapReduce.ScheduleReductions(indexId, 0, enumerator.Current);
				}
			}));


			UpdateIndexingStats(context, stats);
			AddindexingPerformanceStat(new IndexingPerformanceStats
			{
				OutputCount = count,
				ItemsCount = sourceCount,
				InputCount = documentsWrapped.Count,
				Operation = "Map",
				Duration = sw.Elapsed,
				Started = start
			});
			BatchCompleted("Current Map");
            logIndexing.Debug("Mapped {0} documents for {1}", count, indexId);
		}

		private int ProcessBatch(AbstractViewGenerator viewGenerator, List<object> currentDocumentResults, string currentKey, HashSet<ReduceKeyAndBucket> changes,
			IStorageActionsAccessor actions,
			IDictionary<string, int> statsPerKey)
		{
			if (currentKey == null || currentDocumentResults.Count == 0)
				return 0;
<<<<<<< HEAD

			int count = 0;
			var results = RobustEnumerationReduceDuringMapPhase(currentDocumentResults.GetEnumerator(), viewGenerator.ReduceDefinition);
			foreach (var doc in results)
			{
				count++;

				var reduceValue = viewGenerator.GroupByExtraction(doc);
				if (reduceValue == null)
				{
					logIndexing.Debug("Field {0} is used as the reduce key and cannot be null, skipping document {1}",
									  viewGenerator.GroupByExtraction, currentKey);
					continue;
				}
				string reduceKey = ReduceKeyToString(reduceValue);

				var data = GetMappedData(doc);

				logIndexing.Debug("Storing map result for document = {0}, recuce key = {1}, data = {2}", currentKey, reduceKey, data);
				actions.MapReduce.PutMappedResult(indexId, currentKey, reduceKey, data);
				statsPerKey[reduceKey] = statsPerKey.GetOrDefault(reduceKey) + 1;
				actions.General.MaybePulseTransaction();
				changes.Add(new ReduceKeyAndBucket(IndexingUtil.MapBucket(currentKey), reduceKey));
			}
			return count;
=======
	        var old = CurrentIndexingScope.Current;
	        try
	        {
                CurrentIndexingScope.Current = null;

	            if (logIndexing.IsDebugEnabled)
	            {
	                var sb = new StringBuilder()
	                    .AppendFormat("Index {0} for document {1} resulted in:", name, currentKey)
	                    .AppendLine();
	                foreach (var currentDocumentResult in currentDocumentResults)
	                {
	                    sb.AppendLine(JsonConvert.SerializeObject(currentDocumentResult));
	                }
	                logIndexing.Debug(sb.ToString());
	            }

	            int count = 0;
	            var results = RobustEnumerationReduceDuringMapPhase(currentDocumentResults.GetEnumerator(), viewGenerator.ReduceDefinition);
	            foreach (var doc in results)
	            {
	                count++;

	                var reduceValue = viewGenerator.GroupByExtraction(doc);
	                if (reduceValue == null)
	                {
	                    logIndexing.Debug("Field {0} is used as the reduce key and cannot be null, skipping document {1}",
	                        viewGenerator.GroupByExtraction, currentKey);
	                    continue;
	                }
	                string reduceKey = ReduceKeyToString(reduceValue);

	                var data = GetMappedData(doc);

	                logIndexing.Debug("Index {0} for document {1} resulted in ({2}): {3}", name, currentKey, reduceKey, data);
	                actions.MapReduce.PutMappedResult(name, currentKey, reduceKey, data);
	                statsPerKey[reduceKey] = statsPerKey.GetOrDefault(reduceKey) + 1;
	                actions.General.MaybePulseTransaction();
	                changes.Add(new ReduceKeyAndBucket(IndexingUtil.MapBucket(currentKey), reduceKey));
	            }
	            return count;
	        }
	        finally 
	        {
	            CurrentIndexingScope.Current = old;
	        }
>>>>>>> 2dd178ad
		}

		private RavenJObject GetMappedData(object doc)
		{
			if (doc is IDynamicJsonObject)
				return ((IDynamicJsonObject)doc).Inner;

			var ravenJTokenWriter = new RavenJTokenWriter();
			jsonSerializer.Serialize(ravenJTokenWriter, doc);
			return (RavenJObject)ravenJTokenWriter.Token;
		}

		private static readonly ConcurrentDictionary<Type, Func<object, object>> documentIdFetcherCache =
			new ConcurrentDictionary<Type, Func<object, object>>();

		private static string GetDocumentId(object doc)
		{
			var docIdFetcher = documentIdFetcherCache.GetOrAdd(doc.GetType(), type =>
			{
				// document may be DynamicJsonObject if we are using compiled views
				if (typeof(DynamicJsonObject) == type)
				{
					return i => ((dynamic)i).__document_id;
				}
				var docIdProp = TypeDescriptor.GetProperties(doc).Find(Constants.DocumentIdFieldName, false);
				return docIdProp.GetValue;
			});
			if (docIdFetcher == null)
				throw new InvalidOperationException("Could not create document id fetcher for this document");
			var documentId = docIdFetcher(doc);
			if (documentId == null || documentId is DynamicNullObject)
				throw new InvalidOperationException("Could not getdocument id fetcher for this document");

			return (string)documentId;
		}

		internal static string ReduceKeyToString(object reduceValue)
		{
			if (reduceValue is string)
			{
				return reduceValue.ToString();
			}
			if (reduceValue is DateTime)
                return ((DateTime)reduceValue).ToString(Default.DateTimeFormatsToWrite);
			if (reduceValue is DateTimeOffset)
				return ((DateTimeOffset)reduceValue).ToString(Default.DateTimeFormatsToWrite, CultureInfo.InvariantCulture);
			if (reduceValue is ValueType)
				return reduceValue.ToString();

			var dynamicJsonObject = reduceValue as IDynamicJsonObject;
			if (dynamicJsonObject != null)
				return dynamicJsonObject.Inner.ToString(Formatting.None);
			return RavenJToken.FromObject(reduceValue).ToString(Formatting.None);
		}

		protected override IndexQueryResult RetrieveDocument(Document document, FieldsToFetch fieldsToFetch, ScoreDoc score)
		{
			fieldsToFetch.EnsureHasField(Constants.ReduceKeyFieldName);
			if (fieldsToFetch.IsProjection)
			{
				return base.RetrieveDocument(document, fieldsToFetch, score);
			}
			var field = document.GetField(Constants.ReduceValueFieldName);
			if (field == null)
			{
				fieldsToFetch = fieldsToFetch.CloneWith(document.GetFields().Select(x => x.Name).ToArray());
				return base.RetrieveDocument(document, fieldsToFetch, score);
			}
			return new IndexQueryResult
			{
				Projection = RavenJObject.Parse(field.StringValue),
				Score = score.Score
			};
		}

		protected override void HandleCommitPoints(IndexedItemsInfo itemsInfo, IndexSegmentsInfo segmentsInfo)
		{
			// MapReduce index does not store and use any commit points
		}

		protected override bool IsUpToDateEnoughToWriteToDisk(Etag highestETag)
		{
			// for map/reduce indexes, we always write to disk, the in memory optimization
			// isn't really doing much for us, since we already write the intermediate results 
			// to disk anyway, so it doesn't matter
			return true;
		}

		public override void Remove(string[] keys, WorkContext context)
		{
			context.TransactionalStorage.Batch(actions =>
			{
				var reduceKeyAndBuckets = new Dictionary<ReduceKeyAndBucket, int>();
				foreach (var key in keys)
				{
                    actions.MapReduce.DeleteMappedResultsForDocumentId(key, indexId, reduceKeyAndBuckets);
				}

                actions.MapReduce.UpdateRemovedMapReduceStats(indexId, reduceKeyAndBuckets);
				foreach (var reduceKeyAndBucket in reduceKeyAndBuckets)
				{
                    actions.MapReduce.ScheduleReductions(indexId, 0, reduceKeyAndBucket.Key);
				}
			});
<<<<<<< HEAD
=======
			Write((writer, analyzer, stats) =>
			{
				stats.Operation = IndexingWorkStats.Status.Ignore;
				logIndexing.Debug(() => string.Format("Deleting ({0}) from {1}", string.Join(", ", keys), name));
				writer.DeleteDocuments(keys.Select(k => new Term(Constants.ReduceKeyFieldName, k.ToLowerInvariant())).ToArray());
				return new IndexedItemsInfo(null)
				{
					ChangedDocs = keys.Length
				};
			});
>>>>>>> 2dd178ad
		}

	    public class ReduceDocuments
		{
			private readonly MapReduceIndex parent;
			private readonly int inputCount;
            private readonly int indexId;
			readonly AnonymousObjectToLuceneDocumentConverter anonymousObjectToLuceneDocumentConverter;
			private readonly Document luceneDoc = new Document();
			private readonly Field reduceValueField = new Field(Constants.ReduceValueFieldName, "dummy",
													 Field.Store.YES, Field.Index.NO);

			private readonly Field reduceKeyField = new Field(Constants.ReduceKeyFieldName, "dummy",
													 Field.Store.NO, Field.Index.NOT_ANALYZED_NO_NORMS);
			private PropertyDescriptorCollection properties = null;
			private readonly List<AbstractIndexUpdateTriggerBatcher> batchers;

			public ReduceDocuments(MapReduceIndex parent, AbstractViewGenerator viewGenerator, IEnumerable<IGrouping<int, object>> mappedResultsByBucket, int level, WorkContext context, IStorageActionsAccessor actions, HashSet<string> reduceKeys, int inputCount)
			{
				this.parent = parent;
				this.inputCount = inputCount;
                indexId = this.parent.indexId;
				ViewGenerator = viewGenerator;
				MappedResultsByBucket = mappedResultsByBucket;
				Level = level;
				Context = context;
				Actions = actions;
				ReduceKeys = reduceKeys;

                anonymousObjectToLuceneDocumentConverter = new AnonymousObjectToLuceneDocumentConverter(this.parent.context.Database, this.parent.indexDefinition, ViewGenerator, logIndexing);

				if (Level == 2)
				{
                    batchers = Context.IndexUpdateTriggers.Select(x => x.CreateBatcher(indexId))
								.Where(x => x != null)
								.ToList();
				}
			}

			public AbstractViewGenerator ViewGenerator { get; private set; }
			public IEnumerable<IGrouping<int, object>> MappedResultsByBucket { get; private set; }
			public int Level { get; private set; }
			public WorkContext Context { get; private set; }
			public IStorageActionsAccessor Actions { get; private set; }
			public HashSet<string> ReduceKeys { get; private set; }

			private string ExtractReduceKey(AbstractViewGenerator viewGenerator, object doc)
			{
				try
				{
					object reduceKey = viewGenerator.GroupByExtraction(doc);
					if (reduceKey == null)
					{
                        throw new InvalidOperationException("Could not find reduce key for " + indexId + " in the result: " + doc);
					}
					return ReduceKeyToString(reduceKey);
				}
				catch (Exception e)
				{
					throw new InvalidOperationException("Could not extract reduce key from reduce result!", e);
				}
			}

			private IEnumerable<AbstractField> GetFields(object doc, out float boost)
			{
				boost = 1;
				var boostedValue = doc as BoostedValue;
				if (boostedValue != null)
				{
					doc = boostedValue.Value;
					boost = boostedValue.Boost;
				}
				IEnumerable<AbstractField> fields = null;

				try
				{
					if (doc is IDynamicJsonObject)
					{
						fields = anonymousObjectToLuceneDocumentConverter.Index(((IDynamicJsonObject) doc).Inner, Field.Store.NO);
					}
					else
					{
						properties = properties ?? TypeDescriptor.GetProperties(doc);
						fields = anonymousObjectToLuceneDocumentConverter.Index(doc, properties, Field.Store.NO);
					}
				}
				catch (InvalidShapeException e)
				{
					
				}

				if (Math.Abs(boost - 1) > float.Epsilon)
				{
					var abstractFields = fields.ToList();
					foreach (var abstractField in abstractFields)
					{
						abstractField.OmitNorms = false;
					}
					return abstractFields;
				}
				return fields;
			}

			private static RavenJObject ToJsonDocument(object doc)
			{
				var boostedValue = doc as BoostedValue;
				if (boostedValue != null)
				{
					doc = boostedValue.Value;
				}
				var dynamicJsonObject = doc as IDynamicJsonObject;
				if (dynamicJsonObject != null)
				{
					return dynamicJsonObject.Inner;
				}
				var ravenJObject = doc as RavenJObject;
				if (ravenJObject != null)
					return ravenJObject;
				var jsonDocument = RavenJObject.FromObject(doc);
				MergeArrays(jsonDocument);

				// remove _, __, etc fields
				foreach (var prop in jsonDocument.Where(x => x.Key.All(ch => ch == '_')).ToArray())
				{
					jsonDocument.Remove(prop.Key);
				}
				return jsonDocument;
			}

			private static void MergeArrays(RavenJToken token)
			{
				if (token == null)
					return;
				switch (token.Type)
				{
					case JTokenType.Array:
						var arr = (RavenJArray)token;
						for (int i = 0; i < arr.Length; i++)
						{
							var current = arr[i];
							if (current == null || current.Type != JTokenType.Array)
								continue;
							arr.RemoveAt(i);
							i--;
							var j = Math.Max(0, i);
							foreach (var item in (RavenJArray)current)
							{
								arr.Insert(j++, item);
							}
						}
						break;
					case JTokenType.Object:
						foreach (var kvp in ((RavenJObject)token))
						{
							MergeArrays(kvp.Value);
						}
						break;
				}
			}

			public void ExecuteReduction()
			{
				var count = 0;
				var sourceCount = 0;
				var sw = Stopwatch.StartNew();
				var start = SystemTime.UtcNow;

				parent.Write((indexWriter, analyzer, stats) =>
				{
					stats.Operation = IndexingWorkStats.Status.Reduce;
					try
					{
						parent.RecordCurrentBatch("Current Reduce #" + Level, MappedResultsByBucket.Sum(x => x.Count()));
						if (Level == 2)
						{
							RemoveExistingReduceKeysFromIndex(indexWriter);
						}
						foreach (var mappedResults in MappedResultsByBucket)
						{
							var input = mappedResults.Select(x =>
							{
								sourceCount++;
								return x;
							});
							foreach (var doc in parent.RobustEnumerationReduce(input.GetEnumerator(), ViewGenerator.ReduceDefinition, Actions, stats))
							{
								count++;
								string reduceKeyAsString = ExtractReduceKey(ViewGenerator, doc);

								switch (Level)
								{
									case 0:
									case 1:
                                        Actions.MapReduce.PutReducedResult(indexId, reduceKeyAsString, Level + 1, mappedResults.Key, mappedResults.Key / 1024, ToJsonDocument(doc));
										Actions.General.MaybePulseTransaction();
										break;
									case 2:
										WriteDocumentToIndex(doc, indexWriter, analyzer);
										break;
									default:
										throw new InvalidOperationException("Unknown level: " + Level);
								}
								stats.ReduceSuccesses++;
							}
						}
					}
					catch (Exception e)
					{
						if (Level == 2)
						{
							batchers.ApplyAndIgnoreAllErrors(
								ex =>
								{
									logIndexing.WarnException("Failed to notify index update trigger batcher about an error", ex);
                                    Context.AddError(indexId, parent.indexDefinition.Name, null, ex.Message, "AnErrorOccured Trigger");
								},
								x => x.AnErrorOccured(e));
						}
						throw;
					}
					finally
					{
						if (Level == 2)
						{
							batchers.ApplyAndIgnoreAllErrors(
								e =>
								{
									logIndexing.WarnException("Failed to dispose on index update trigger", e);
                                    Context.AddError(indexId, parent.indexDefinition.Name, null, e.Message, "Dispose Trigger");
								},
								x => x.Dispose());
						}
						parent.BatchCompleted("Current Reduce #" + Level);
					}

					return new IndexedItemsInfo(null)
					{
						ChangedDocs = count + ReduceKeys.Count
					};
				});
				parent.AddindexingPerformanceStat(new IndexingPerformanceStats
				{
					OutputCount = count,
					ItemsCount = sourceCount,
					InputCount = inputCount,
					Duration = sw.Elapsed,
					Operation = "Reduce Level " + Level,
					Started = start
				});
                logIndexing.Debug(() => string.Format("Reduce resulted in {0} entries for {1} for reduce keys: {2}", count, indexId, string.Join(", ", ReduceKeys)));
			}

			private void WriteDocumentToIndex(object doc, RavenIndexWriter indexWriter, Analyzer analyzer)
			{
				float boost;
				List<AbstractField> fields;
			    try
			    {
			        fields = GetFields(doc, out boost).ToList();
			    }
			    catch (Exception e)
			    {
                    Context.AddError(indexId,
                        parent.PublicName,
                        TryGetDocKey(doc),
                        e.Message,
                        "Reduce"
                        );
			        logIndexing.WarnException("Could not get fields to during reduce for " + parent.PublicName, e);
			        return;
			    }

			    string reduceKeyAsString = ExtractReduceKey(ViewGenerator, doc);
				reduceKeyField.SetValue(reduceKeyAsString);
				reduceValueField.SetValue(ToJsonDocument(doc).ToString(Formatting.None));
				luceneDoc.GetFields().Clear();
				luceneDoc.Boost = boost;
				luceneDoc.Add(reduceKeyField);
				luceneDoc.Add(reduceValueField);
				foreach (var field in fields)
				{
					luceneDoc.Add(field);
				}

				batchers.ApplyAndIgnoreAllErrors(
					exception =>
					{
						logIndexing.WarnException(
							string.Format("Error when executed OnIndexEntryCreated trigger for index '{0}', key: '{1}'",
                                          indexId, reduceKeyAsString),
							exception);
                        Context.AddError(indexId, parent.PublicName, reduceKeyAsString, exception.Message, "OnIndexEntryCreated Trigger");
					},
					trigger => trigger.OnIndexEntryCreated(reduceKeyAsString, luceneDoc));

				parent.LogIndexedDocument(reduceKeyAsString, luceneDoc);

				parent.AddDocumentToIndex(indexWriter, luceneDoc, analyzer);
			}

			private void RemoveExistingReduceKeysFromIndex(RavenIndexWriter indexWriter)
			{
				foreach (var reduceKey in ReduceKeys)
				{
					var entryKey = reduceKey;
				    parent.InvokeOnIndexEntryDeletedOnAllBatchers(batchers, new Term(Constants.ReduceKeyFieldName, entryKey));
					indexWriter.DeleteDocuments(new Term(Constants.ReduceKeyFieldName, entryKey));
				}
			}
		}
	}
}<|MERGE_RESOLUTION|>--- conflicted
+++ resolved
@@ -99,13 +99,6 @@
 				.ToList();
 			var allReferencedDocs = new ConcurrentQueue<IDictionary<string, HashSet<string>>>();
 			var allReferenceEtags = new ConcurrentQueue<IDictionary<string, Etag>>();
-<<<<<<< HEAD
-=======
-
-			if (documentsWrapped.Count > 0)
-				actions.MapReduce.UpdateRemovedMapReduceStats(name, deleted);
-
->>>>>>> 2dd178ad
 			var allState = new ConcurrentQueue<Tuple<HashSet<ReduceKeyAndBucket>, IndexingWorkStats, Dictionary<string, int>>>();
 			BackgroundTaskExecuter.Instance.ExecuteAllBuffered(context, documentsWrapped, partition =>
 			{
@@ -114,11 +107,7 @@
 				var statsPerKey = new Dictionary<string, int>();
 				allState.Enqueue(Tuple.Create(localChanges, localStats, statsPerKey));
 
-<<<<<<< HEAD
                 using (CurrentIndexingScope.Current = new CurrentIndexingScope(context.Database,PublicName))
-=======
-				using (CurrentIndexingScope.Current = new CurrentIndexingScope(context.Database, name))
->>>>>>> 2dd178ad
 				{
 					// we are writing to the transactional store from multiple threads here, and in a streaming fashion
 					// should result in less memory and better perf
@@ -131,7 +120,7 @@
 						{
 							var documentId = GetDocumentId(currentDoc);
 							if (documentId != currentKey)
-							{								
+							{
 								count += ProcessBatch(viewGenerator, currentDocumentResults, currentKey, localChanges, accessor, statsPerKey);
 								currentDocumentResults.Clear();
 								currentKey = documentId;
@@ -150,14 +139,10 @@
 			});
 
 
-<<<<<<< HEAD
-=======
+
 			UpdateDocumentReferences(actions, allReferencedDocs, allReferenceEtags);
->>>>>>> 2dd178ad
-
-			UpdateDocumentReferences(actions, allReferencedDocs, allReferenceEtags);
-
-			var changed = allState.SelectMany(x => x.Item1).Concat(deleted.Keys)
+
+		    var changed = allState.SelectMany(x => x.Item1).Concat(deleted.Keys)
 					.Distinct()
 					.ToList();
 
@@ -199,39 +184,12 @@
             logIndexing.Debug("Mapped {0} documents for {1}", count, indexId);
 		}
 
-		private int ProcessBatch(AbstractViewGenerator viewGenerator, List<object> currentDocumentResults, string currentKey, HashSet<ReduceKeyAndBucket> changes,
+	    private int ProcessBatch(AbstractViewGenerator viewGenerator, List<object> currentDocumentResults, string currentKey, HashSet<ReduceKeyAndBucket> changes,
 			IStorageActionsAccessor actions,
 			IDictionary<string, int> statsPerKey)
 		{
 			if (currentKey == null || currentDocumentResults.Count == 0)
 				return 0;
-<<<<<<< HEAD
-
-			int count = 0;
-			var results = RobustEnumerationReduceDuringMapPhase(currentDocumentResults.GetEnumerator(), viewGenerator.ReduceDefinition);
-			foreach (var doc in results)
-			{
-				count++;
-
-				var reduceValue = viewGenerator.GroupByExtraction(doc);
-				if (reduceValue == null)
-				{
-					logIndexing.Debug("Field {0} is used as the reduce key and cannot be null, skipping document {1}",
-									  viewGenerator.GroupByExtraction, currentKey);
-					continue;
-				}
-				string reduceKey = ReduceKeyToString(reduceValue);
-
-				var data = GetMappedData(doc);
-
-				logIndexing.Debug("Storing map result for document = {0}, recuce key = {1}, data = {2}", currentKey, reduceKey, data);
-				actions.MapReduce.PutMappedResult(indexId, currentKey, reduceKey, data);
-				statsPerKey[reduceKey] = statsPerKey.GetOrDefault(reduceKey) + 1;
-				actions.General.MaybePulseTransaction();
-				changes.Add(new ReduceKeyAndBucket(IndexingUtil.MapBucket(currentKey), reduceKey));
-			}
-			return count;
-=======
 	        var old = CurrentIndexingScope.Current;
 	        try
 	        {
@@ -249,36 +207,35 @@
 	                logIndexing.Debug(sb.ToString());
 	            }
 
-	            int count = 0;
-	            var results = RobustEnumerationReduceDuringMapPhase(currentDocumentResults.GetEnumerator(), viewGenerator.ReduceDefinition);
-	            foreach (var doc in results)
-	            {
-	                count++;
-
-	                var reduceValue = viewGenerator.GroupByExtraction(doc);
-	                if (reduceValue == null)
-	                {
-	                    logIndexing.Debug("Field {0} is used as the reduce key and cannot be null, skipping document {1}",
-	                        viewGenerator.GroupByExtraction, currentKey);
-	                    continue;
-	                }
-	                string reduceKey = ReduceKeyToString(reduceValue);
-
-	                var data = GetMappedData(doc);
+			int count = 0;
+			var results = RobustEnumerationReduceDuringMapPhase(currentDocumentResults.GetEnumerator(), viewGenerator.ReduceDefinition);
+			foreach (var doc in results)
+			{
+				count++;
+
+				var reduceValue = viewGenerator.GroupByExtraction(doc);
+				if (reduceValue == null)
+				{
+					logIndexing.Debug("Field {0} is used as the reduce key and cannot be null, skipping document {1}",
+									  viewGenerator.GroupByExtraction, currentKey);
+					continue;
+				}
+				string reduceKey = ReduceKeyToString(reduceValue);
+
+				var data = GetMappedData(doc);
 
 	                logIndexing.Debug("Index {0} for document {1} resulted in ({2}): {3}", name, currentKey, reduceKey, data);
-	                actions.MapReduce.PutMappedResult(name, currentKey, reduceKey, data);
-	                statsPerKey[reduceKey] = statsPerKey.GetOrDefault(reduceKey) + 1;
-	                actions.General.MaybePulseTransaction();
-	                changes.Add(new ReduceKeyAndBucket(IndexingUtil.MapBucket(currentKey), reduceKey));
-	            }
-	            return count;
-	        }
+				actions.MapReduce.PutMappedResult(name, currentKey, reduceKey, data);
+				statsPerKey[reduceKey] = statsPerKey.GetOrDefault(reduceKey) + 1;
+				actions.General.MaybePulseTransaction();
+				changes.Add(new ReduceKeyAndBucket(IndexingUtil.MapBucket(currentKey), reduceKey));
+			}
+			return count;
+		}
 	        finally 
 	        {
 	            CurrentIndexingScope.Current = old;
 	        }
->>>>>>> 2dd178ad
 		}
 
 		private RavenJObject GetMappedData(object doc)
@@ -383,8 +340,6 @@
                     actions.MapReduce.ScheduleReductions(indexId, 0, reduceKeyAndBucket.Key);
 				}
 			});
-<<<<<<< HEAD
-=======
 			Write((writer, analyzer, stats) =>
 			{
 				stats.Operation = IndexingWorkStats.Status.Ignore;
@@ -395,10 +350,9 @@
 					ChangedDocs = keys.Length
 				};
 			});
->>>>>>> 2dd178ad
-		}
-
-	    public class ReduceDocuments
+		}
+
+		public class ReduceDocuments
 		{
 			private readonly MapReduceIndex parent;
 			private readonly int inputCount;
@@ -472,15 +426,15 @@
 
 				try
 				{
-					if (doc is IDynamicJsonObject)
-					{
+				if (doc is IDynamicJsonObject)
+				{
 						fields = anonymousObjectToLuceneDocumentConverter.Index(((IDynamicJsonObject) doc).Inner, Field.Store.NO);
-					}
-					else
-					{
-						properties = properties ?? TypeDescriptor.GetProperties(doc);
-						fields = anonymousObjectToLuceneDocumentConverter.Index(doc, properties, Field.Store.NO);
-					}
+				}
+				else
+				{
+					properties = properties ?? TypeDescriptor.GetProperties(doc);
+					fields = anonymousObjectToLuceneDocumentConverter.Index(doc, properties, Field.Store.NO);
+				}
 				}
 				catch (InvalidShapeException e)
 				{
@@ -668,7 +622,7 @@
 			        return;
 			    }
 
-			    string reduceKeyAsString = ExtractReduceKey(ViewGenerator, doc);
+				string reduceKeyAsString = ExtractReduceKey(ViewGenerator, doc);
 				reduceKeyField.SetValue(reduceKeyAsString);
 				reduceValueField.SetValue(ToJsonDocument(doc).ToString(Formatting.None));
 				luceneDoc.GetFields().Clear();
