﻿using System;
using System.Collections.Generic;
using System.Linq.Expressions;
using System.Reflection;
using Raven.Abstractions.Data;
using Raven.Abstractions.Indexing;
using Raven.Abstractions.Replication;
<<<<<<< HEAD
using Raven.Client.Data;
=======
using Raven.Client.Indexing;
>>>>>>> 54bf0c09
using Raven.Server.Documents.Expiration;
using Raven.Server.Documents.PeriodicExport;
using Raven.Server.Documents.SqlReplication;
using Raven.Server.Documents.Versioning;
using Sparrow.Json;

namespace Raven.Server.Json
{
    public static class JsonDeserialization
    {
        private static readonly Type[] EmptyTypes = new Type[0];

        public static readonly Func<BlittableJsonReaderObject, ReplicationClientConfiguration> ReplicationClientConfiguration = GenerateJsonDeserializationRoutine<ReplicationClientConfiguration>();
        public static readonly Func<BlittableJsonReaderObject, ReplicationDocument> ReplicationDocument = GenerateJsonDeserializationRoutine<ReplicationDocument>();
        public static readonly Func<BlittableJsonReaderObject, ReplicationDestination> ReplicationDestination = GenerateJsonDeserializationRoutine<ReplicationDestination>();

        public static readonly Func<BlittableJsonReaderObject, DatabaseDocument> DatabaseDocument = GenerateJsonDeserializationRoutine<DatabaseDocument>();

        public static readonly Func<BlittableJsonReaderObject, SqlReplicationConfiguration> SqlReplicationConfiguration = GenerateJsonDeserializationRoutine<SqlReplicationConfiguration>();

        public static readonly Func<BlittableJsonReaderObject, SimulateSqlReplication> SimulateSqlReplication = GenerateJsonDeserializationRoutine<SimulateSqlReplication>();

        public static readonly Func<BlittableJsonReaderObject, PredefinedSqlConnection> PredefinedSqlConnection = GenerateJsonDeserializationRoutine<PredefinedSqlConnection>();

        public static readonly Func<BlittableJsonReaderObject, SqlReplicationTable> SqlReplicationTable = GenerateJsonDeserializationRoutine<SqlReplicationTable>();

        public static readonly Func<BlittableJsonReaderObject, SqlReplicationStatus> SqlReplicationStatus = GenerateJsonDeserializationRoutine<SqlReplicationStatus>();

        public static readonly Func<BlittableJsonReaderObject, SubscriptionCriteria> SubscriptionCriteria = GenerateJsonDeserializationRoutine<SubscriptionCriteria>();
        public static readonly Func<BlittableJsonReaderObject, VersioningConfigurationCollection> VersioningConfigurationCollection = GenerateJsonDeserializationRoutine<VersioningConfigurationCollection>();

        public static readonly Func<BlittableJsonReaderObject, SubscriptionConnectionOptions> SubscriptionCriteriaOptions = GenerateJsonDeserializationRoutine<SubscriptionConnectionOptions>();
        public static readonly Func<BlittableJsonReaderObject, VersioningConfiguration> VersioningConfiguration = GenerateJsonDeserializationRoutine<VersioningConfiguration>();

        public static readonly Func<BlittableJsonReaderObject, ExpirationConfiguration> ExpirationConfiguration = GenerateJsonDeserializationRoutine<ExpirationConfiguration>();

<<<<<<< HEAD
        public static readonly Func<BlittableJsonReaderObject, PeriodicExportConfiguration> PeriodicExportConfiguration = GenerateJsonDeserializationRoutine<PeriodicExportConfiguration>();
        public static readonly Func<BlittableJsonReaderObject, PeriodicExportStatus> PeriodicExportStatus = GenerateJsonDeserializationRoutine<PeriodicExportStatus>();
        
=======
        public static readonly Func<BlittableJsonReaderObject, SpatialOptions> SpatialOptions = GenerateJsonDeserializationRoutine<SpatialOptions>();

        public static readonly Func<BlittableJsonReaderObject, IndexDefinition> IndexDefinition = GenerateJsonDeserializationRoutine<IndexDefinition>();

>>>>>>> 54bf0c09
        public static Func<BlittableJsonReaderObject, T> GenerateJsonDeserializationRoutine<T>()
        {
            try
            {
                var json = Expression.Parameter(typeof(BlittableJsonReaderObject), "json");

                var vars = new Dictionary<Type, ParameterExpression>();
                var instance = Expression.New(typeof(T).GetConstructor(EmptyTypes));
                var propInit = new List<MemberBinding>();
                foreach (var propertyInfo in typeof(T).GetProperties())
                {
                    if (propertyInfo.CanWrite == false)
                        continue;
                    propInit.Add(Expression.Bind(propertyInfo, GetValue(propertyInfo, json, vars)));
                }

                var lambda = Expression.Lambda<Func<BlittableJsonReaderObject, T>>(Expression.Block(vars.Values, Expression.MemberInit(instance, propInit)), json);

                return lambda.Compile();
            }
            catch (Exception e)
            {
                return o =>
                {
                    throw new InvalidOperationException($"Could not build json parser for {typeof(T).FullName}", e);
                };
            }
        }

        //TODO : consider refactoring JsonDeserialization::GetValue() to be more generic
        //since this is understandble and clear code while it is short,
        //when it will become longer, it is likely to cause issues
        private static Expression GetValue(PropertyInfo propertyInfo, ParameterExpression json, Dictionary<Type, ParameterExpression> vars)
        {
            var type = Nullable.GetUnderlyingType(propertyInfo.PropertyType) ?? propertyInfo.PropertyType;
            if (type == typeof(string) ||
                type == typeof(bool) ||
                type == typeof(long) ||
                type == typeof(int) ||
                type == typeof(double) ||
                type.GetTypeInfo().IsEnum)
            {
                var value = GetParameter(propertyInfo.PropertyType, vars);

                Type[] genericTypes;
                if (type == typeof(string) || type == typeof(double)) // we support direct conversion to these types
                    genericTypes = EmptyTypes;
                else
                    genericTypes = new[] { propertyInfo.PropertyType };

                var tryGet = Expression.Call(json, nameof(BlittableJsonReaderObject.TryGet), genericTypes, Expression.Constant(propertyInfo.Name), value);
                return Expression.Condition(tryGet, value, Expression.Default(propertyInfo.PropertyType));
            }

            if (propertyInfo.PropertyType.Name == "Dictionary`2")
            {
                var valueType = propertyInfo.PropertyType.GenericTypeArguments[1];
                if (valueType == typeof(string))
                {
                    var methodToCall = typeof(JsonDeserialization).GetMethod(nameof(ToDictionaryOfString));
                    return Expression.Call(methodToCall, json, Expression.Constant(propertyInfo.Name));
                }
                else
                {
                    // TODO: Do not duplicate, use the same as #2
                    var convert = typeof(JsonDeserialization).GetMethod(nameof(GenerateJsonDeserializationRoutine)).MakeGenericMethod(valueType)
                        .Invoke(null, null);

                    var constantExpression = Expression.Constant(convert);
                    var methodToCall = typeof(JsonDeserialization).GetMethod(nameof(ToDictionary)).MakeGenericMethod(valueType);
                    return Expression.Call(methodToCall, json, Expression.Constant(propertyInfo.Name), constantExpression);
                }
            }

            if (propertyInfo.PropertyType == typeof(List<SqlReplicationTable>))
            {
                return Expression.Call(typeof(JsonDeserialization).GetMethod(nameof(ToListSqlReplicationTable)), json, Expression.Constant(propertyInfo.Name));
            }

            if (propertyInfo.PropertyType == typeof(List<ReplicationDestination>))
            {
                return Expression.Call(typeof(JsonDeserialization).GetMethod(nameof(ToListReplicationDestination)), json, Expression.Constant(propertyInfo.Name));
            }

            if (propertyInfo.PropertyType == typeof(HashSet<string>))
            {
                return Expression.Call(typeof(JsonDeserialization).GetMethod(nameof(ToHashSetOfString)), json, Expression.Constant(propertyInfo.Name));
            }

            // TODO: Do not duplicate, use the same as #1
            var converterField = typeof(JsonDeserialization).GetField(propertyInfo.PropertyType.Name, BindingFlags.Static | BindingFlags.Public);
            if (converterField != null)
            {
                var converter = (Delegate)converterField.GetValue(null);
                if (converter == null)
                    throw new InvalidOperationException($"{propertyInfo.PropertyType.Name} field is not initialized yet.");
                var methodToCall = typeof(JsonDeserialization).GetMethod(nameof(ToObject)).MakeGenericMethod(propertyInfo.PropertyType);
                var constantExpression = Expression.Constant(converter);
                return Expression.Call(methodToCall, json, Expression.Constant(propertyInfo.Name), constantExpression);
            }

            throw new InvalidOperationException($"We weren't able to convert the property '{propertyInfo.Name}' of type '{type}'.");
        }

        private static ParameterExpression GetParameter(Type type, Dictionary<Type, ParameterExpression> vars)
        {
            ParameterExpression value;
            if (vars.TryGetValue(type, out value) == false)
            {
                value = Expression.Variable(type, type.Name);
                vars[type] = value;
            }
            return value;
        }

        public static Dictionary<string, T> ToDictionary<T>(BlittableJsonReaderObject json, string name, Func<BlittableJsonReaderObject, T> converter)
        {
            var dic = new Dictionary<string, T>(StringComparer.OrdinalIgnoreCase);

            BlittableJsonReaderObject obj;
            if (json.TryGet(name, out obj) == false)
                return dic;

            foreach (var propertyName in obj.GetPropertyNames())
            {
                object val;
                if (obj.TryGetMember(propertyName, out val))
                {
                    dic[propertyName] = converter((BlittableJsonReaderObject)val);
                }
            }
            return dic;
        }

        public static Dictionary<string, string> ToDictionaryOfString(BlittableJsonReaderObject json, string name)
        {
            var dic = new Dictionary<string, string>(StringComparer.OrdinalIgnoreCase);

            BlittableJsonReaderObject obj;
            //should a "null" exist in json? -> not sure that "null" can exist there
            if (json.TryGet(name, out obj) == false || obj == null)
                return dic;

            foreach (var propertyName in obj.GetPropertyNames())
            {
                string val;
                if (obj.TryGet(propertyName, out val))
                {
                    dic[propertyName] = val;
                }
            }
            return dic;
        }

        public static HashSet<string> ToHashSetOfString(BlittableJsonReaderObject json, string name)
        {
            var hashSet = new HashSet<string>();

            BlittableJsonReaderArray jsonArray;
            if (json.TryGet(name, out jsonArray) == false || jsonArray == null)
                return hashSet;

            foreach (var value in jsonArray)
                hashSet.Add(value.ToString());

            return hashSet;
        }

        public static T ToObject<T>(BlittableJsonReaderObject json, string name, Func<BlittableJsonReaderObject, T> converter) where T : new()
        {
            BlittableJsonReaderObject obj;
            if (json.TryGet(name, out obj) == false || obj == null)
                return default(T);

            return converter(obj);
        }

        public static List<ReplicationDestination> ToListReplicationDestination(BlittableJsonReaderObject json, string name)
        {
            var list = new List<ReplicationDestination>();

            BlittableJsonReaderArray array;
            if (json.TryGet(name, out array) == false)
                return list;

            foreach (BlittableJsonReaderObject item in array.Items)
                list.Add(ReplicationDestination(item));

            return list;
        }

        public static List<SqlReplicationTable> ToListSqlReplicationTable(BlittableJsonReaderObject json, string name)
        {
            var list = new List<SqlReplicationTable>();

            BlittableJsonReaderArray array;
            if (json.TryGet(name, out array) == false)
                return list;

            foreach (BlittableJsonReaderObject item in array.Items)
            {
                list.Add(SqlReplicationTable(item));
            }
            return list;
        }
    }
}<|MERGE_RESOLUTION|>--- conflicted
+++ resolved
@@ -5,11 +5,8 @@
 using Raven.Abstractions.Data;
 using Raven.Abstractions.Indexing;
 using Raven.Abstractions.Replication;
-<<<<<<< HEAD
 using Raven.Client.Data;
-=======
 using Raven.Client.Indexing;
->>>>>>> 54bf0c09
 using Raven.Server.Documents.Expiration;
 using Raven.Server.Documents.PeriodicExport;
 using Raven.Server.Documents.SqlReplication;
@@ -19,7 +16,7 @@
 namespace Raven.Server.Json
 {
     public static class JsonDeserialization
-    {
+    {	
         private static readonly Type[] EmptyTypes = new Type[0];
 
         public static readonly Func<BlittableJsonReaderObject, ReplicationClientConfiguration> ReplicationClientConfiguration = GenerateJsonDeserializationRoutine<ReplicationClientConfiguration>();
@@ -46,16 +43,13 @@
 
         public static readonly Func<BlittableJsonReaderObject, ExpirationConfiguration> ExpirationConfiguration = GenerateJsonDeserializationRoutine<ExpirationConfiguration>();
 
-<<<<<<< HEAD
         public static readonly Func<BlittableJsonReaderObject, PeriodicExportConfiguration> PeriodicExportConfiguration = GenerateJsonDeserializationRoutine<PeriodicExportConfiguration>();
         public static readonly Func<BlittableJsonReaderObject, PeriodicExportStatus> PeriodicExportStatus = GenerateJsonDeserializationRoutine<PeriodicExportStatus>();
         
-=======
         public static readonly Func<BlittableJsonReaderObject, SpatialOptions> SpatialOptions = GenerateJsonDeserializationRoutine<SpatialOptions>();
 
         public static readonly Func<BlittableJsonReaderObject, IndexDefinition> IndexDefinition = GenerateJsonDeserializationRoutine<IndexDefinition>();
 
->>>>>>> 54bf0c09
         public static Func<BlittableJsonReaderObject, T> GenerateJsonDeserializationRoutine<T>()
         {
             try
