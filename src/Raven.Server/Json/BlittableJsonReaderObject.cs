--- conflicted
+++ resolved
@@ -1,15 +1,10 @@
 using System;
 using System.Collections.Generic;
 using System.IO;
-using System.Linq;
 using System.Runtime.CompilerServices;
-using System.Text;
-using System.Threading.Tasks;
-using ConsoleApplication4;
 using Raven.Json.Linq;
-using Raven.Server.Json;
-
-namespace NewBlittable
+
+namespace Raven.Server.Json
 {
     public class BlittableJsonReaderObject : BlittableJsonReaderBase
     {
@@ -149,15 +144,9 @@
                 var propertyNameOffset = ReadNumber(propertyNameOffsetPtr, _propNamesDataOffsetSize);
 
                 // Get the relative "In Document" position of the property Name
-<<<<<<< HEAD
-                var propertyNameRelativePaosition = _propNames - propertyNameOffset;
-                var position = propertyNameRelativePaosition - _mem;
-                _propertyNames[propertyId] = ReadStringLazily((int)position);
-=======
                 var propRelativePos = _propNames - propertyNameOffset - _mem;
 
                 _propertyNames[propertyId] = value = ReadStringLazily((int) propRelativePos);
->>>>>>> 9e89b1e7
             }
 
             return value;
@@ -310,10 +299,14 @@
                     ((BlittableJsonReaderObject) val).WriteTo(writer);
                     break;
                 case BlittableJsonToken.String:
+                    writer.Write("\"");
                     writer.Write((string) (LazyStringValue)val);
+                    writer.Write("\"");
                     break;
                 case BlittableJsonToken.CompressedString:
+                    writer.Write("\"");
                     writer.Write((string)(LazyCompressedStringValue)val);
+                    writer.Write("\"");
                     break;
                 case BlittableJsonToken.Integer:
                     writer.Write((long) val);
