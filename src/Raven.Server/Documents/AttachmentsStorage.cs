﻿using System;
using System.Collections.Generic;
using System.Diagnostics;
using System.IO;
using System.Runtime.CompilerServices;
using Raven.Client;
using Raven.Client.Documents.Attachments;
using Raven.Client.Documents.Exceptions;
using Raven.Client.Documents.Operations;
using Raven.Server.Documents.Replication;
using Raven.Client.Documents.Replication.Messages;
using Raven.Server.ServerWide.Context;
using Voron;
using Voron.Data.Tables;
using Voron.Impl;
using Sparrow;
using Sparrow.Binary;
using Sparrow.Json;
using Sparrow.Json.Parsing;
using Sparrow.Logging;
using Sparrow.Utils;
using static Raven.Server.Documents.DocumentsStorage;
using ConcurrencyException = Voron.Exceptions.ConcurrencyException;

namespace Raven.Server.Documents
{
    public unsafe class AttachmentsStorage
    {
        private readonly DocumentDatabase _documentDatabase;
        private readonly DocumentsStorage _documentsStorage;
        private readonly Logger _logger;

        private static readonly Slice AttachmentsSlice;
        private static readonly Slice AttachmentsMetadataSlice;
        public static readonly Slice AttachmentsEtagSlice;
        private static readonly Slice AttachmentsHashSlice;
        private static readonly Slice AttachmentsTombstonesSlice;

        private static readonly TableSchema AttachmentsSchema = new TableSchema();
        public static readonly string AttachmentsTombstones = "Attachments.Tombstones";

        
        private enum AttachmentsTable
        {
            /* AND is a record separator. 
             * We are you using the record separator in order to avoid loading another files that has the same key prefix, 
                e.g. fitz(record-separator)profile.png and fitz0(record-separator)profile.png, without the record separator we would have to load also fitz0 and filter it. */
            LowerDocumentIdAndLowerNameAndTypeAndHashAndContentType = 0,
            Etag = 1,
            Name = 2, // format of lazy string key is detailed in GetLowerIdSliceAndStorageKey
            ContentType = 3, // format of lazy string key is detailed in GetLowerIdSliceAndStorageKey
            Hash = 4, // base64 hash
            TransactionMarker = 5,
            ChangeVector = 6,
        }

        static AttachmentsStorage()
        {
            Slice.From(StorageEnvironment.LabelsContext, "Attachments", ByteStringType.Immutable, out AttachmentsSlice);
            Slice.From(StorageEnvironment.LabelsContext, "AttachmentsMetadata", ByteStringType.Immutable, out AttachmentsMetadataSlice);
            Slice.From(StorageEnvironment.LabelsContext, "AttachmentsEtag", ByteStringType.Immutable, out AttachmentsEtagSlice);
            Slice.From(StorageEnvironment.LabelsContext, "AttachmentsHash", ByteStringType.Immutable, out AttachmentsHashSlice);
            Slice.From(StorageEnvironment.LabelsContext, AttachmentsTombstones, ByteStringType.Immutable, out AttachmentsTombstonesSlice);

            AttachmentsSchema.DefineKey(new TableSchema.SchemaIndexDef
            {
                StartIndex = (int)AttachmentsTable.LowerDocumentIdAndLowerNameAndTypeAndHashAndContentType,
                Count = 1,
            });
            AttachmentsSchema.DefineFixedSizeIndex(new TableSchema.FixedSizeSchemaIndexDef
            {
                StartIndex = (int)AttachmentsTable.Etag,
                Name = AttachmentsEtagSlice
            });
            AttachmentsSchema.DefineIndex(new TableSchema.SchemaIndexDef
            {
                StartIndex = (int)AttachmentsTable.Hash,
                Count = 1,
                Name = AttachmentsHashSlice
            });
        }

        public AttachmentsStorage(DocumentDatabase documentDatabase, Transaction tx)
        {
            _documentDatabase = documentDatabase;
            _documentsStorage = documentDatabase.DocumentsStorage;
            _logger = LoggingSource.Instance.GetLogger<AttachmentsStorage>(documentDatabase.Name);

            tx.CreateTree(AttachmentsSlice);
            AttachmentsSchema.Create(tx, AttachmentsMetadataSlice, 44);
            TombstonesSchema.Create(tx, AttachmentsTombstonesSlice, 16);
        }

        public IEnumerable<ReplicationBatchItem> GetAttachmentsFrom(DocumentsOperationContext context, long etag)
        {
            var table = context.Transaction.InnerTransaction.OpenTable(AttachmentsSchema, AttachmentsMetadataSlice);

            foreach (var result in table.SeekForwardFrom(AttachmentsSchema.FixedSizeIndexes[AttachmentsEtagSlice], etag, 0))
            {
                var attachment = TableValueToAttachment(context, ref result.Reader);

                var stream = GetAttachmentStream(context, attachment.Base64Hash);
                if (stream == null)
                    throw new FileNotFoundException($"Attachment's stream {attachment.Name} was not found. This should never happen.");
                attachment.Stream = stream;

                yield return ReplicationBatchItem.From(attachment);
            }
        }

        private long GetCountOfAttachmentsForHash(DocumentsOperationContext context, Slice hash)
        {
            var table = context.Transaction.InnerTransaction.OpenTable(AttachmentsSchema, AttachmentsMetadataSlice);
            return table.GetCountOfMatchesFor(AttachmentsSchema.Indexes[AttachmentsHashSlice], hash);
        }

        public AttachmentDetails PutAttachment(DocumentsOperationContext context, string documentId, string name, string contentType, string hash, LazyStringValue expectedChangeVector, Stream stream, bool updateDocument = true)
        {
            if (context.Transaction == null)
            {
                DocumentPutAction.ThrowRequiresTransaction();
                Debug.Assert(false);// never hit
            }

            // Attachment etag should be generated before updating the document
            var attachmentEtag = _documentsStorage.GenerateNextEtag();
            LazyStringValue changeVector;

            using (DocumentIdWorker.GetSliceFromId(context, documentId, out Slice lowerDocumentId))
            {
                // This will validate that we cannot put an attachment on a conflicted document
                var hasDoc = TryGetDocumentTableValueReaderForAttachment(context, documentId, name, lowerDocumentId, out TableValueReader tvr);
                if (hasDoc == false)
                    throw new InvalidOperationException($"Cannot put attachment {name} on a non existent document '{documentId}'.");

                using (DocumentIdWorker.GetLowerIdSliceAndStorageKey(context, name, out Slice lowerName, out Slice namePtr))
                using (DocumentIdWorker.GetLowerIdSliceAndStorageKey(context, contentType, out Slice lowerContentType, out Slice contentTypePtr))
                using (Slice.From(context.Allocator, hash, out Slice base64Hash)) // Hash is a base64 string, so this is a special case that we do not need to escape
                using (GetAttachmentKey(context, lowerDocumentId.Content.Ptr, lowerDocumentId.Size, lowerName.Content.Ptr, lowerName.Size, base64Hash,
                    lowerContentType.Content.Ptr, lowerContentType.Size, AttachmentType.Document, null, out Slice keySlice))
                {
                    Debug.Assert(base64Hash.Size == 44, $"Hash size should be 44 but was: {keySlice.Size}");

                    DeleteTombstoneIfNeeded(context, keySlice);

<<<<<<< HEAD
                    changeVector = _documentsStorage.GetNewChangeVector(context, attachmentEtag);
                    Debug.Assert(changeVector != null);

=======
                    var changeVector = _documentsStorage.GetNewChangeVector(context, attachmentEtag);
                    context.LastDatabaseChangeVector = changeVector;
                    
>>>>>>> 66684757
                    var table = context.Transaction.InnerTransaction.OpenTable(AttachmentsSchema, AttachmentsMetadataSlice);
                    void SetTableValue(TableValueBuilder tvb, LazyStringValue cv)
                    {
                        tvb.Add(keySlice.Content.Ptr, keySlice.Size);
                        tvb.Add(Bits.SwapBytes(attachmentEtag));
                        tvb.Add(namePtr);
                        tvb.Add(contentTypePtr);
                        tvb.Add(base64Hash.Content.Ptr, base64Hash.Size);
                        tvb.Add(context.GetTransactionMarker());
                        tvb.Add(cv.Buffer, cv.Size);
                    }

                    if (table.ReadByKey(keySlice, out TableValueReader oldValue))
                    {
                        // This is an update to the attachment with the same stream and content type
                        // Just updating the etag and casing of the name and the content type.

                        if (expectedChangeVector != null)
                        {
                            var oldChangeVector = TableValueToChangeVector(context,(int)AttachmentsTable.ChangeVector, ref oldValue);
                            if (oldChangeVector.CompareTo(expectedChangeVector) != 0)
                                throw new ConcurrencyException($"Attachment {name} has change vector {oldChangeVector}, but Put was called with the change vector {expectedChangeVector}. Optimistic concurrency violation, transaction will be aborted.")
                                {
                                    ActualChangeVector = oldChangeVector,
                                    ExcpectedChangeVector = expectedChangeVector
                                };
                        }

                        using (table.Allocate(out TableValueBuilder tvb))
                        {
                            SetTableValue(tvb, changeVector);
                            table.Update(oldValue.Id, tvb);
                        }
                    }
                    else
                    {
                        var putStream = true;

                        // We already asserted that the document is not in conflict, so we might have just one partial key, not more.
                        using (GetAttachmentPartialKey(context, keySlice, base64Hash.Size, lowerContentType.Size, out Slice partialKeySlice))
                        {
                            if (table.SeekOnePrimaryKeyPrefix(partialKeySlice, out TableValueReader partialTvr))
                            {
                                // Delete the attachment stream only if we have a different hash
                                using (TableValueToSlice(context, (int)AttachmentsTable.Hash, ref partialTvr, out Slice existingHash))
                                {
                                    putStream = existingHash.Content.Match(base64Hash.Content) == false;
                                    if (putStream)
                                    {
                                        using (TableValueToSlice(context, (int)AttachmentsTable.LowerDocumentIdAndLowerNameAndTypeAndHashAndContentType,
                                            ref partialTvr, out Slice existingKey))
                                        {
                                            var existingEtag = TableValueToEtag((int)AttachmentsTable.Etag, ref partialTvr);
                                            DeleteInternal(context, existingKey, existingEtag, existingHash, changeVector);
                                        }
                                    }
                                }

                                table.Delete(partialTvr.Id);
                            }
                        }

                        if (expectedChangeVector != null)
                        {
                            ThrowConcurrentExceptionOnMissingAttachment(documentId, name, expectedChangeVector);
                        }

                        using (table.Allocate(out TableValueBuilder tvb))
                        {
                            SetTableValue(tvb, changeVector);
                            table.Insert(tvb);
                        }

                        if (putStream)
                        {
                            PutAttachmentStream(context, keySlice, base64Hash, stream);
                        }
                    }

                    _documentDatabase.Metrics.AttachmentPutsPerSecond.MarkSingleThreaded(1);

                    if (updateDocument)
                        UpdateDocumentAfterAttachmentChange(context, lowerDocumentId, documentId, tvr, changeVector);
                }
            }

            return new AttachmentDetails
            {
                ChangeVector = changeVector,
                ContentType = contentType,
                Name = name,
                DocumentId = documentId,
                Hash = hash,
                Size = stream.Length
            };
        }

        /// <summary>
        /// Should be used only from replication or smuggler.
        /// </summary>
        public void PutDirect(DocumentsOperationContext context, Slice key, Slice name, Slice contentType, Slice base64Hash, LazyStringValue changeVector)
        {
            Debug.Assert(base64Hash.Size == 44, $"Hash size should be 44 but was: {key.Size}");

            var newEtag = _documentsStorage.GenerateNextEtag();
            if (changeVector == null)
            {
                changeVector = _documentsStorage.GetNewChangeVector(context, newEtag);
                context.LastDatabaseChangeVector = changeVector;
            }

            var table = context.Transaction.InnerTransaction.OpenTable(AttachmentsSchema, AttachmentsMetadataSlice);
            using (table.Allocate(out TableValueBuilder tvb))
            {
                tvb.Add(key.Content.Ptr, key.Size);
                tvb.Add(Bits.SwapBytes(newEtag));
                tvb.Add(name.Content.Ptr, name.Size);
                tvb.Add(contentType.Content.Ptr, contentType.Size);
                tvb.Add(base64Hash.Content.Ptr, base64Hash.Size);
                tvb.Add(context.GetTransactionMarker());
                tvb.Add(changeVector.Buffer, changeVector.Size);

                table.Set(tvb);
            }

            _documentDatabase.Metrics.AttachmentPutsPerSecond.MarkSingleThreaded(1);
        }

        /// <summary>
        /// Update the document with an etag which is bigger than the attachmentEtag
        /// We need to call this after we already put the attachment, so it can version also this attachment
        /// </summary>
        private string UpdateDocumentAfterAttachmentChange(DocumentsOperationContext context, Slice lowerDocumentId, string documentId, 
            TableValueReader tvr, LazyStringValue changeVector)
        {
            // We can optimize this by copy just the document's data instead of the all tvr
            var copyOfDoc = context.GetMemory(tvr.Size);
            try
            {
                // we have to copy it to the side because we might do a defrag during update, and that
                // can cause corruption if we read from the old value (which we just deleted)
                Memory.Copy(copyOfDoc.Address, tvr.Pointer, tvr.Size);
                var copyTvr = new TableValueReader(copyOfDoc.Address, tvr.Size);
                var data = new BlittableJsonReaderObject(copyTvr.Read((int)DocumentsTable.Data, out int size), size, context);

                var attachments = GetAttachmentsMetadataForDocument(context, lowerDocumentId);

                var flags = DocumentFlags.None;
                data.Modifications = new DynamicJsonValue(data);
                if (data.TryGet(Constants.Documents.Metadata.Key, out BlittableJsonReaderObject metadata))
                {
                    metadata.Modifications = new DynamicJsonValue(metadata);

                    if (attachments.Count > 0)
                    {
                        flags = DocumentFlags.HasAttachments;
                        metadata.Modifications[Constants.Documents.Metadata.Attachments] = attachments;
                    }
                    else
                    {
                        metadata.Modifications.Remove(Constants.Documents.Metadata.Attachments);
                    }

                    data.Modifications[Constants.Documents.Metadata.Key] = metadata;
                }
                else
                {
                    if (attachments.Count > 0)
                    {
                        flags = DocumentFlags.HasAttachments;
                        data.Modifications[Constants.Documents.Metadata.Key] = new DynamicJsonValue
                        {
                            [Constants.Documents.Metadata.Attachments] = attachments
                        };
                    }
                    else
                    {
                        Debug.Assert(false, "Cannot remove an attachment and not have @attachments in @metadata");
                    }
                }

                data = context.ReadObject(data, documentId, BlittableJsonDocumentBuilder.UsageMode.ToDisk);
                return _documentsStorage.Put(context, documentId, null, data, null, changeVector, flags, NonPersistentDocumentFlags.ByAttachmentUpdate).ChangeVector;
            }
            finally
            {
                context.ReturnMemory(copyOfDoc);
            }
        }

        public string UpdateDocumentAfterAttachmentChange(DocumentsOperationContext context, string documentId)
        {
            using (DocumentIdWorker.GetSliceFromId(context, documentId, out Slice lowerDocumentId))
            {
                var exists = _documentsStorage.GetTableValueReaderForDocument(context, lowerDocumentId, out TableValueReader tvr);
                if (exists == false)
                    return null;
                return UpdateDocumentAfterAttachmentChange(context, lowerDocumentId, documentId, tvr, null);
            }
        }

        public void RevisionAttachments(DocumentsOperationContext context, Slice lowerId, LazyStringValue changeVector)
        {
            using (GetAttachmentPrefix(context, lowerId.Content.Ptr, lowerId.Size, AttachmentType.Document, null, out Slice prefixSlice))
            {
                var table = context.Transaction.InnerTransaction.OpenTable(AttachmentsSchema, AttachmentsMetadataSlice);
                var currentAttachments = new List<(LazyStringValue name, LazyStringValue contentType, Slice base64Hash)>();
                foreach (var sr in table.SeekByPrimaryKeyPrefix(prefixSlice, Slices.Empty, 0))
                {
                    var tableValueHolder = sr.Value;
                    var name = TableValueToId(context, (int)AttachmentsTable.Name, ref tableValueHolder.Reader);
                    var contentType = TableValueToId(context, (int)AttachmentsTable.ContentType, ref tableValueHolder.Reader);

                    var ptr = tableValueHolder.Reader.Read((int)AttachmentsTable.Hash, out int size);
                    Slice.From(context.Allocator, ptr, size, out Slice base64Hash);

                    currentAttachments.Add((name, contentType, base64Hash));
                }
                foreach (var attachment in currentAttachments)
                {
                    PutRevisionAttachment(context, lowerId.Content.Ptr, lowerId.Size, changeVector, attachment);
                    attachment.name.Dispose();
                    attachment.contentType.Dispose();
                    attachment.base64Hash.Release(context.Allocator);
                }
            }
        }

        private void PutRevisionAttachment(DocumentsOperationContext context, byte* lowerId, int lowerIdSize, LazyStringValue changeVector, (LazyStringValue name, LazyStringValue contentType, Slice base64Hash) attachment)
        {
            var attachmentEtag = _documentsStorage.GenerateNextEtag();

            using (DocumentIdWorker.GetLowerIdSliceAndStorageKey(context, attachment.name, out Slice lowerName, out Slice namePtr))
            using (DocumentIdWorker.GetLowerIdSliceAndStorageKey(context, attachment.contentType, out Slice lowerContentType, out Slice contentTypePtr))
            using (GetAttachmentKey(context, lowerId, lowerIdSize, lowerName.Content.Ptr, lowerName.Size, attachment.base64Hash,
                lowerContentType.Content.Ptr, lowerContentType.Size, AttachmentType.Revision, changeVector, out Slice keySlice))
            {
                var table = context.Transaction.InnerTransaction.OpenTable(AttachmentsSchema, AttachmentsMetadataSlice);
                using (table.Allocate(out TableValueBuilder tvb))
                {
                    tvb.Add(keySlice.Content.Ptr, keySlice.Size);
                    tvb.Add(Bits.SwapBytes(attachmentEtag));
                    tvb.Add(namePtr);
                    tvb.Add(contentTypePtr);
                    tvb.Add(attachment.base64Hash);
                    tvb.Add(context.GetTransactionMarker());
                    tvb.Add(changeVector.Buffer, changeVector.Size);
                    table.Set(tvb);
                }
            }
        }

        public void PutAttachmentStream(DocumentsOperationContext context, Slice key, Slice base64Hash, Stream stream)
        {
            stream.Position = 0; // We might retry a merged command, so it is a safe place to reset the position here to zero.

            var tree = context.Transaction.InnerTransaction.CreateTree(AttachmentsSlice);
            var existingStream = tree.ReadStream(base64Hash);
            if (existingStream == null)
                tree.AddStream(base64Hash, stream, tag: key);

            _documentDatabase.Metrics.AttachmentBytesPutsPerSecond.MarkSingleThreaded(stream.Length);
        }

        private void DeleteAttachmentStream(DocumentsOperationContext context, Slice hash, int expectedCount = 1)
        {
            if (GetCountOfAttachmentsForHash(context, hash) == expectedCount)
            {
                var tree = context.Transaction.InnerTransaction.CreateTree(AttachmentsSlice);
                tree.DeleteStream(hash);
            }
        }

        private bool TryGetDocumentTableValueReaderForAttachment(DocumentsOperationContext context, string documentId,
            string name, Slice lowerDocumentId, out TableValueReader tvr)
        {
            bool hasDoc;
            try
            {
                hasDoc = _documentsStorage.GetTableValueReaderForDocument(context, lowerDocumentId, out tvr);
            }
            catch (DocumentConflictException e)
            {
                throw new InvalidOperationException($"Cannot put/delete an attachment {name} on a document '{documentId}' when it has an unresolved conflict.", e);
            }
            return hasDoc;
        }

        public IEnumerable<Attachment> GetAttachmentsForDocument(DocumentsOperationContext context, Slice prefixSlice)
        {
            var table = context.Transaction.InnerTransaction.OpenTable(AttachmentsSchema, AttachmentsMetadataSlice);
            foreach (var sr in table.SeekByPrimaryKeyPrefix(prefixSlice, Slices.Empty, 0))
            {
                var attachment = TableValueToAttachment(context, ref sr.Value.Reader);
                if (attachment == null)
                    continue;

                attachment.Size = GetAttachmentStreamLength(context, attachment.Base64Hash);

                yield return attachment;
            }
        }

        public DynamicJsonArray GetAttachmentsMetadataForDocument(DocumentsOperationContext context, Slice lowerDocumentId)
        {
            var attachments = new DynamicJsonArray();
            using (GetAttachmentPrefix(context, lowerDocumentId, AttachmentType.Document, null, out Slice prefixSlice))
            {
                foreach (var attachment in GetAttachmentsForDocument(context, prefixSlice))
                {
                    attachments.Add(new DynamicJsonValue
                    {
                        [nameof(AttachmentName.Name)] = attachment.Name,
                        [nameof(AttachmentName.Hash)] = attachment.Base64Hash.ToString(), // TODO: Do better than create a string
                        [nameof(AttachmentName.ContentType)] = attachment.ContentType,
                        [nameof(AttachmentName.Size)] = attachment.Size,
                    });
                }
            }
            return attachments;
        }

        public (long AttachmentCount, long StreamsCount) GetNumberOfAttachments(DocumentsOperationContext context)
        {
            // We count in also revision attachments

            var table = context.Transaction.InnerTransaction.OpenTable(AttachmentsSchema, AttachmentsMetadataSlice);
            var count = table.NumberOfEntries;

            var tree = context.Transaction.InnerTransaction.CreateTree(AttachmentsSlice);
            var streamsCount = tree.State.NumberOfEntries;

            return (count, streamsCount);
        }

        public Attachment GetAttachment(DocumentsOperationContext context, string documentId, string name, AttachmentType type, LazyStringValue changeVector)
        {
            if (string.IsNullOrWhiteSpace(documentId))
                throw new ArgumentException("Argument is null or whitespace", nameof(documentId));
            if (string.IsNullOrWhiteSpace(name))
                throw new ArgumentException("Argument is null or whitespace", nameof(name));
            if (context.Transaction == null)
                throw new ArgumentException("Context must be set with a valid transaction before calling Get", nameof(context));
            if (type != AttachmentType.Document && changeVector == null)
                throw new ArgumentException($"Change Vector cannot be null for attachment type {type}", nameof(changeVector));

            var attachment = GetAttachmentDirect(context, documentId, name, type, changeVector);
            if (attachment == null)
                return null;

            var stream = GetAttachmentStream(context, attachment.Base64Hash);
            if (stream == null)
                throw new FileNotFoundException($"Attachment's stream {name} on {documentId} was not found. This should not happen and is likely a bug.");
            attachment.Stream = stream;

            return attachment;
        }

        private Attachment GetAttachmentDirect(DocumentsOperationContext context, string documentId, string name, AttachmentType type, LazyStringValue changeVector)
        {
            using (DocumentIdWorker.GetSliceFromId(context, documentId, out Slice lowerId))
            using (DocumentIdWorker.GetSliceFromId(context, name, out Slice lowerName))
            using (GetAttachmentPartialKey(context, lowerId.Content.Ptr, lowerId.Size, lowerName.Content.Ptr, lowerName.Size, type, changeVector, out Slice partialKeySlice))
            {
                var table = context.Transaction.InnerTransaction.OpenTable(AttachmentsSchema, AttachmentsMetadataSlice);

                if (table.SeekOnePrimaryKeyPrefix(partialKeySlice, out TableValueReader tvr) == false)
                    return null;

                return TableValueToAttachment(context, ref tvr);
            }
        }

        public Stream GetAttachmentStream(DocumentsOperationContext context, Slice hashSlice)
        {
            var tree = context.Transaction.InnerTransaction.ReadTree(AttachmentsSlice);
            return tree.ReadStream(hashSlice);
        }

        public Stream GetAttachmentStream(DocumentsOperationContext context, Slice hashSlice, out string tag)
        {
            var tree = context.Transaction.InnerTransaction.ReadTree(AttachmentsSlice);
            tag = tree.GetStreamTag(hashSlice);
            return tree.ReadStream(hashSlice);
        }

        private long GetAttachmentStreamLength(DocumentsOperationContext context, Slice hashSlice)
        {
            var tree = context.Transaction.InnerTransaction.ReadTree(AttachmentsSlice);
            var info = tree.GetStreamInfo(hashSlice, false);
            if (info == null)
                return -1;
            return info->TotalSize;
        }

        [MethodImpl(MethodImplOptions.AggressiveInlining)]
        public ByteStringContext<ByteStringMemoryCache>.InternalScope GetAttachmentKey(DocumentsOperationContext context, byte* lowerId, int lowerIdSize, byte* lowerName, int lowerNameSize, Slice base64Hash, byte* lowerContentTypePtr, int lowerContentTypeSize, AttachmentType type, LazyStringValue changeVector, out Slice keySlice)
        {
            return GetAttachmentKeyInternal(context, lowerId, lowerIdSize, lowerName, lowerNameSize, base64Hash, lowerContentTypePtr, lowerContentTypeSize, KeyType.Key, type, changeVector, out keySlice);
        }

        // NOTE: GetAttachmentPartialKey should be called only when the document's that hold the attachment does not have a conflict.
        // In this specific case it is ensured that we have a unique partial keys.
        [MethodImpl(MethodImplOptions.AggressiveInlining)]
        public ByteStringContext<ByteStringMemoryCache>.InternalScope GetAttachmentPartialKey(DocumentsOperationContext context, byte* lowerId, int lowerIdSize, byte* lowerName, int lowerNameSize, AttachmentType type, LazyStringValue changeVector, out Slice partialKeySlice)
        {
            return GetAttachmentKeyInternal(context, lowerId, lowerIdSize, lowerName, lowerNameSize, default(Slice), null, 0, KeyType.PartialKey, type, changeVector, out partialKeySlice);
        }

        [MethodImpl(MethodImplOptions.AggressiveInlining)]
        public ByteStringContext<ByteStringMemoryCache>.ExternalScope GetAttachmentPartialKey(DocumentsOperationContext context, Slice key,
            int base64HashSize, int lowerContentTypeSize, out Slice partialKeySlice)
        {
            return Slice.External(context.Allocator, key.Content, 0, key.Size - base64HashSize - 1 - lowerContentTypeSize, out partialKeySlice);
        }

        [MethodImpl(MethodImplOptions.AggressiveInlining)]
        public ByteStringContext<ByteStringMemoryCache>.InternalScope GetAttachmentPrefix(DocumentsOperationContext context, byte* lowerId, int lowerIdSize, AttachmentType type, LazyStringValue changeVector, out Slice prefixSlice)
        {
            return GetAttachmentKeyInternal(context, lowerId, lowerIdSize, null, 0, default(Slice), null, 0, KeyType.Prefix, type, changeVector, out prefixSlice);
        }

        [MethodImpl(MethodImplOptions.AggressiveInlining)]
        public ByteStringContext<ByteStringMemoryCache>.InternalScope GetAttachmentPrefix(DocumentsOperationContext context, Slice lowerId, AttachmentType type, LazyStringValue changeVector, out Slice prefixSlice)
        {
            return GetAttachmentKeyInternal(context, lowerId.Content.Ptr, lowerId.Size, null, 0, default(Slice), null, 0, KeyType.Prefix, type, changeVector, out prefixSlice);
        }

        /*
        // Document key: {lowerDocumentId|d|lowerName|hash|lowerContentType}
        // Revision key: {lowerDocumentId|r|changeVector|lowerName|hash|lowerContentType}
        // 
        // Document partial key: {lowerDocumentId|d|lowerName|}
        // Revision partial key: {lowerDocumentId|r|changeVector|}
        //
        // Document prefix: {lowerDocumentId|d|}
        // Revision prefix: {lowerDocumentId|r|changeVector|}
        */

        private ByteStringContext<ByteStringMemoryCache>.InternalScope GetAttachmentKeyInternal(
            DocumentsOperationContext context, byte* lowerId, int lowerIdSize, byte* lowerName, int lowerNameSize, 
            Slice base64Hash, byte* lowerContentTypePtr, int lowerContentTypeSize, KeyType keyType, AttachmentType type, 
            LazyStringValue changeVector, out Slice keySlice)
        {
            var changeVectorSize = 0;

            var size = lowerIdSize + 3;
            if (type != AttachmentType.Document)
            {
                size += changeVector.Size + 1;
            }
            if (keyType == KeyType.Key)
            {
                size += lowerNameSize + 1 + base64Hash.Size + 1 + lowerContentTypeSize;
            }
            else if (keyType == KeyType.PartialKey)
            {
                size += lowerNameSize + 1;
            }

            var scope = context.Allocator.Allocate(size, out ByteString keyMem);

            Memory.Copy(keyMem.Ptr, lowerId, lowerIdSize);
            var pos = lowerIdSize;
            keyMem.Ptr[pos++] = SpecialChars.RecordSeparator;

            switch (type)
            {
                case AttachmentType.Document:
                    keyMem.Ptr[pos++] = (byte)'d';
                    break;
                case AttachmentType.Revision:
                    keyMem.Ptr[pos++] = (byte)'r';
                    break;
                default:
                    throw new ArgumentOutOfRangeException(nameof(type), type, null);
            }
            keyMem.Ptr[pos++] = SpecialChars.RecordSeparator;

            if (type != AttachmentType.Document)
            {
                Memory.Copy(keyMem.Ptr + pos, changeVector.Buffer, changeVectorSize);
                pos += changeVectorSize;
                keyMem.Ptr[pos++] = SpecialChars.RecordSeparator;
            }

            if (keyType != KeyType.Prefix)
            {
                Memory.Copy(keyMem.Ptr + pos, lowerName, lowerNameSize);
                pos += lowerNameSize;
                keyMem.Ptr[pos++] = SpecialChars.RecordSeparator;

                if (keyType == KeyType.Key)
                {
                    base64Hash.CopyTo(keyMem.Ptr + pos);
                    pos += base64Hash.Size;
                    keyMem.Ptr[pos++] = SpecialChars.RecordSeparator;

                    Memory.Copy(keyMem.Ptr + pos, lowerContentTypePtr, lowerContentTypeSize);
                }
            }

            keySlice = new Slice(SliceOptions.Key, keyMem);
            return scope;
        }

        private enum KeyType
        {
            Key,
            PartialKey,
            Prefix
        }

        private Attachment TableValueToAttachment(DocumentsOperationContext context, ref TableValueReader tvr)
        {
            var result = new Attachment
            {
                StorageId = tvr.Id,
                Key = TableValueToString(context, (int)AttachmentsTable.LowerDocumentIdAndLowerNameAndTypeAndHashAndContentType, ref tvr),
                Etag = TableValueToEtag((int)AttachmentsTable.Etag, ref tvr),
                ChangeVector = TableValueToChangeVector(context, (int)AttachmentsTable.ChangeVector, ref tvr),
                Name = TableValueToId(context, (int)AttachmentsTable.Name, ref tvr),
                ContentType = TableValueToId(context, (int)AttachmentsTable.ContentType, ref tvr)
            };

            TableValueToSlice(context, (int)AttachmentsTable.Hash, ref tvr, out result.Base64Hash);

            result.TransactionMarker = *(short*)tvr.Read((int)AttachmentsTable.TransactionMarker, out int size);

            return result;
        }

        private static void ThrowConcurrentExceptionOnMissingAttachment(string documentId, string name, LazyStringValue expectedChangeVector)
        {
            throw new ConcurrencyException(
                $"Attachment {name} of '{documentId}' does not exist, but Put was called with change vector {expectedChangeVector}. Optimistic concurrency violation, transaction will be aborted.")
            {
                ExcpectedChangeVector = expectedChangeVector
            };
        }

        public void DeleteAttachment(DocumentsOperationContext context, string documentId, string name, LazyStringValue expectedChangeVector, bool updateDocument = true)
        {
            if (string.IsNullOrWhiteSpace(documentId))
                throw new ArgumentException("Argument is null or whitespace", nameof(documentId));
            if (string.IsNullOrWhiteSpace(name))
                throw new ArgumentException("Argument is null or whitespace", nameof(name));
            if (context.Transaction == null)
                throw new ArgumentException("Context must be set with a valid transaction before calling Get", nameof(context));

            using (DocumentIdWorker.GetSliceFromId(context, documentId, out Slice lowerDocumentId))
            {
                var hasDoc = TryGetDocumentTableValueReaderForAttachment(context, documentId, name, lowerDocumentId, out TableValueReader docTvr);
                if (hasDoc == false)
                {
                    if (expectedChangeVector != null)
                        throw new ConcurrencyException($"Document {documentId} does not exist, " +
                                                       $"but delete was called with etag {expectedChangeVector} to remove attachment {name}. " +
                                                       $"Optimistic concurrency violation, transaction will be aborted.");

                    // this basically mean that we tried to delete attachment whose document doesn't exist.
                    return;
                }

                var tombstoneEtag = _documentsStorage.GenerateNextEtag(); // TODO: Create tombstone here.
                var changeVector = _documentsStorage.GetNewChangeVector(context, tombstoneEtag);
                context.LastDatabaseChangeVector = changeVector;

                using (DocumentIdWorker.GetSliceFromId(context, name, out Slice lowerName))
                using (GetAttachmentPartialKey(context, lowerDocumentId.Content.Ptr, lowerDocumentId.Size, lowerName.Content.Ptr, lowerName.Size, AttachmentType.Document, null, out Slice partialKeySlice))
                {
                    DeleteAttachmentDirect(context, partialKeySlice, (bool)true, name, expectedChangeVector, changeVector);
                }

                if (updateDocument)
                    UpdateDocumentAfterAttachmentChange(context, lowerDocumentId, documentId, docTvr, changeVector);
            }
        }

        public void DeleteAttachmentConflicts(DocumentsOperationContext context, Slice lowerId, BlittableJsonReaderObject document, 
            BlittableJsonReaderObject conflictDocument, LazyStringValue changeVector)
        {
            if (conflictDocument.TryGet(Constants.Documents.Metadata.Key, out BlittableJsonReaderObject conflictMetadata) == false ||
                conflictMetadata.TryGet(Constants.Documents.Metadata.Attachments, out BlittableJsonReaderArray conflictAttachments) == false)
                return;

            if (document.TryGet(Constants.Documents.Metadata.Key, out BlittableJsonReaderObject metadata) == false ||
                metadata.TryGet(Constants.Documents.Metadata.Attachments, out BlittableJsonReaderArray attachments) == false)
            {
                attachments = null;
            }

            foreach (BlittableJsonReaderObject conflictAttachment in conflictAttachments)
            {
                if (conflictAttachment.TryGet(nameof(AttachmentName.Name), out LazyStringValue conflictName) == false ||
                    conflictAttachment.TryGet(nameof(AttachmentName.ContentType), out LazyStringValue conflictContentType) == false ||
                    conflictAttachment.TryGet(nameof(AttachmentName.Hash), out LazyStringValue conflictHash) == false)
                {
                    Debug.Assert(false, "Should never happen.");
                    continue;
                }

                var attachmentFoundInResolveDocument = false;
                if (attachments != null)
                {
                    foreach (BlittableJsonReaderObject attachment in attachments)
                    {
                        if (attachment.TryGet(nameof(AttachmentName.Name), out LazyStringValue name) == false ||
                            attachment.TryGet(nameof(AttachmentName.ContentType), out LazyStringValue contentType) == false ||
                            attachment.TryGet(nameof(AttachmentName.Hash), out LazyStringValue hash) == false)
                        {
                            Debug.Assert(false, "Should never happen.");
                            continue;
                        }

                        if (conflictName.Equals(name) &&
                            conflictContentType.Equals(contentType) &&
                            conflictHash.Equals(hash))
                        {
                            attachmentFoundInResolveDocument = true;
                            break;
                        }
                    }
                }

                if (attachmentFoundInResolveDocument == false)
                    DeleteAttachmentDirect(context, lowerId, conflictName, conflictContentType, conflictHash, changeVector);
            }
        }

        private void DeleteAttachmentDirect(DocumentsOperationContext context, Slice lowerId, LazyStringValue conflictName, 
            LazyStringValue conflictContentType, LazyStringValue conflictHash, LazyStringValue changeVector)
        {
            using (DocumentIdWorker.GetSliceFromId(context, conflictName, out Slice lowerName))
            using (DocumentIdWorker.GetSliceFromId(context, conflictContentType, out Slice lowerContentType))
            using (Slice.External(context.Allocator, conflictHash, out Slice base64Hash))
            using (_documentsStorage.AttachmentsStorage.GetAttachmentKey(context, lowerId.Content.Ptr, lowerId.Size,
                lowerName.Content.Ptr, lowerName.Size,
                base64Hash, lowerContentType.Content.Ptr, lowerContentType.Size, AttachmentType.Document, null, out Slice keySlice))
            {
                DeleteAttachmentDirect(context, keySlice, false, null, null, changeVector);
            }
        }
        //TODO: maybe redundant changeVector & currentChangeVector?
        public void DeleteAttachmentDirect(DocumentsOperationContext context, Slice key, bool isPartialKey, string name, LazyStringValue expectedChangeVector, LazyStringValue changeVector)
        {
            var table = context.Transaction.InnerTransaction.OpenTable(AttachmentsSchema, AttachmentsMetadataSlice);

            if (isPartialKey ?
                table.SeekOnePrimaryKeyPrefix(key, out TableValueReader tvr) == false :
                table.ReadByKey(key, out tvr) == false)
            {
                if (expectedChangeVector != null)
                    throw new ConcurrencyException($"Attachment {name} with key '{key}' does not exist, " +
                                                   $"but delete was called with etag {expectedChangeVector}. " +
                                                   $"Optimistic concurrency violation, transaction will be aborted.");

                // this basically means that we tried to delete attachment that doesn't exist.
                return;
            }

            var currentChangeVector = TableValueToChangeVector(context,(int)AttachmentsTable.ChangeVector, ref tvr);
            var etag = TableValueToEtag((int)AttachmentsTable.Etag, ref tvr);

            using (isPartialKey ? TableValueToSlice(context, (int)AttachmentsTable.LowerDocumentIdAndLowerNameAndTypeAndHashAndContentType, ref tvr, out key) : default(ByteStringContext<ByteStringMemoryCache>.ExternalScope))
            using (TableValueToSlice(context, (int)AttachmentsTable.Hash, ref tvr, out Slice hash))
            {
                if (expectedChangeVector != null && currentChangeVector != expectedChangeVector)
                {
                    throw new ConcurrencyException($"Attachment {name} with key '{key}' has etag {currentChangeVector}, but Delete was called with etag {expectedChangeVector}. Optimistic concurrency violation, transaction will be aborted.")
                    {
                        ActualChangeVector = currentChangeVector,
                        ExcpectedChangeVector = expectedChangeVector
                    };
                }

                DeleteInternal(context, key, etag, hash, changeVector);
            }

            table.Delete(tvr.Id);
        }

        [MethodImpl(MethodImplOptions.AggressiveInlining)]
        private void DeleteInternal(DocumentsOperationContext context, Slice key, long etag, Slice hash, LazyStringValue changeVector)
        {
            CreateTombstone(context, key, etag, changeVector);

            // we are running just before the delete, so we may still have 1 entry there, the one just
            // about to be deleted
            DeleteAttachmentStream(context, hash);
        }

        private static void DeleteTombstoneIfNeeded(DocumentsOperationContext context, Slice keySlice)
        {
            var table = context.Transaction.InnerTransaction.OpenTable(TombstonesSchema, AttachmentsTombstonesSlice);
            var a = table. DeleteByKey(keySlice);
            if (a)
            {
                Debug.Assert(false, "Delete this!!!, it is just to detect if we have such case in a test.");
            }
        }

        private void CreateTombstone(DocumentsOperationContext context, Slice keySlice, long attachmentEtag, LazyStringValue changeVector)
        {
            var newEtag = _documentsStorage.GenerateNextEtag();

            var table = context.Transaction.InnerTransaction.OpenTable(TombstonesSchema, AttachmentsTombstonesSlice);
            using (table.Allocate(out TableValueBuilder tvb))
            {
                tvb.Add(keySlice.Content.Ptr, keySlice.Size);
                tvb.Add(Bits.SwapBytes(newEtag));
                tvb.Add(Bits.SwapBytes(attachmentEtag));
                tvb.Add(context.GetTransactionMarker());
                tvb.Add((byte)DocumentTombstone.TombstoneType.Attachment);
                tvb.Add(null, 0);
                tvb.Add((int)DocumentFlags.None);
                tvb.Add(changeVector.Buffer,changeVector.Size);
                tvb.Add(null, 0);
                table.Insert(tvb);
            }
        }

        private void DeleteAttachmentsOfDocumentInternal(DocumentsOperationContext context, Slice prefixSlice, LazyStringValue changeVector)
        {
            var table = context.Transaction.InnerTransaction.OpenTable(AttachmentsSchema, AttachmentsMetadataSlice);
            {
                table.DeleteByPrimaryKeyPrefix(prefixSlice, before =>
                {
                    using (TableValueToSlice(context, (int)AttachmentsTable.LowerDocumentIdAndLowerNameAndTypeAndHashAndContentType, ref before.Reader, out Slice key))
                    using (TableValueToSlice(context, (int)AttachmentsTable.Hash, ref before.Reader, out Slice hash))
                    {
                        var etag = TableValueToEtag((int)AttachmentsTable.Etag, ref before.Reader);
                        DeleteInternal(context, key, etag, hash, changeVector);
                    }
                });
            }
        }

        public void DeleteRevisionAttachments(DocumentsOperationContext context, Document revision, LazyStringValue changeVector)
        {
            using (GetAttachmentPrefix(context, revision.LowerId.Buffer, revision.LowerId.Size, AttachmentType.Revision, revision.ChangeVector, out Slice prefixSlice))
            {
                DeleteAttachmentsOfDocumentInternal(context, prefixSlice, changeVector);
            }
        }

        public void DeleteAttachmentsOfDocument(DocumentsOperationContext context, Slice lowerId, LazyStringValue changeVector)
        {
            using (GetAttachmentPrefix(context, lowerId.Content.Ptr, lowerId.Size, AttachmentType.Document, null, out Slice prefixSlice))
            {
                DeleteAttachmentsOfDocumentInternal(context, prefixSlice, changeVector);
            }
        }

        public StreamsTempFile GetTempFile(string prefix)
        {
            var name = $"attachment.{Guid.NewGuid():N}.{prefix}";
            var tempPath = _documentsStorage.Environment.Options.DataPager.Options.TempPath.Combine(name);

            return new StreamsTempFile(tempPath.FullPath, _documentDatabase);
        }

#if DEBUG
        public static void AssertAttachments(BlittableJsonReaderObject document, DocumentFlags flags)
        {
            if ((flags & DocumentFlags.HasAttachments) == DocumentFlags.HasAttachments)
            {
                if (document.TryGet(Constants.Documents.Metadata.Key, out BlittableJsonReaderObject metadata) == false ||
                    metadata.TryGet(Constants.Documents.Metadata.Attachments, out BlittableJsonReaderArray attachments) == false)
                {
                    Debug.Assert(false, $"Found {DocumentFlags.HasAttachments} flag bug {Constants.Documents.Metadata.Attachments} is missing from metadata.");
                }
            }
            else
            {
                if (document.TryGet(Constants.Documents.Metadata.Key, out BlittableJsonReaderObject metadata) &&
                    metadata.TryGet(Constants.Documents.Metadata.Attachments, out BlittableJsonReaderArray attachments))
                {
                    Debug.Assert(false, $"Found {Constants.Documents.Metadata.Attachments}({attachments.Length}) in metadata but {DocumentFlags.HasAttachments} flag is missing.");
                }
            }
        }
#endif
    }
}<|MERGE_RESOLUTION|>--- conflicted
+++ resolved
@@ -143,15 +143,10 @@
 
                     DeleteTombstoneIfNeeded(context, keySlice);
 
-<<<<<<< HEAD
                     changeVector = _documentsStorage.GetNewChangeVector(context, attachmentEtag);
                     Debug.Assert(changeVector != null);
-
-=======
-                    var changeVector = _documentsStorage.GetNewChangeVector(context, attachmentEtag);
                     context.LastDatabaseChangeVector = changeVector;
                     
->>>>>>> 66684757
                     var table = context.Transaction.InnerTransaction.OpenTable(AttachmentsSchema, AttachmentsMetadataSlice);
                     void SetTableValue(TableValueBuilder tvb, LazyStringValue cv)
                     {
