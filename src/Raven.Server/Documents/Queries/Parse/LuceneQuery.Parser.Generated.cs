--- conflicted
+++ resolved
@@ -4,11 +4,7 @@
 
 // GPPG version 1.5.2
 // Machine:  TAL-PC
-<<<<<<< HEAD
-// DateTime: 11/2/2016 2:17:58 PM
-=======
 // DateTime: 11/7/2016 3:58:44 PM
->>>>>>> 71b57fed
 // UserName: Tal
 // Input file <Indexing\LuceneQuery.Language.grammar.y - 11/7/2016 3:57:54 PM>
 
@@ -30,18 +26,18 @@
 
 internal partial struct ValueType
 { 
-			public string s; 
-			public FieldLuceneASTNode fn;
-			public ParenthesistLuceneASTNode pn;
-			public PostfixModifiers pm;
-			public LuceneASTNodeBase nb;
-			public OperatorLuceneASTNode.Operator o;
-			public RangeLuceneASTNode rn;
-			public TermLuceneASTNode tn;
-			public MethodLuceneASTNode mn;
-			public List<TermLuceneASTNode> ltn;
-			public LuceneASTNodeBase.PrefixOperator npo;
-	   }
+            public string s; 
+            public FieldLuceneASTNode fn;
+            public ParenthesistLuceneASTNode pn;
+            public PostfixModifiers pm;
+            public LuceneASTNodeBase nb;
+            public OperatorLuceneASTNode.Operator o;
+            public RangeLuceneASTNode rn;
+            public TermLuceneASTNode tn;
+            public MethodLuceneASTNode mn;
+            public List<TermLuceneASTNode> ltn;
+            public LuceneASTNodeBase.PrefixOperator npo;
+       }
 // Abstract base class for GPLEX scanners
 [GeneratedCode( "Gardens Point Parser Generator", "1.5.2")]
 internal abstract class ScanBase : AbstractScanner<ValueType,LexLocation> {
@@ -65,7 +61,7 @@
 internal partial class LuceneQueryParser: ShiftReduceParser<ValueType, LexLocation>
 {
   // Verbatim content from Indexing\LuceneQuery.Language.grammar.y - 11/7/2016 3:57:54 PM
-	public LuceneASTNodeBase LuceneAST {get; set;}
+    public LuceneASTNodeBase LuceneAST {get; set;}
   // End verbatim content from Indexing\LuceneQuery.Language.grammar.y - 11/7/2016 3:57:54 PM
 
 #pragma warning disable 649
@@ -250,381 +246,381 @@
     {
       case 2: // main -> node, EOF
 {
-	//Console.WriteLine("Found rule main -> node EOF");
-	CurrentSemanticValue.nb = ValueStack[ValueStack.Depth-2].nb;
-	LuceneAST = CurrentSemanticValue.nb;
-	}
+    //Console.WriteLine("Found rule main -> node EOF");
+    CurrentSemanticValue.nb = ValueStack[ValueStack.Depth-2].nb;
+    LuceneAST = CurrentSemanticValue.nb;
+    }
         break;
       case 3: // node -> NOT, node
 {
-		//Console.WriteLine("Found rule node -> NOT node");
-		CurrentSemanticValue.nb = new OperatorLuceneASTNode(ValueStack[ValueStack.Depth-1].nb,null,OperatorLuceneASTNode.Operator.NOT);
-	}
+        //Console.WriteLine("Found rule node -> NOT node");
+        CurrentSemanticValue.nb = new OperatorLuceneASTNode(ValueStack[ValueStack.Depth-1].nb,null,OperatorLuceneASTNode.Operator.NOT);
+    }
         break;
       case 4: // node -> node, operator, node
 {
-		//Console.WriteLine("Found rule node -> node operator node");
-		var res =  new OperatorLuceneASTNode(ValueStack[ValueStack.Depth-3].nb,ValueStack[ValueStack.Depth-1].nb,ValueStack[ValueStack.Depth-2].o);
-		CurrentSemanticValue.nb = res;
-	}
+        //Console.WriteLine("Found rule node -> node operator node");
+        var res =  new OperatorLuceneASTNode(ValueStack[ValueStack.Depth-3].nb,ValueStack[ValueStack.Depth-1].nb,ValueStack[ValueStack.Depth-2].o);
+        CurrentSemanticValue.nb = res;
+    }
         break;
       case 5: // node -> node, node
 {
-		//Console.WriteLine("Found rule node -> node node");
-		CurrentSemanticValue.nb = new OperatorLuceneASTNode(ValueStack[ValueStack.Depth-2].nb,ValueStack[ValueStack.Depth-1].nb,OperatorLuceneASTNode.Operator.Implicit);
-	}
+        //Console.WriteLine("Found rule node -> node node");
+        CurrentSemanticValue.nb = new OperatorLuceneASTNode(ValueStack[ValueStack.Depth-2].nb,ValueStack[ValueStack.Depth-1].nb,OperatorLuceneASTNode.Operator.Implicit);
+    }
         break;
       case 6: // node -> field_exp
 {
-		//Console.WriteLine("Found rule node -> field_exp");
-		CurrentSemanticValue.nb =ValueStack[ValueStack.Depth-1].fn;
-	}
+        //Console.WriteLine("Found rule node -> field_exp");
+        CurrentSemanticValue.nb =ValueStack[ValueStack.Depth-1].fn;
+    }
         break;
       case 7: // node -> paren_exp
 {
-		//Console.WriteLine("Found rule node -> paren_exp");
-		CurrentSemanticValue.nb =ValueStack[ValueStack.Depth-1].pn;
-	}
+        //Console.WriteLine("Found rule node -> paren_exp");
+        CurrentSemanticValue.nb =ValueStack[ValueStack.Depth-1].pn;
+    }
         break;
       case 8: // node -> term_exp
 {
-	//Console.WriteLine("Found rule node -> term_exp");
-		CurrentSemanticValue.nb = ValueStack[ValueStack.Depth-1].tn;
-	}
+    //Console.WriteLine("Found rule node -> term_exp");
+        CurrentSemanticValue.nb = ValueStack[ValueStack.Depth-1].tn;
+    }
         break;
       case 9: // node -> method_exp
 {
-		//Console.WriteLine("Found rule node -> method_exp");
-		CurrentSemanticValue.nb = ValueStack[ValueStack.Depth-1].mn;
-	}
+        //Console.WriteLine("Found rule node -> method_exp");
+        CurrentSemanticValue.nb = ValueStack[ValueStack.Depth-1].mn;
+    }
         break;
       case 10: // node -> prefix_operator, field_exp
 {
-		//Console.WriteLine("Found rule node -> prefix_operator field_exp");
-		CurrentSemanticValue.nb =ValueStack[ValueStack.Depth-1].fn;
-		CurrentSemanticValue.nb.Prefix = ValueStack[ValueStack.Depth-2].npo;
-	}
+        //Console.WriteLine("Found rule node -> prefix_operator field_exp");
+        CurrentSemanticValue.nb =ValueStack[ValueStack.Depth-1].fn;
+        CurrentSemanticValue.nb.Prefix = ValueStack[ValueStack.Depth-2].npo;
+    }
         break;
       case 11: // node -> prefix_operator, paren_exp
 {
-		//Console.WriteLine("Found rule node -> prefix_operator paren_exp");
-		CurrentSemanticValue.nb =ValueStack[ValueStack.Depth-1].pn;
-		CurrentSemanticValue.nb.Prefix = ValueStack[ValueStack.Depth-2].npo;
-	}
+        //Console.WriteLine("Found rule node -> prefix_operator paren_exp");
+        CurrentSemanticValue.nb =ValueStack[ValueStack.Depth-1].pn;
+        CurrentSemanticValue.nb.Prefix = ValueStack[ValueStack.Depth-2].npo;
+    }
         break;
       case 12: // node -> prefix_operator, term_exp
 {
-	//Console.WriteLine("Found rule node -> prefix_operator term_exp");
-		CurrentSemanticValue.nb = ValueStack[ValueStack.Depth-1].tn;
-		CurrentSemanticValue.nb.Prefix = ValueStack[ValueStack.Depth-2].npo;
-	}
+    //Console.WriteLine("Found rule node -> prefix_operator term_exp");
+        CurrentSemanticValue.nb = ValueStack[ValueStack.Depth-1].tn;
+        CurrentSemanticValue.nb.Prefix = ValueStack[ValueStack.Depth-2].npo;
+    }
         break;
       case 13: // node -> prefix_operator, method_exp
 {
-		//Console.WriteLine("Found rule node -> prefix_operator method_exp");
-		CurrentSemanticValue.nb = ValueStack[ValueStack.Depth-1].mn;
-		CurrentSemanticValue.nb.Prefix = ValueStack[ValueStack.Depth-2].npo;
-	}
+        //Console.WriteLine("Found rule node -> prefix_operator method_exp");
+        CurrentSemanticValue.nb = ValueStack[ValueStack.Depth-1].mn;
+        CurrentSemanticValue.nb.Prefix = ValueStack[ValueStack.Depth-2].npo;
+    }
         break;
       case 14: // node -> prefix_operator, ALL_DOC
 {
-		//Console.WriteLine("Found rule node -> prefix_operator ALL_DOC");
-		CurrentSemanticValue.nb = new AllDocumentsLuceneASTNode();
-		CurrentSemanticValue.nb.Prefix = ValueStack[ValueStack.Depth-2].npo;
-	}
+        //Console.WriteLine("Found rule node -> prefix_operator ALL_DOC");
+        CurrentSemanticValue.nb = new AllDocumentsLuceneASTNode();
+        CurrentSemanticValue.nb.Prefix = ValueStack[ValueStack.Depth-2].npo;
+    }
         break;
       case 15: // node -> ALL_DOC
 {
-		CurrentSemanticValue.nb = new AllDocumentsLuceneASTNode();
-	}
+        CurrentSemanticValue.nb = new AllDocumentsLuceneASTNode();
+    }
         break;
       case 16: // field_exp -> fieldname, range_operator_exp
 {
-		//Console.WriteLine("Found rule field_exp -> fieldname range_operator_exp");		
-		CurrentSemanticValue.fn = new FieldLuceneASTNode(){FieldName = ValueStack[ValueStack.Depth-2].s, Node = ValueStack[ValueStack.Depth-1].rn};
-		}
+        //Console.WriteLine("Found rule field_exp -> fieldname range_operator_exp");		
+        CurrentSemanticValue.fn = new FieldLuceneASTNode(){FieldName = ValueStack[ValueStack.Depth-2].s, Node = ValueStack[ValueStack.Depth-1].rn};
+        }
         break;
       case 17: // field_exp -> fieldname, term_exp
 {
-		//Console.WriteLine("Found rule field_exp -> fieldname term_exp");
-		CurrentSemanticValue.fn = new FieldLuceneASTNode(){FieldName = ValueStack[ValueStack.Depth-2].s, Node = ValueStack[ValueStack.Depth-1].tn};
-		}
+        //Console.WriteLine("Found rule field_exp -> fieldname term_exp");
+        CurrentSemanticValue.fn = new FieldLuceneASTNode(){FieldName = ValueStack[ValueStack.Depth-2].s, Node = ValueStack[ValueStack.Depth-1].tn};
+        }
         break;
       case 18: // field_exp -> fieldname, paren_exp
 {
-		//Console.WriteLine("Found rule field_exp -> fieldname paren_exp");
-		CurrentSemanticValue.fn = new FieldLuceneASTNode(){FieldName = ValueStack[ValueStack.Depth-2].s, Node = ValueStack[ValueStack.Depth-1].pn};
-	}
+        //Console.WriteLine("Found rule field_exp -> fieldname paren_exp");
+        CurrentSemanticValue.fn = new FieldLuceneASTNode(){FieldName = ValueStack[ValueStack.Depth-2].s, Node = ValueStack[ValueStack.Depth-1].pn};
+    }
         break;
       case 19: // method_exp -> methodName, OPEN_PAREN, term_match_list, CLOSE_PAREN
 {
-		//Console.WriteLine("Found rule method_exp -> methodName OPEN_PAREN term_match_list CLOSE_PAREN");
-		CurrentSemanticValue.mn = new MethodLuceneASTNode(ValueStack[ValueStack.Depth-4].s,ValueStack[ValueStack.Depth-2].ltn);
-		InMethod = false;
+        //Console.WriteLine("Found rule method_exp -> methodName OPEN_PAREN term_match_list CLOSE_PAREN");
+        CurrentSemanticValue.mn = new MethodLuceneASTNode(ValueStack[ValueStack.Depth-4].s,ValueStack[ValueStack.Depth-2].ltn);
+        InMethod = false;
 }
         break;
       case 20: // method_exp -> methodName, OPEN_PAREN, term_exp, CLOSE_PAREN
 {
-		//Console.WriteLine("Found rule method_exp -> methodName OPEN_PAREN term_exp CLOSE_PAREN");
-		CurrentSemanticValue.mn = new MethodLuceneASTNode(ValueStack[ValueStack.Depth-4].s,ValueStack[ValueStack.Depth-2].tn);
-		InMethod = false;
+        //Console.WriteLine("Found rule method_exp -> methodName OPEN_PAREN term_exp CLOSE_PAREN");
+        CurrentSemanticValue.mn = new MethodLuceneASTNode(ValueStack[ValueStack.Depth-4].s,ValueStack[ValueStack.Depth-2].tn);
+        InMethod = false;
 }
         break;
       case 21: // term_match_list -> term_exp, term_exp
 {
-	//Console.WriteLine("Found rule term_match_list -> term_exp term_exp");
-	CurrentSemanticValue.ltn = new List<TermLuceneASTNode>(){ValueStack[ValueStack.Depth-2].tn,ValueStack[ValueStack.Depth-1].tn};
+    //Console.WriteLine("Found rule term_match_list -> term_exp term_exp");
+    CurrentSemanticValue.ltn = new List<TermLuceneASTNode>(){ValueStack[ValueStack.Depth-2].tn,ValueStack[ValueStack.Depth-1].tn};
 }
         break;
       case 22: // term_match_list -> term_exp, term_match_list
 {
-	//Console.WriteLine("Found rule term_match_list -> term_exp term_match_list");
-	ValueStack[ValueStack.Depth-1].ltn.Add(ValueStack[ValueStack.Depth-2].tn);
-	CurrentSemanticValue.ltn = ValueStack[ValueStack.Depth-1].ltn;
+    //Console.WriteLine("Found rule term_match_list -> term_exp term_match_list");
+    ValueStack[ValueStack.Depth-1].ltn.Add(ValueStack[ValueStack.Depth-2].tn);
+    CurrentSemanticValue.ltn = ValueStack[ValueStack.Depth-1].ltn;
 }
         break;
       case 23: // paren_exp -> OPEN_PAREN, node, CLOSE_PAREN
 {
-		//Console.WriteLine("Found rule paren_exp -> OPEN_PAREN node CLOSE_PAREN");
-		CurrentSemanticValue.pn = new ParenthesistLuceneASTNode();
-		CurrentSemanticValue.pn.Node = ValueStack[ValueStack.Depth-2].nb;
-		}
+        //Console.WriteLine("Found rule paren_exp -> OPEN_PAREN node CLOSE_PAREN");
+        CurrentSemanticValue.pn = new ParenthesistLuceneASTNode();
+        CurrentSemanticValue.pn.Node = ValueStack[ValueStack.Depth-2].nb;
+        }
         break;
       case 24: // paren_exp -> OPEN_PAREN, node, CLOSE_PAREN, boost_modifier
 {
-		//Console.WriteLine("Found rule paren_exp -> OPEN_PAREN node CLOSE_PAREN boost_modifier");
-		CurrentSemanticValue.pn = new ParenthesistLuceneASTNode();
-		CurrentSemanticValue.pn.Node = ValueStack[ValueStack.Depth-3].nb;
-		CurrentSemanticValue.pn.Boost = ValueStack[ValueStack.Depth-1].s;
-		}
+        //Console.WriteLine("Found rule paren_exp -> OPEN_PAREN node CLOSE_PAREN boost_modifier");
+        CurrentSemanticValue.pn = new ParenthesistLuceneASTNode();
+        CurrentSemanticValue.pn.Node = ValueStack[ValueStack.Depth-3].nb;
+        CurrentSemanticValue.pn.Boost = ValueStack[ValueStack.Depth-1].s;
+        }
         break;
       case 25: // methodName -> METHOD, COLON
 {
-		//Console.WriteLine("Found rule methodName -> METHOD COLON");
-		CurrentSemanticValue.s = ValueStack[ValueStack.Depth-2].s;
-		InMethod = true;
+        //Console.WriteLine("Found rule methodName -> METHOD COLON");
+        CurrentSemanticValue.s = ValueStack[ValueStack.Depth-2].s;
+        InMethod = true;
 }
         break;
       case 26: // fieldname -> UNQUOTED_TERM, COLON
 {
-		//Console.WriteLine("Found rule fieldname -> UNQUOTED_TERM COLON");
-		CurrentSemanticValue.s = ValueStack[ValueStack.Depth-2].s;
-	}
+        //Console.WriteLine("Found rule fieldname -> UNQUOTED_TERM COLON");
+        CurrentSemanticValue.s = ValueStack[ValueStack.Depth-2].s;
+    }
         break;
       case 27: // term_exp -> prefix_operator, term, postfix_modifier
 {
-		//Console.WriteLine("Found rule term_exp -> prefix_operator term postfix_modifier");
-		CurrentSemanticValue.tn = ValueStack[ValueStack.Depth-2].tn;
-		CurrentSemanticValue.tn.Prefix =ValueStack[ValueStack.Depth-3].npo;
-		CurrentSemanticValue.tn.SetPostfixOperators(ValueStack[ValueStack.Depth-1].pm);
-	}
+        //Console.WriteLine("Found rule term_exp -> prefix_operator term postfix_modifier");
+        CurrentSemanticValue.tn = ValueStack[ValueStack.Depth-2].tn;
+        CurrentSemanticValue.tn.Prefix =ValueStack[ValueStack.Depth-3].npo;
+        CurrentSemanticValue.tn.SetPostfixOperators(ValueStack[ValueStack.Depth-1].pm);
+    }
         break;
       case 28: // term_exp -> term, postfix_modifier
 {
-		//Console.WriteLine("Found rule term_exp -> postfix_modifier");
-		CurrentSemanticValue.tn = ValueStack[ValueStack.Depth-2].tn;
-		CurrentSemanticValue.tn.SetPostfixOperators(ValueStack[ValueStack.Depth-1].pm);
-	}
+        //Console.WriteLine("Found rule term_exp -> postfix_modifier");
+        CurrentSemanticValue.tn = ValueStack[ValueStack.Depth-2].tn;
+        CurrentSemanticValue.tn.SetPostfixOperators(ValueStack[ValueStack.Depth-1].pm);
+    }
         break;
       case 29: // term_exp -> prefix_operator, term
 {
-		//Console.WriteLine("Found rule term_exp -> prefix_operator term");
-		CurrentSemanticValue.tn = ValueStack[ValueStack.Depth-1].tn;
-		CurrentSemanticValue.tn.Prefix = ValueStack[ValueStack.Depth-2].npo;
-	}
+        //Console.WriteLine("Found rule term_exp -> prefix_operator term");
+        CurrentSemanticValue.tn = ValueStack[ValueStack.Depth-1].tn;
+        CurrentSemanticValue.tn.Prefix = ValueStack[ValueStack.Depth-2].npo;
+    }
         break;
       case 30: // term_exp -> term
 {
-		//Console.WriteLine("Found rule term_exp -> term");
-		CurrentSemanticValue.tn = ValueStack[ValueStack.Depth-1].tn;
-	}
+        //Console.WriteLine("Found rule term_exp -> term");
+        CurrentSemanticValue.tn = ValueStack[ValueStack.Depth-1].tn;
+    }
         break;
       case 31: // term -> QUOTED_TERM
 {
-		//Console.WriteLine("Found rule term -> QUOTED_TERM");
-		CurrentSemanticValue.tn = new TermLuceneASTNode(){Term=ValueStack[ValueStack.Depth-1].s.Substring(1,ValueStack[ValueStack.Depth-1].s.Length-2), Type=TermLuceneASTNode.TermType.Quoted};
-	}
+        //Console.WriteLine("Found rule term -> QUOTED_TERM");
+        CurrentSemanticValue.tn = new TermLuceneASTNode(){Term=ValueStack[ValueStack.Depth-1].s.Substring(1,ValueStack[ValueStack.Depth-1].s.Length-2), Type=TermLuceneASTNode.TermType.Quoted};
+    }
         break;
       case 32: // term -> UNQUOTED_TERM
 {
-		//Console.WriteLine("Found rule term -> UNQUOTED_TERM");
-		CurrentSemanticValue.tn = new TermLuceneASTNode(){Term=ValueStack[ValueStack.Depth-1].s,Type=TermLuceneASTNode.TermType.UnQuoted};
-		}
+        //Console.WriteLine("Found rule term -> UNQUOTED_TERM");
+        CurrentSemanticValue.tn = new TermLuceneASTNode(){Term=ValueStack[ValueStack.Depth-1].s,Type=TermLuceneASTNode.TermType.UnQuoted};
+        }
         break;
       case 33: // term -> INT_NUMBER
 {
-		//Console.WriteLine("Found rule term -> INT_NUMBER");
-		CurrentSemanticValue.tn = new TermLuceneASTNode(){Term=ValueStack[ValueStack.Depth-1].s, Type=TermLuceneASTNode.TermType.Int};
-		}
+        //Console.WriteLine("Found rule term -> INT_NUMBER");
+        CurrentSemanticValue.tn = new TermLuceneASTNode(){Term=ValueStack[ValueStack.Depth-1].s, Type=TermLuceneASTNode.TermType.Int};
+        }
         break;
       case 34: // term -> FLOAT_NUMBER
 {
-		//Console.WriteLine("Found rule term -> FLOAT_NUMBER");
-		CurrentSemanticValue.tn = new TermLuceneASTNode(){Term=ValueStack[ValueStack.Depth-1].s, Type=TermLuceneASTNode.TermType.Float};
-	}
+        //Console.WriteLine("Found rule term -> FLOAT_NUMBER");
+        CurrentSemanticValue.tn = new TermLuceneASTNode(){Term=ValueStack[ValueStack.Depth-1].s, Type=TermLuceneASTNode.TermType.Float};
+    }
         break;
       case 35: // term -> HEX_NUMBER
 {
-		//Console.WriteLine("Found rule term -> HEX_NUMBER");
-		CurrentSemanticValue.tn = new TermLuceneASTNode(){Term=ValueStack[ValueStack.Depth-1].s, Type=TermLuceneASTNode.TermType.Hex};
-	}
+        //Console.WriteLine("Found rule term -> HEX_NUMBER");
+        CurrentSemanticValue.tn = new TermLuceneASTNode(){Term=ValueStack[ValueStack.Depth-1].s, Type=TermLuceneASTNode.TermType.Hex};
+    }
         break;
       case 36: // term -> LONG_NUMBER
 {
-		//Console.WriteLine("Found rule term -> INT_NUMBER");
-		CurrentSemanticValue.tn = new TermLuceneASTNode(){Term=ValueStack[ValueStack.Depth-1].s, Type=TermLuceneASTNode.TermType.Long};
-		}
+        //Console.WriteLine("Found rule term -> INT_NUMBER");
+        CurrentSemanticValue.tn = new TermLuceneASTNode(){Term=ValueStack[ValueStack.Depth-1].s, Type=TermLuceneASTNode.TermType.Long};
+        }
         break;
       case 37: // term -> DOUBLE_NUMBER
 {
-		//Console.WriteLine("Found rule term -> FLOAT_NUMBER");
-		CurrentSemanticValue.tn = new TermLuceneASTNode(){Term=ValueStack[ValueStack.Depth-1].s, Type=TermLuceneASTNode.TermType.Double};
-	}
+        //Console.WriteLine("Found rule term -> FLOAT_NUMBER");
+        CurrentSemanticValue.tn = new TermLuceneASTNode(){Term=ValueStack[ValueStack.Depth-1].s, Type=TermLuceneASTNode.TermType.Double};
+    }
         break;
       case 38: // term -> UNANALIZED_TERM
 {
-		//Console.WriteLine("Found rule term -> UNANALIZED_TERM");
-		CurrentSemanticValue.tn = new TermLuceneASTNode(){Term=ValueStack[ValueStack.Depth-1].s, Type=TermLuceneASTNode.TermType.UnAnalyzed};
-	}
+        //Console.WriteLine("Found rule term -> UNANALIZED_TERM");
+        CurrentSemanticValue.tn = new TermLuceneASTNode(){Term=ValueStack[ValueStack.Depth-1].s, Type=TermLuceneASTNode.TermType.UnAnalyzed};
+    }
         break;
       case 39: // term -> DATETIME
 {
-		//Console.WriteLine("Found rule term -> DATETIME");
-		CurrentSemanticValue.tn = new TermLuceneASTNode(){Term=ValueStack[ValueStack.Depth-1].s, Type=TermLuceneASTNode.TermType.DateTime};
-	}
+        //Console.WriteLine("Found rule term -> DATETIME");
+        CurrentSemanticValue.tn = new TermLuceneASTNode(){Term=ValueStack[ValueStack.Depth-1].s, Type=TermLuceneASTNode.TermType.DateTime};
+    }
         break;
       case 40: // term -> NULL
 {
-		//Console.WriteLine("Found rule term -> NULL");
-		CurrentSemanticValue.tn = new TermLuceneASTNode(){Term=ValueStack[ValueStack.Depth-1].s, Type=TermLuceneASTNode.TermType.Null};
-	}
+        //Console.WriteLine("Found rule term -> NULL");
+        CurrentSemanticValue.tn = new TermLuceneASTNode(){Term=ValueStack[ValueStack.Depth-1].s, Type=TermLuceneASTNode.TermType.Null};
+    }
         break;
       case 41: // term -> QUOTED_WILDCARD_TERM
 {
-		//Console.WriteLine("Found rule term -> QUOTED_WILDCARD_TERM");
-		CurrentSemanticValue.tn = new TermLuceneASTNode(){Term=ValueStack[ValueStack.Depth-1].s, Type=TermLuceneASTNode.TermType.QuotedWildcard};
-	}
+        //Console.WriteLine("Found rule term -> QUOTED_WILDCARD_TERM");
+        CurrentSemanticValue.tn = new TermLuceneASTNode(){Term=ValueStack[ValueStack.Depth-1].s, Type=TermLuceneASTNode.TermType.QuotedWildcard};
+    }
         break;
       case 42: // term -> WILDCARD_TERM
 {
-		//Console.WriteLine("Found rule term -> WILDCARD_TERM");
-		CurrentSemanticValue.tn = new TermLuceneASTNode(){Term=ValueStack[ValueStack.Depth-1].s, Type=TermLuceneASTNode.TermType.WildCardTerm};
-	}
+        //Console.WriteLine("Found rule term -> WILDCARD_TERM");
+        CurrentSemanticValue.tn = new TermLuceneASTNode(){Term=ValueStack[ValueStack.Depth-1].s, Type=TermLuceneASTNode.TermType.WildCardTerm};
+    }
         break;
       case 43: // term -> PREFIX_TERM
 {
-		//Console.WriteLine("Found rule term -> PREFIX_TERM");
-		CurrentSemanticValue.tn = new TermLuceneASTNode(){Term=ValueStack[ValueStack.Depth-1].s, Type=TermLuceneASTNode.TermType.PrefixTerm};
-	}
+        //Console.WriteLine("Found rule term -> PREFIX_TERM");
+        CurrentSemanticValue.tn = new TermLuceneASTNode(){Term=ValueStack[ValueStack.Depth-1].s, Type=TermLuceneASTNode.TermType.PrefixTerm};
+    }
         break;
       case 44: // postfix_modifier -> proximity_modifier, boost_modifier
 {
-		CurrentSemanticValue.pm = new PostfixModifiers(){Boost = ValueStack[ValueStack.Depth-1].s, Similerity = null, Proximity = ValueStack[ValueStack.Depth-2].s};
-	}
+        CurrentSemanticValue.pm = new PostfixModifiers(){Boost = ValueStack[ValueStack.Depth-1].s, Similerity = null, Proximity = ValueStack[ValueStack.Depth-2].s};
+    }
         break;
       case 45: // postfix_modifier -> fuzzy_modifier, boost_modifier
 {
-		CurrentSemanticValue.pm = new PostfixModifiers(){Boost = ValueStack[ValueStack.Depth-1].s, Similerity = ValueStack[ValueStack.Depth-2].s, Proximity = null};
-	}
+        CurrentSemanticValue.pm = new PostfixModifiers(){Boost = ValueStack[ValueStack.Depth-1].s, Similerity = ValueStack[ValueStack.Depth-2].s, Proximity = null};
+    }
         break;
       case 46: // postfix_modifier -> boost_modifier
 {
-		CurrentSemanticValue.pm = new PostfixModifiers(){Boost = ValueStack[ValueStack.Depth-1].s,Similerity = null, Proximity = null};
-	}
+        CurrentSemanticValue.pm = new PostfixModifiers(){Boost = ValueStack[ValueStack.Depth-1].s,Similerity = null, Proximity = null};
+    }
         break;
       case 47: // postfix_modifier -> fuzzy_modifier
 {
-		CurrentSemanticValue.pm = new PostfixModifiers(){Boost = null, Similerity = ValueStack[ValueStack.Depth-1].s, Proximity = null};
-	}
+        CurrentSemanticValue.pm = new PostfixModifiers(){Boost = null, Similerity = ValueStack[ValueStack.Depth-1].s, Proximity = null};
+    }
         break;
       case 48: // postfix_modifier -> proximity_modifier
 {
-		CurrentSemanticValue.pm = new PostfixModifiers(){Boost = null, Similerity = null, Proximity = ValueStack[ValueStack.Depth-1].s};
-	}
+        CurrentSemanticValue.pm = new PostfixModifiers(){Boost = null, Similerity = null, Proximity = ValueStack[ValueStack.Depth-1].s};
+    }
         break;
       case 49: // proximity_modifier -> TILDA, INT_NUMBER
 {
-	//Console.WriteLine("Found rule proximity_modifier -> TILDA INT_NUMBER");
-	CurrentSemanticValue.s = ValueStack[ValueStack.Depth-1].s;
-	}
+    //Console.WriteLine("Found rule proximity_modifier -> TILDA INT_NUMBER");
+    CurrentSemanticValue.s = ValueStack[ValueStack.Depth-1].s;
+    }
         break;
       case 50: // boost_modifier -> BOOST, INT_NUMBER
 {
-	//Console.WriteLine("Found rule boost_modifier -> BOOST INT_NUMBER");
-	CurrentSemanticValue.s = ValueStack[ValueStack.Depth-1].s;
-	}
+    //Console.WriteLine("Found rule boost_modifier -> BOOST INT_NUMBER");
+    CurrentSemanticValue.s = ValueStack[ValueStack.Depth-1].s;
+    }
         break;
       case 51: // boost_modifier -> BOOST, FLOAT_NUMBER
 {
-	//Console.WriteLine("Found rule boost_modifier -> BOOST FLOAT_NUMBER");
-	CurrentSemanticValue.s = ValueStack[ValueStack.Depth-1].s;
-	}
+    //Console.WriteLine("Found rule boost_modifier -> BOOST FLOAT_NUMBER");
+    CurrentSemanticValue.s = ValueStack[ValueStack.Depth-1].s;
+    }
         break;
       case 52: // fuzzy_modifier -> TILDA, FLOAT_NUMBER
 {
-	//Console.WriteLine("Found rule fuzzy_modifier ->  TILDA FLOAT_NUMBER");
-	CurrentSemanticValue.s = ValueStack[ValueStack.Depth-1].s;
-	}
+    //Console.WriteLine("Found rule fuzzy_modifier ->  TILDA FLOAT_NUMBER");
+    CurrentSemanticValue.s = ValueStack[ValueStack.Depth-1].s;
+    }
         break;
       case 53: // fuzzy_modifier -> TILDA
 {
-		//Console.WriteLine("Found rule fuzzy_modifier ->  TILDA");
-		CurrentSemanticValue.s = "0.5";
-	}
+        //Console.WriteLine("Found rule fuzzy_modifier ->  TILDA");
+        CurrentSemanticValue.s = "0.5";
+    }
         break;
       case 54: // range_operator_exp -> OPEN_CURLY_BRACKET, term, TO, term, CLOSE_CURLY_BRACKET
 {
-		//Console.WriteLine("Found rule range_operator_exp -> OPEN_CURLY_BRACKET term TO term CLOSE_CURLY_BRACKET");
-		CurrentSemanticValue.rn = new RangeLuceneASTNode(){RangeMin = ValueStack[ValueStack.Depth-4].tn, RangeMax = ValueStack[ValueStack.Depth-2].tn, InclusiveMin = false, InclusiveMax = false};
-		}
+        //Console.WriteLine("Found rule range_operator_exp -> OPEN_CURLY_BRACKET term TO term CLOSE_CURLY_BRACKET");
+        CurrentSemanticValue.rn = new RangeLuceneASTNode(){RangeMin = ValueStack[ValueStack.Depth-4].tn, RangeMax = ValueStack[ValueStack.Depth-2].tn, InclusiveMin = false, InclusiveMax = false};
+        }
         break;
       case 55: // range_operator_exp -> OPEN_SQUARE_BRACKET, term, TO, term, CLOSE_CURLY_BRACKET
 {
-		//Console.WriteLine("Found rule range_operator_exp -> OPEN_SQUARE_BRACKET term TO term CLOSE_CURLY_BRACKET");
-		CurrentSemanticValue.rn = new RangeLuceneASTNode(){RangeMin = ValueStack[ValueStack.Depth-4].tn, RangeMax = ValueStack[ValueStack.Depth-2].tn, InclusiveMin = true, InclusiveMax = false};
-		}
+        //Console.WriteLine("Found rule range_operator_exp -> OPEN_SQUARE_BRACKET term TO term CLOSE_CURLY_BRACKET");
+        CurrentSemanticValue.rn = new RangeLuceneASTNode(){RangeMin = ValueStack[ValueStack.Depth-4].tn, RangeMax = ValueStack[ValueStack.Depth-2].tn, InclusiveMin = true, InclusiveMax = false};
+        }
         break;
       case 56: // range_operator_exp -> OPEN_CURLY_BRACKET, term, TO, term, CLOSE_SQUARE_BRACKET
 {
-		//Console.WriteLine("Found rule range_operator_exp -> OPEN_CURLY_BRACKET term TO term CLOSE_SQUARE_BRACKET");
-		CurrentSemanticValue.rn = new RangeLuceneASTNode(){RangeMin = ValueStack[ValueStack.Depth-4].tn, RangeMax = ValueStack[ValueStack.Depth-2].tn, InclusiveMin = false, InclusiveMax = true};
-		}
+        //Console.WriteLine("Found rule range_operator_exp -> OPEN_CURLY_BRACKET term TO term CLOSE_SQUARE_BRACKET");
+        CurrentSemanticValue.rn = new RangeLuceneASTNode(){RangeMin = ValueStack[ValueStack.Depth-4].tn, RangeMax = ValueStack[ValueStack.Depth-2].tn, InclusiveMin = false, InclusiveMax = true};
+        }
         break;
       case 57: // range_operator_exp -> OPEN_SQUARE_BRACKET, term, TO, term, CLOSE_SQUARE_BRACKET
 {
-		//Console.WriteLine("Found rule range_operator_exp -> OPEN_SQUARE_BRACKET term TO term CLOSE_SQUARE_BRACKET");
-		CurrentSemanticValue.rn = new RangeLuceneASTNode(){RangeMin = ValueStack[ValueStack.Depth-4].tn, RangeMax = ValueStack[ValueStack.Depth-2].tn, InclusiveMin = true, InclusiveMax = true};
-		}
+        //Console.WriteLine("Found rule range_operator_exp -> OPEN_SQUARE_BRACKET term TO term CLOSE_SQUARE_BRACKET");
+        CurrentSemanticValue.rn = new RangeLuceneASTNode(){RangeMin = ValueStack[ValueStack.Depth-4].tn, RangeMax = ValueStack[ValueStack.Depth-2].tn, InclusiveMin = true, InclusiveMax = true};
+        }
         break;
       case 58: // operator -> OR
 {
-		//Console.WriteLine("Found rule operator -> OR");
-		CurrentSemanticValue.o = OperatorLuceneASTNode.Operator.OR;
-		}
+        //Console.WriteLine("Found rule operator -> OR");
+        CurrentSemanticValue.o = OperatorLuceneASTNode.Operator.OR;
+        }
         break;
       case 59: // operator -> AND
 {
-		//Console.WriteLine("Found rule operator -> AND");
-		CurrentSemanticValue.o = OperatorLuceneASTNode.Operator.AND;
-		}
+        //Console.WriteLine("Found rule operator -> AND");
+        CurrentSemanticValue.o = OperatorLuceneASTNode.Operator.AND;
+        }
         break;
       case 60: // operator -> INTERSECT
 {
-		//Console.WriteLine("Found rule operator -> INTERSECT");
-		CurrentSemanticValue.o = OperatorLuceneASTNode.Operator.INTERSECT;
-	}
+        //Console.WriteLine("Found rule operator -> INTERSECT");
+        CurrentSemanticValue.o = OperatorLuceneASTNode.Operator.INTERSECT;
+    }
         break;
       case 61: // prefix_operator -> PLUS
 {
-		//Console.WriteLine("Found rule prefix_operator -> PLUS");
-		CurrentSemanticValue.npo = LuceneASTNodeBase.PrefixOperator.Plus;
-		}
+        //Console.WriteLine("Found rule prefix_operator -> PLUS");
+        CurrentSemanticValue.npo = LuceneASTNodeBase.PrefixOperator.Plus;
+        }
         break;
       case 62: // prefix_operator -> MINUS
 {
-		//Console.WriteLine("Found rule prefix_operator -> MINUS");
-		CurrentSemanticValue.npo = LuceneASTNodeBase.PrefixOperator.Minus;
-		}
+        //Console.WriteLine("Found rule prefix_operator -> MINUS");
+        CurrentSemanticValue.npo = LuceneASTNodeBase.PrefixOperator.Minus;
+        }
         break;
     }
 #pragma warning restore 162, 1522
