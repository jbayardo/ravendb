﻿using System;
using System.Diagnostics;

namespace Raven.Server.Utils
{
    public static class MiscUtils
    {
        public static bool DisableLongTimespan;
        /// <summary>
        /// set longer timespan if debugging, so stuff won't timeout on breakpoints
        /// </summary>
        [Conditional("DEBUG")]
        public static void LongTimespanIfDebugging(ref TimeSpan timespan)
        {
<<<<<<< HEAD
            // timespan = Debugger.IsAttached ? TimeSpan.FromHours(1) : timespan;
=======
            if(DisableLongTimespan)
                return;

            timespan = Debugger.IsAttached ? TimeSpan.FromHours(1) : timespan;
>>>>>>> 2ec66252
        }
    }
}<|MERGE_RESOLUTION|>--- conflicted
+++ resolved
@@ -12,14 +12,12 @@
         [Conditional("DEBUG")]
         public static void LongTimespanIfDebugging(ref TimeSpan timespan)
         {
-<<<<<<< HEAD
-            // timespan = Debugger.IsAttached ? TimeSpan.FromHours(1) : timespan;
-=======
+
             if(DisableLongTimespan)
                 return;
 
             timespan = Debugger.IsAttached ? TimeSpan.FromHours(1) : timespan;
->>>>>>> 2ec66252
+
         }
     }
 }