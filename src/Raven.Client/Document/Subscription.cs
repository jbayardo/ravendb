// -----------------------------------------------------------------------
//  <copyright file="Subscription.cs" company="Hibernating Rhinos LTD">
//      Copyright (c) Hibernating Rhinos LTD. All rights reserved.
//  </copyright>
// -----------------------------------------------------------------------

using System;
using System.Collections.Generic;
using System.IO;
using System.Net.Sockets;
using System.Text;
using System.Threading;
using System.Threading.Tasks;
using Raven.Abstractions.Data;
using Raven.Abstractions.Exceptions.Subscriptions;
using Raven.Abstractions.Extensions;
using Raven.Abstractions.Logging;
using Raven.Abstractions.Util;
using Raven.Client.Connection;
using Raven.Client.Connection.Async;
using Raven.Client.Extensions;
using Raven.Client.Util;
using Raven.Imports.Newtonsoft.Json;
using Raven.Json.Linq;

namespace Raven.Client.Document
{
    public delegate void BeforeBatch();

    public delegate void AfterBatch(int documentsProcessed);

    public delegate void BeforeAcknowledgment();

    public delegate void AfterAcknowledgment();

    public class Subscription<T> : IObservable<T>, IDisposableAsync, IDisposable where T : class
    {
        private static readonly ILog Logger = LogManager.GetLogger(typeof(Subscription<T>));
        private readonly AsyncServerClient _commands;
        private readonly DocumentConvention _conventions;
        private readonly CancellationTokenSource _proccessingCts = new CancellationTokenSource();
        private readonly GenerateEntityIdOnTheClient _generateEntityIdOnTheClient;
        private readonly bool _isStronglyTyped;
        private readonly SubscriptionConnectionOptions _options;
        private readonly List<IObserver<T>> _subscribers = new List<IObserver<T>>();
        private TcpClient _tcpClient;
        private bool _completed, _started;
        private bool _disposed;
        private Task _subscriptionTask;
        private NetworkStream _networkStream;

        internal Subscription(SubscriptionConnectionOptions options,
            AsyncServerClient commands, DocumentConvention conventions)
        {
            _options = options;
            if (_options.SubscriptionId == 0)
                throw new ArgumentException("SubscriptionConnectionOptions must specify the SubscriptionId, but was set to zero.",
                    nameof(options));
            _commands = commands;
            _conventions = conventions;

            if (typeof(T) != typeof(RavenJObject))
            {
                _isStronglyTyped = true;
                _generateEntityIdOnTheClient = new GenerateEntityIdOnTheClient(conventions,
                    entity => { throw new InvalidOperationException("Shouldn't be generating new ids here"); });
            }
        }

        ~Subscription()
        {
            if (_disposed) return;
            try
            {
                CloseTcpClient();
                Logger.Warn($"Subscription {_options.SubscriptionId} was not disposed properly");
                //write to log
            }
            catch
            {

            }
        }
        /// <summary>
        ///     It indicates if the subscription is in errored state because one of subscribers threw an exception.
        /// </summary>
        public bool IsErroredBecauseOfSubscriber { get; private set; }

        /// <summary>
        ///     The last exception thrown by one of subscribers.
        /// </summary>
        public Exception LastSubscriberException { get; private set; }

        /// <summary>
        ///     It determines if the subscription connection is closed.
        /// </summary>
        public bool IsConnectionClosed { get; private set; }

        public void Dispose()
        {
            if (_disposed)
                return;

            AsyncHelpers.RunSync(DisposeAsync);
        }

        public async Task DisposeAsync()
        {
            try
            {
                if (_disposed)
                    return;

                _disposed = true;
                _proccessingCts.Cancel();
                CloseTcpClient(); // we disconnect immediately, freeing the subscription task
                if (_subscriptionTask != null && Task.CurrentId != _subscriptionTask.Id)
                {
                    try
                    {
                        await _subscriptionTask;
                    }
                    catch (Exception)
                    {
                        // just need to wait for it to end
                    }
                }
                OnCompletedNotification();
            }
            catch (Exception ex)
            {
                Logger.Warn("Error during dispose of subscription", ex);
            }
        }

        public IDisposable Subscribe(IObserver<T> observer)
        {
            if (_started)
                throw new InvalidOperationException(
                    "You can only add observers to a subscriptions before you started it");

            if (IsErroredBecauseOfSubscriber)
                throw new InvalidOperationException(
                    "Subscription encountered errors and stopped. Cannot add any subscriber.");
            _subscribers.Add(observer);

            // we cannot remove subscriptions dynamically, once we added, it is done
            return new DisposableAction(() => { });
        }

        public event BeforeBatch BeforeBatch = delegate { };
        public event AfterBatch AfterBatch = delegate { };
        public event BeforeAcknowledgment BeforeAcknowledgment = delegate { };
        /// <summary>
        /// allows the user to define stuff that happens after the confirm was recieved from the server (this way we know we won't
        /// get those documents again)
        /// </summary>
        public event AfterAcknowledgment AfterAcknowledgment = delegate { };

        public Task StartAsync()
        {
            if (_started)
                return Task.CompletedTask;

            if (_subscribers.Count == 0)
                throw new InvalidOperationException(
                    "No observers has been registered, did you forget to call Subscribe?");
            _started = true;
            var tcs = new TaskCompletionSource<object>();
            _subscriptionTask = Task.Run(async () =>
            {
                try
                {
                    await RunSubscriptionAsync(tcs);
                }
                finally
                {
#pragma warning disable CS4014 // Because this call is not awaited, execution of the current method continues before the call is completed
                    if (_proccessingCts.IsCancellationRequested)
                    {
                        Task.Run(() => tcs.TrySetCanceled());
                    }
#pragma warning restore CS4014 // Because this call is not awaited, execution of the current method continues before the call is completed
                }
            });

            return tcs.Task;
        }

        private async Task<Stream> ConnectToServer()
        {
            var connectionInfo = await _commands.GetTcpInfoAsync();
            await _tcpClient.ConnectAsync(new Uri(connectionInfo.Url).Host, connectionInfo.Port);

            _tcpClient.NoDelay = true;
            _tcpClient.SendBufferSize = 32 * 1024;
            _tcpClient.ReceiveBufferSize = 4096;
            _networkStream = _tcpClient.GetStream();

            var ms = new MemoryStream();

<<<<<<< HEAD
            new RavenJObject
            {
                ["Database"] = MultiDatabase.GetDatabaseName(_commands.Url),
                ["Operation"] = "Subscription"
            }.WriteTo(ms);
=======
            RavenJObject.FromObject(new TcpConnectionHeaderMessage
            {
                Operation = TcpConnectionHeaderMessage.OperationTypes.Subscription,
                DatabaseName = MultiDatabase.GetDatabaseName(_commands.Url)
            }).WriteTo(ms);
>>>>>>> b5b6608f

            RavenJObject.FromObject(_options).WriteTo(ms);
            ArraySegment<byte> bytes;
            ms.TryGetBuffer(out bytes);

            await _networkStream.WriteAsync(bytes.Array, bytes.Offset, bytes.Count);

            await _networkStream.FlushAsync();
            return _networkStream;
        }

        private void InformSubscribersOnError(Exception ex)
        {
            foreach (var subscriber in _subscribers)
            {
                try
                {
                    subscriber.OnError(ex);
                }
                catch (Exception e)
                {
                    Logger.WarnException(
                        string.Format(
<<<<<<< HEAD
                            "Subscription #{0}. Subscriber threw an exception while proccessing OnError", _options.SubscriptionId), ex);
=======
                            "Subscription #{0}. Subscriber threw an exception while proccessing OnError " + e, _options.SubscriptionId), ex);
>>>>>>> b5b6608f
                }
            }
        }

        private void AssertConnectionState(SubscriptionConnectionServerMessage connectionStatus)
        {
            if (connectionStatus.Type != SubscriptionConnectionServerMessage.MessageType.CoonectionStatus)
                throw new Exception("Server returned illegal type message when excpecting connection status, was: " + connectionStatus.Type);

            switch (connectionStatus.Status)
            {
                case SubscriptionConnectionServerMessage.ConnectionStatus.Accepted:
                    break;
                case SubscriptionConnectionServerMessage.ConnectionStatus.InUse:
                    throw new SubscriptionInUseException(
                        $"Subscription With Id {this._options.SubscriptionId} cannot be opened, because it's in use and the connection strategy is {this._options.Strategy}");
                case SubscriptionConnectionServerMessage.ConnectionStatus.Closed:
                    throw new SubscriptionClosedException(
                        $"Subscription With Id {this._options.SubscriptionId} cannot be opened, because it was closed");
                case SubscriptionConnectionServerMessage.ConnectionStatus.NotFound:
                    throw new SubscriptionDoesNotExistException(
                        $"Subscription With Id {this._options.SubscriptionId} cannot be opened, because it does not exist");
                default:
                    throw new ArgumentException(
                        $"Subscription {this._options.SubscriptionId} could not be opened, reason: {connectionStatus.Status}");
            }
        }

        private async Task ProccessSubscription(TaskCompletionSource<object> successfullyConnected)
        {
            try
            {
                _proccessingCts.Token.ThrowIfCancellationRequested();

                using (var tcpStream = await ConnectToServer().ConfigureAwait(false))
                using (var reader = new StreamReader(tcpStream))
                using (var jsonReader = new JsonTextReaderAsync(reader))
                {
                    _proccessingCts.Token.ThrowIfCancellationRequested();
                    var connectionStatus = await ReadNextObject(jsonReader).ConfigureAwait(false);
                    AssertConnectionState(connectionStatus);

#pragma warning disable CS4014 // Because this call is not awaited, execution of the current method continues before the call is completed
                    Task.Run(() => successfullyConnected.TrySetResult(null));
#pragma warning restore CS4014 // Because this call is not awaited, execution of the current method continues before the call is completed

                    var readObjectTask = ReadNextObject(jsonReader);

                    var incomingBatch = new List<RavenJObject>();
                    long lastReceivedEtag = 0;

                    while (_proccessingCts.IsCancellationRequested == false)
                    {
                        BeforeBatch();
                        bool endOfBatch = false;
                        while (endOfBatch  == false && _proccessingCts.IsCancellationRequested == false)
                        {
                            var receivedMessage = await readObjectTask.ConfigureAwait(false);
                            if (_proccessingCts.IsCancellationRequested)
                                return;

                            readObjectTask = ReadNextObject(jsonReader);

                            switch (receivedMessage.Type)
                            {
                                case SubscriptionConnectionServerMessage.MessageType.Data:
                                    incomingBatch.Add(receivedMessage.Data);
                                    break;
                                case SubscriptionConnectionServerMessage.MessageType.EndOfBatch:
                                    endOfBatch = true;
                                    break; ;
                                case SubscriptionConnectionServerMessage.MessageType.Confirm:
                                    AfterAcknowledgment();
                                    AfterBatch(incomingBatch.Count);
                                    incomingBatch.Clear();
                                    break;
                                case SubscriptionConnectionServerMessage.MessageType.Terminated:
                                    throw new SubscriptionClosedException("Connection terminated by server");
                                default:
                                    throw new ArgumentException(
                                        $"Unrecognized message '{receivedMessage.Type}' type received from server");
                            }
                        }

                        foreach (var curDoc in incomingBatch)
                        {
                            NotifySubscribers(curDoc, out lastReceivedEtag);
                        }

                        SendAck(lastReceivedEtag, tcpStream);
                    }
                }
            }
            catch (Exception ex)
            {
                InformSubscribersOnError(ex);
                throw;
            }
        }

        private async Task<SubscriptionConnectionServerMessage> ReadNextObject(JsonTextReaderAsync jsonReader)
        {
            do
            {
                if (_proccessingCts.IsCancellationRequested || _tcpClient.Connected == false)
                    return null;
                jsonReader.ResetState();
            } while (await jsonReader.ReadAsync().ConfigureAwait(false) == false);// need to do that to handle the heartbeat whitespace 
            return (await RavenJObject.LoadAsync(jsonReader).ConfigureAwait(false)).JsonDeserialization<SubscriptionConnectionServerMessage>();
        }
        

        private void NotifySubscribers(RavenJObject curDoc, out long lastReceivedEtag)
        {
            T instance;
            var metadata = curDoc[Constants.Metadata] as RavenJObject;
            lastReceivedEtag = metadata[Constants.MetadataEtagId].Value<long>();

            if (_isStronglyTyped)
            {
                instance = curDoc.Deserialize<T>(_conventions);

                var docId = metadata[Constants.MetadataDocId].Value<string>();

                if (string.IsNullOrEmpty(docId) == false)
                    _generateEntityIdOnTheClient.TrySetIdentity(instance, docId);
            }
            else
            {
                instance = (T)(object)curDoc;
            }

            foreach (var subscriber in _subscribers)
            {
                _proccessingCts.Token.ThrowIfCancellationRequested();
                try
                {
                    subscriber.OnNext(instance);
                }
                catch (Exception ex)
                {
                    Logger.WarnException(
                        string.Format(
                            "Subscription #{0}. Subscriber threw an exception", _options.SubscriptionId), ex);

                    if (_options.IgnoreSubscribersErrors == false)
                    {
                        IsErroredBecauseOfSubscriber = true;
                        LastSubscriberException = ex;

                        try
                        {
                            subscriber.OnError(ex);
                        }
                        catch (Exception)
                        {
                            // can happen if a subscriber doesn't have an onError handler - just ignore it
                        }
                        break;
                    }
                }
            }
        }

        private void SendAck(long lastReceivedEtag, Stream networkStream)
        {
            BeforeAcknowledgment();

            RavenJObject.FromObject(new SubscriptionConnectionClientMessage
            {
                Etag = lastReceivedEtag,
                Type = SubscriptionConnectionClientMessage.MessageType.Acknowledge
            }).WriteTo(networkStream);
        }

        private async Task RunSubscriptionAsync(TaskCompletionSource<object> firstConnectionCompleted)
        {
            while (_proccessingCts.Token.IsCancellationRequested == false)
            {
                try
                {
                    CloseTcpClient();
                    Logger.Debug(string.Format("Subscription #{0}. Connecting to server...", _options.SubscriptionId));

                    _tcpClient = new TcpClient();
                    await ProccessSubscription(firstConnectionCompleted);
                }
                catch (Exception ex)
                {
                    if (_proccessingCts.Token.IsCancellationRequested)
                    {
                        return;
                    }
#pragma warning disable CS4014 // Because this call is not awaited, execution of the current method continues before the call is completed
                    Task.Run(() => firstConnectionCompleted.TrySetException(ex));
#pragma warning restore CS4014 // Because this call is not awaited, execution of the current method continues before the call is completed

                    Logger.WarnException(
                        string.Format("Subscription #{0}. Pulling task threw the following exception", _options.SubscriptionId), ex);


                    if (await TryHandleRejectedConnection(ex, false).ConfigureAwait(false))
                    {
                        if (Logger.IsDebugEnabled)
                            Logger.Debug(string.Format("Subscription #{0}.", _options.SubscriptionId));
                        InformSubscribersOnError(ex);
                        return;
                    }
                    await Task.Delay(_options.TimeToWaitBeforeConnectionRetryMilliseconds);
                }
            }
            if (_proccessingCts.Token.IsCancellationRequested)
                return;

            if (IsErroredBecauseOfSubscriber)
            {
                try
                {
                    // prevent from calling Wait() on this in Dispose because we are already inside this task
                    await DisposeAsync().ConfigureAwait(false);
                }
                catch (Exception e)
                {
                    Logger.WarnException(
                        string.Format(
                            "Subscription #{0}. Exception happened during an attempt to close subscription after it had become faulted",
                            _options.SubscriptionId), e);
                }
            }
        }

        private async Task<bool> TryHandleRejectedConnection(Exception ex, bool reopenTried)
        {
            if (ex is SubscriptionInUseException || // another client has connected to the subscription
                ex is SubscriptionDoesNotExistException || // subscription has been deleted meanwhile
                (ex is SubscriptionClosedException && reopenTried))
            // someone forced us to drop the connection by calling Subscriptions.Release
            {
                IsConnectionClosed = true;

                InformSubscribersOnError(ex);

                await DisposeAsync().ConfigureAwait(false);

                return true;
            }

            return false;
        }

        private void OnCompletedNotification()
        {
            if (_completed)
                return;

            foreach (var subscriber in _subscribers)
            {
                try
                {
                    subscriber.OnCompleted();
                }
                catch (Exception)
                {
                    // nothing to be done here
                }
            }

            _completed = true;
        }


        private void CloseTcpClient()
        {
            if (_networkStream != null)
            {
                try
                {
                    _networkStream.Dispose();
                    _networkStream = null;
                }
                catch (Exception)
                {
                }
            }
            if (_tcpClient != null)
            {
                try
                {
                    _tcpClient.Dispose();
                    _tcpClient = null;
                }
                catch (Exception)
                {

                }
            }
        }
    }
}<|MERGE_RESOLUTION|>--- conflicted
+++ resolved
@@ -199,19 +199,11 @@
 
             var ms = new MemoryStream();
 
-<<<<<<< HEAD
-            new RavenJObject
-            {
-                ["Database"] = MultiDatabase.GetDatabaseName(_commands.Url),
-                ["Operation"] = "Subscription"
-            }.WriteTo(ms);
-=======
             RavenJObject.FromObject(new TcpConnectionHeaderMessage
             {
                 Operation = TcpConnectionHeaderMessage.OperationTypes.Subscription,
                 DatabaseName = MultiDatabase.GetDatabaseName(_commands.Url)
             }).WriteTo(ms);
->>>>>>> b5b6608f
 
             RavenJObject.FromObject(_options).WriteTo(ms);
             ArraySegment<byte> bytes;
@@ -235,11 +227,7 @@
                 {
                     Logger.WarnException(
                         string.Format(
-<<<<<<< HEAD
-                            "Subscription #{0}. Subscriber threw an exception while proccessing OnError", _options.SubscriptionId), ex);
-=======
                             "Subscription #{0}. Subscriber threw an exception while proccessing OnError " + e, _options.SubscriptionId), ex);
->>>>>>> b5b6608f
                 }
             }
         }
