--- conflicted
+++ resolved
@@ -81,11 +81,8 @@
     <Compile Include="Bugs\PageSplitter.cs" />
     <Compile Include="Bugs\Recovery.cs" />
     <Compile Include="Bugs\InvalidReleasesOfScratchPages.cs" />
-<<<<<<< HEAD
     <Compile Include="Bugs\MultiReads.cs" />
-=======
     <Compile Include="Bugs\Iterating.cs" />
->>>>>>> 95215703
     <Compile Include="Bugs\TreeRebalancer.cs" />
     <Compile Include="Bugs\Versioning.cs" />
     <Compile Include="Bugs\UpdateLastItem.cs" />
