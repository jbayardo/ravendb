--- conflicted
+++ resolved
@@ -15,7 +15,7 @@
 
 namespace Raven.Abstractions.Smuggler
 {
-<<<<<<< HEAD
+    using System.Text.RegularExpressions;
     public class SmugglerOptions
     {
         private int batchSize;
@@ -35,13 +35,6 @@
         }
 
         public bool ExportDeletions { get; set; }
-=======
-    using System.Text.RegularExpressions;
-
-    public class SmugglerOptions
-	{
-		public string TransformScript { get; set; }
->>>>>>> 12d3de75
 
         /// <summary>
         /// Start exporting from the specified documents etag
@@ -117,7 +110,7 @@
         /// </summary>
         public bool ShouldExcludeExpired { get; set; }
 
-        public virtual bool ExcludeExpired(RavenJToken item)
+        public virtual bool ExcludeExpired(RavenJToken item, DateTime now)
         {
             var metadata = item.Value<RavenJObject>("@metadata");
 
@@ -142,8 +135,8 @@
                 return false;
             }
 
-            return dateTime >= SystemTime.UtcNow;
-        }
+            return dateTime < now;
+		}
 
 	    /// <summary>
 	    /// The timeout for requests
@@ -186,7 +179,6 @@
 		public string IncrementalKey { get; set; }
     }
 
-<<<<<<< HEAD
     public class SmugglerExportOptions
     {
         public RavenConnectionStringOptions From { get; set; }
@@ -216,36 +208,6 @@
         /// </summary>
         public Stream FromStream { get; set; }
     }
-=======
-		public virtual bool ExcludeExpired(RavenJToken item, DateTime now)
-		{
-			var metadata = item.Value<RavenJObject>("@metadata");
-
-			const string RavenExpirationDate = "Raven-Expiration-Date";
-
-			// check for expired documents and exclude them if expired
-			if (metadata == null)
-			{
-				return false;
-			}
-			var property = metadata[RavenExpirationDate];
-			if (property == null)
-				return false;
-
-			DateTime dateTime;
-			try
-			{
-				dateTime = property.Value<DateTime>();
-			}
-			catch (FormatException)
-			{
-				return false;
-			}
-
-            return dateTime < now;
-		}
-	}
->>>>>>> 12d3de75
 
 	[Flags]
 	public enum ItemType
