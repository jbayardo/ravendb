--- conflicted
+++ resolved
@@ -142,28 +142,7 @@
                             lastException = e;
                         }
 					}
-<<<<<<< HEAD
 					jsonWriter.WriteEndArray();		
-=======
-					jsonWriter.WriteEndArray();
-
-					jsonWriter.WritePropertyName("Attachments");
-					jsonWriter.WriteStartArray();
-                    if (Options.OperateOnTypes.HasFlag(ItemType.Attachments) && lastException == null)
-					{
-						try
-						{
-							result.LastAttachmentsEtag = await ExportAttachments(exportOptions.From, jsonWriter, result.LastAttachmentsEtag, maxEtags.LastAttachmentsEtag).ConfigureAwait(false);
-						}
-						catch (SmugglerExportException e)
-						{
-							result.LastAttachmentsEtag = e.LastEtag;
-							e.File = ownedStream ? result.FilePath : null;
-							lastException = e;
-						}
-					}
-					jsonWriter.WriteEndArray();
->>>>>>> c44f9072
 
 					jsonWriter.WritePropertyName("Transformers");
 					jsonWriter.WriteStartArray();
@@ -388,125 +367,6 @@
 
 		public abstract Task ExportDeletions(JsonTextWriter jsonWriter, OperationState result, LastEtagsInfo maxEtagsToFetch);
 
-<<<<<<< HEAD
-=======
-        [Obsolete("Use RavenFS instead.")]
-		protected virtual async Task<Etag> ExportAttachments(RavenConnectionStringOptions src, JsonTextWriter jsonWriter, Etag lastEtag, Etag maxEtag)
-		{
-			var totalCount = 0;
-			var retries = RetriesCount;
-			var maxEtagReached = false;
-
-			while (true)
-			{
-				try
-				{
-                    if (Options.Limit - totalCount <= 0 || maxEtagReached)
-					{
-						Operations.ShowProgress("Done with reading attachments, total: {0}", totalCount);
-						return lastEtag;
-					}
-
-                    var maxRecords = Math.Min(Options.Limit - totalCount, Options.BatchSize);
-					List<AttachmentInformation> attachments;
-
-					try
-					{
-						attachments = await Operations.GetAttachments(totalCount, lastEtag, maxRecords).ConfigureAwait(false);
-					}
-					catch (Exception e)
-					{
-						if (retries-- == 0 && IgnoreErrorsAndContinue)
-							return Etag.InvalidEtag;
-
-						if (IgnoreErrorsAndContinue == false)
-							throw;
-
-						Operations.ShowProgress("Failed to get attachments. {0} retries remaining. Message: {1}", retries, e.Message);
-						continue;
-					}
-
-					if (attachments.Count == 0)
-					{
-						DatabaseStatistics databaseStatistics;
-						try
-						{
-							databaseStatistics = await Operations.GetStats().ConfigureAwait(false);
-						}
-						catch (Exception e)
-						{
-							if (retries-- == 0 && IgnoreErrorsAndContinue)
-								return Etag.Empty;
-
-							if (IgnoreErrorsAndContinue == false)
-								throw;
-
-							Operations.ShowProgress("Failed to get database statistics. Message: {0}", e.Message);
-							continue;
-						}
-
-						if (lastEtag == null) lastEtag = Etag.Empty;
-						if (lastEtag.CompareTo(databaseStatistics.LastAttachmentEtag) < 0)
-						{
-							lastEtag = EtagUtil.Increment(lastEtag, maxRecords);
-							Operations.ShowProgress("Got no results but didn't get to the last attachment etag, trying from: {0}",
-										 lastEtag);
-							continue;
-						}
-						Operations.ShowProgress("Done with reading attachments, total: {0}", totalCount);
-						return lastEtag;
-					}
-
-					totalCount += attachments.Count;
-					Operations.ShowProgress("Reading batch of {0,3} attachments, read so far: {1,10:#,#;;0}", attachments.Count, totalCount);
-					foreach (var attachmentInformation in attachments)
-					{
-						if (maxEtag != null && attachmentInformation.Etag.CompareTo(maxEtag) > 0)
-						{
-							maxEtagReached = true;
-							break;
-						}
-
-						Operations.ShowProgress("Downloading attachment: {0}", attachmentInformation.Key);
-
-						try
-						{
-							var attachmentData = await Operations.GetAttachmentData(attachmentInformation).ConfigureAwait(false);
-						if (attachmentData == null)
-							continue;
-
-						new RavenJObject
-						{
-							{ "Data", attachmentData }, 
-								{ "Metadata", attachmentInformation.Metadata },
-								{ "Key", attachmentInformation.Key },
-								{ "Etag", new RavenJValue(attachmentInformation.Etag.ToString()) }
-						}.WriteTo(jsonWriter);
-
-							lastEtag = attachmentInformation.Etag;
-					}
-						catch (Exception e)
-						{
-							if (IgnoreErrorsAndContinue == false)
-								throw;
-
-							Operations.ShowProgress("EXPORT of an attachment {0} failed. Message: {1}", attachmentInformation.Key, e.Message);
-				}
-					}
-				}
-				catch (Exception e)
-				{
-					Operations.ShowProgress("Got Exception during smuggler export. Exception: {0}. ", e.Message);
-					Operations.ShowProgress("Done with reading attachments, total: {0}", totalCount, lastEtag);
-					throw new SmugglerExportException(e.Message, e)
-					{
-						LastEtag = lastEtag,
-					};
-				}
-			}
-		}
-
->>>>>>> c44f9072
         protected async Task<Etag> ExportDocuments(RavenConnectionStringOptions src, JsonTextWriter jsonWriter, Etag lastEtag, Etag maxEtag)
 		{
 			var now = SystemTime.UtcNow;
@@ -935,43 +795,6 @@
 			return count;
 		}
 
-<<<<<<< HEAD
-=======
-        [Obsolete("Use RavenFS instead.")]
-		private async Task<int> ImportDeletedAttachments(JsonReader jsonReader)
-		{
-			var count = 0;
-
-			while (jsonReader.Read() && jsonReader.TokenType != JsonToken.EndArray)
-			{
-                Options.CancelToken.Token.ThrowIfCancellationRequested();
-
-				var item = RavenJToken.ReadFrom(jsonReader);
-
-				var deletedAttachmentInfo = new JsonSerializer { Converters = DefaultConverters }
-                                                    .Deserialize<Tombstone>(new RavenJTokenReader(item));
-
-				Operations.ShowProgress("Importing deleted attachment {0}", deletedAttachmentInfo.Key);
-
-				try
-				{
-				await Operations.DeleteAttachment(deletedAttachmentInfo.Key).ConfigureAwait(false);
-				}
-				catch (Exception e)
-				{
-					if (IgnoreErrorsAndContinue == false)
-						throw;
-
-					Operations.ShowProgress("IMPORT of an deleted attachment {0} failed. Message: {1}", deletedAttachmentInfo.Key, e.Message);
-				}
-
-				count++;
-			}
-
-			return count;
-		}
-
->>>>>>> c44f9072
 		private async Task<int> ImportTransformers(JsonTextReader jsonReader)
 		{
 			var count = 0;
@@ -1029,41 +852,8 @@
             {
                 Options.CancelToken.Token.ThrowIfCancellationRequested();
 
-<<<<<<< HEAD
                 RavenJToken.ReadFrom(jsonReader);
             }
-=======
-				var item = RavenJToken.ReadFrom(jsonReader);
-                if ((Options.OperateOnTypes & ItemType.Attachments) != ItemType.Attachments)
-					continue;
-
-				var attachmentExportInfo = new JsonSerializer { Converters = DefaultConverters }
-                                                    .Deserialize<AttachmentExportInfo>(new RavenJTokenReader(item));
-
-				Operations.ShowProgress("Importing attachment {0}", attachmentExportInfo.Key);
-
-				try
-				{
-				if (Options.StripReplicationInformation) 
-					attachmentExportInfo.Metadata = Operations.StripReplicationInformationFromMetadata(attachmentExportInfo.Metadata);
-
-				await Operations.PutAttachment(attachmentExportInfo).ConfigureAwait(false);
-				}
-				catch (Exception e)
-				{
-					if (IgnoreErrorsAndContinue == false)
-						throw;
-
-					Operations.ShowProgress("IMPORT of an attachment {0} failed. Message: {1}", attachmentExportInfo.Key, e.Message);
-				}
-
-				count++;
-			}
-
-			await Operations.PutAttachment(null).ConfigureAwait(false); // force flush
-
-				return count;
->>>>>>> c44f9072
 		}
 
 		private async Task<int> ImportDocuments(JsonTextReader jsonReader)
