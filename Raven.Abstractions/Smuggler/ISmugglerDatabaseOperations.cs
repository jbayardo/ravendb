﻿// -----------------------------------------------------------------------
//  <copyright file="ISmugglerDatabaseOperations.cs" company="Hibernating Rhinos LTD">
//      Copyright (c) Hibernating Rhinos LTD. All rights reserved.
//  </copyright>
// -----------------------------------------------------------------------

using System;
using System.Collections.Generic;
using System.Threading.Tasks;

using Raven.Abstractions.Data;
using Raven.Abstractions.Smuggler.Data;
using Raven.Abstractions.Util;
using Raven.Database.Data;
using Raven.Imports.Newtonsoft.Json;
using Raven.Json.Linq;

namespace Raven.Abstractions.Smuggler
{
	public interface ISmugglerDatabaseOperations
	{
        SmugglerDatabaseOptions Options { get; }

        [Obsolete("Use RavenFS instead.")]
		Task DeleteAttachment(string key);

		Task DeleteDocument(string key);

        [Obsolete("Use RavenFS instead.")]
		Task<Etag> ExportAttachmentsDeletion(JsonTextWriter jsonWriter, Etag startAttachmentsDeletionEtag, Etag maxAttachmentEtag);

		Task<Etag> ExportDocumentsDeletion(JsonTextWriter jsonWriter, Etag startDocsEtag, Etag maxEtag);

		LastEtagsInfo FetchCurrentMaxEtags();

        [Obsolete("Use RavenFS instead.")]
		Task<List<AttachmentInformation>> GetAttachments(int start, Etag etag, int maxRecords);

        [Obsolete("Use RavenFS instead.")]
		Task<byte[]> GetAttachmentData(AttachmentInformation attachmentInformation);

		JsonDocument GetDocument(string key);

		Task<IAsyncEnumerator<RavenJObject>> GetDocuments(Etag lastEtag, int take);

		Task<RavenJArray> GetIndexes(int totalCount);

		Task<DatabaseStatistics> GetStats();

		Task<RavenJArray> GetTransformers(int start);

		Task<string> GetVersion(RavenConnectionStringOptions server);

		void PurgeTombstones(OperationState result);

        [Obsolete("Use RavenFS instead.")]
		Task PutAttachment(AttachmentExportInfo attachmentExportInfo);

		Task PutDocument(RavenJObject document, int size);

		Task PutIndex(string indexName, RavenJToken index);

		Task PutTransformer(string transformerName, RavenJToken transformer);

		void ShowProgress(string format, params object[] args);

		Task<RavenJObject> TransformDocument(RavenJObject document, string transformScript);

		RavenJObject StripReplicationInformationFromMetadata(RavenJObject metadata);

        void Initialize(SmugglerDatabaseOptions options);

        void Configure(SmugglerDatabaseOptions options);

		Task<List<KeyValuePair<string, long>>> GetIdentities();

		Task SeedIdentityFor(string identityName, long identityValue);
<<<<<<< HEAD

		RavenJToken DisableVersioning(RavenJObject metadata);
		string GetIdentifier();
=======
>>>>>>> dd5ea7a3
	}
}<|MERGE_RESOLUTION|>--- conflicted
+++ resolved
@@ -75,11 +75,7 @@
 		Task<List<KeyValuePair<string, long>>> GetIdentities();
 
 		Task SeedIdentityFor(string identityName, long identityValue);
-<<<<<<< HEAD
 
-		RavenJToken DisableVersioning(RavenJObject metadata);
 		string GetIdentifier();
-=======
->>>>>>> dd5ea7a3
 	}
 }