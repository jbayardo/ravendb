﻿<?xml version="1.0" encoding="utf-8"?>
<Project ToolsVersion="4.0" DefaultTargets="Build" xmlns="http://schemas.microsoft.com/developer/msbuild/2003">
  <PropertyGroup>
    <Configuration Condition=" '$(Configuration)' == '' ">Debug</Configuration>
    <Platform Condition=" '$(Platform)' == '' ">AnyCPU</Platform>
    <ProductVersion>8.0.30703</ProductVersion>
    <SchemaVersion>2.0</SchemaVersion>
    <ProjectGuid>{35CFAB1C-7934-4481-AC0D-7102F7DEE7F8}</ProjectGuid>
    <OutputType>Library</OutputType>
    <AppDesignerFolder>Properties</AppDesignerFolder>
    <RootNamespace>Raven.Bundles.Tests</RootNamespace>
    <AssemblyName>Raven.Bundles.Tests</AssemblyName>
    <TargetFrameworkVersion>v4.0</TargetFrameworkVersion>
    <FileAlignment>512</FileAlignment>
  </PropertyGroup>
  <PropertyGroup Condition=" '$(Configuration)|$(Platform)' == 'Debug|AnyCPU' ">
    <DebugSymbols>true</DebugSymbols>
    <DebugType>full</DebugType>
    <Optimize>false</Optimize>
    <OutputPath>bin\Debug\</OutputPath>
    <DefineConstants>DEBUG;TRACE</DefineConstants>
    <ErrorReport>prompt</ErrorReport>
    <WarningLevel>4</WarningLevel>
  </PropertyGroup>
  <PropertyGroup Condition=" '$(Configuration)|$(Platform)' == 'Release|AnyCPU' ">
    <DebugType>pdbonly</DebugType>
    <Optimize>true</Optimize>
    <OutputPath>bin\Release\</OutputPath>
    <DefineConstants>TRACE</DefineConstants>
    <ErrorReport>prompt</ErrorReport>
    <WarningLevel>4</WarningLevel>
    <StyleCopTreatErrorsAsWarnings>false</StyleCopTreatErrorsAsWarnings>
  </PropertyGroup>
  <ItemGroup>
    <Reference Include="Lucene.Net, Version=2.9.4.1, Culture=neutral, PublicKeyToken=85089178b9ac3181, processorArchitecture=MSIL">
      <SpecificVersion>False</SpecificVersion>
      <HintPath>..\..\SharedLibs\Lucene.Net.dll</HintPath>
    </Reference>
    <Reference Include="System" />
    <Reference Include="System.ComponentModel.Composition" />
    <Reference Include="System.Configuration" />
    <Reference Include="System.Core" />
    <Reference Include="System.Transactions" />
    <Reference Include="System.Web" />
    <Reference Include="System.Xml.Linq" />
    <Reference Include="System.Data.DataSetExtensions" />
    <Reference Include="Microsoft.CSharp" />
    <Reference Include="System.Data" />
    <Reference Include="System.Xml" />
    <Reference Include="xunit">
      <HintPath>..\..\Packages\xunit.1.9.0.1566\lib\xunit.dll</HintPath>
    </Reference>
    <Reference Include="xunit.extensions">
      <HintPath>..\..\packages\xunit.extensions.1.9.0.1566\lib\xunit.extensions.dll</HintPath>
    </Reference>
  </ItemGroup>
  <ItemGroup>
    <Compile Include="..\..\CommonAssemblyInfo.cs">
      <Link>Properties\CommonAssemblyInfo.cs</Link>
    </Compile>
    <Compile Include="..\Raven.Bundles.UniqueConstraints\Util.cs">
      <Link>UniqueConstraints\Util.cs</Link>
    </Compile>
    <Compile Include="Authentication\AuthorizationTest.cs" />
    <Compile Include="Authentication\AsyncSimpleLogin.cs" />
    <Compile Include="Authentication\Bugs\Mojo2.cs" />
    <Compile Include="Authentication\Bugs\Mojo2_Failed.cs" />
    <Compile Include="Authentication\HttpWebRequestExtensions.cs" />
    <Compile Include="Authentication\SimpleLogin.cs" />
    <Compile Include="Authentication\SmugglerOAuth.cs" />
    <Compile Include="Authentication\UsingDatabaseCommands.cs" />
    <Compile Include="Authorization\AuthorizationTest.cs" />
    <Compile Include="Authorization\Bugs\fampinheiro.cs" />
    <Compile Include="Authorization\Bugs\Jalchr.cs" />
    <Compile Include="Authorization\Bugs\Kwal.cs" />
    <Compile Include="Authorization\Bugs\LoadingSavedInfo.cs" />
    <Compile Include="Authorization\Bugs\WhenUsingMultiTenancy.cs" />
    <Compile Include="Authorization\Bugs\WithChangingOfUser.cs" />
    <Compile Include="Authorization\CanAskAuthQuestions.cs" />
    <Compile Include="Authorization\CanHandleAuthQuestions.cs" />
    <Compile Include="Authorization\Deleting.cs" />
    <Compile Include="Authorization\Reading.cs" />
    <Compile Include="Authorization\Writing.cs" />
    <Compile Include="CascadeDelete\CascadeDelete.cs" />
    <Compile Include="Compression\Crud.cs" />
    <Compile Include="Compression\Compression.cs" />
    <Compile Include="Compression\Indexes.cs" />
    <Compile Include="Encryption\Encryption.cs" />
    <Compile Include="Encryption\Crud.cs" />
    <Compile Include="Encryption\Indexes.cs" />
    <Compile Include="Expiration\Expiration.cs" />
    <Compile Include="Expiration\WithCascade.cs" />
    <Compile Include="IndexedProperties\IndexedProperties.cs" />
    <Compile Include="IndexReplication\FactIfSqlServerIsAvailable.cs" />
    <Compile Include="IndexReplication\ReplicateToSql.cs" />
    <Compile Include="MoreLikeThis\MoreLikeThisQueryParametersTests.cs" />
    <Compile Include="MoreLikeThis\MoreLikeThisTests.cs" />
    <Compile Include="MoreLikeThis\MoreLikeThis_should_support_MapReduce_indexes.cs" />
    <Compile Include="MoreLikeThis\TestWithInMemoryDatabase.cs" />
    <Compile Include="Replication\Async\AttachmentReplication.cs" />
    <Compile Include="Replication\Async\ConflictWhenReplicating.cs" />
    <Compile Include="Replication\Async\FailoverBetweenTwoMultiTenantDatabases.cs" />
    <Compile Include="Replication\Async\FailureHandling.cs" />
    <Compile Include="Replication\Async\MultihopReplication.cs" />
    <Compile Include="Replication\Async\ReadStriping.cs" />
    <Compile Include="Replication\Async\ReplicationWithOAuth.cs" />
    <Compile Include="Replication\Async\SimpleReplication.cs" />
    <Compile Include="Replication\Async\WritesDuringFailover.cs" />
    <Compile Include="Replication\AttachmentReplication.cs" />
    <Compile Include="Replication\AttachmentReplicationBugs.cs" />
    <Compile Include="Replication\Bugs\David.cs" />
    <Compile Include="Replication\Bugs\MultipleWritesInReplicationWindow.cs" />
    <Compile Include="Replication\Bugs\ReplicatingDanish.cs" />
    <Compile Include="Replication\Bugs\SameEtagFromDifferentServers.cs" />
    <Compile Include="Replication\Bugs\Vlad.cs" />
    <Compile Include="Replication\FailoverBetweenTwoMultiTenantDatabases.cs" />
    <Compile Include="Replication\MultihopReplication.cs" />
    <Compile Include="Replication\ConflictWhenReplicating.cs" />
    <Compile Include="Replication\FailureHandling.cs" />
    <Compile Include="Replication\ReadStriping.cs" />
    <Compile Include="Replication\ReplicationWithOAuth.cs" />
    <Compile Include="Replication\ReplicationBase.cs" />
    <Compile Include="Replication\SimpleReplication.cs" />
    <Compile Include="Replication\WritesDuringFailover.cs" />
    <Compile Include="Replication\WritesDuringFailover2.cs" />
    <Compile Include="TestUtil.cs" />
    <Compile Include="UniqueConstraints\Bugs\JimBolla.cs" />
    <Compile Include="UniqueConstraints\Bugs\Lars.cs" />
    <Compile Include="UniqueConstraints\Bugs\Troy.cs" />
    <Compile Include="UniqueConstraints\Bugs\Troy2.cs" />
    <Compile Include="UniqueConstraints\CreateTests.cs" />
    <Compile Include="UniqueConstraints\DeleteTests.cs" />
    <Compile Include="UniqueConstraints\ExtensionCheckTests.cs" />
    <Compile Include="UniqueConstraints\ExtensionLoadTests.cs" />
    <Compile Include="UniqueConstraints\UniqueConstraintsTest.cs" />
    <Compile Include="UniqueConstraints\UpdateTests.cs" />
    <Compile Include="Versioning\Bugs\MultipleVersions.cs" />
    <Compile Include="Versioning\Bugs\VersioningWithGuidIds.cs" />
    <Compile Include="Versioning\Versioning.cs" />
    <Compile Include="Versioning\VersioningTest.cs" />
  </ItemGroup>
  <ItemGroup>
    <ProjectReference Include="..\..\Raven.Abstractions\Raven.Abstractions.csproj">
      <Project>{41AC479E-1EB2-4D23-AAF2-E4C8DF1BC2BA}</Project>
      <Name>Raven.Abstractions</Name>
    </ProjectReference>
    <ProjectReference Include="..\..\Raven.Client.Embedded\Raven.Client.Embedded.csproj">
      <Project>{0F5287AD-37B3-4375-BA3E-3CED64B1FC5B}</Project>
      <Name>Raven.Client.Embedded</Name>
    </ProjectReference>
    <ProjectReference Include="..\..\Raven.Client.Lightweight\Raven.Client.Lightweight.csproj">
      <Project>{4E087ECB-E7CA-4891-AC3C-3C76702715B6}</Project>
      <Name>Raven.Client.Lightweight</Name>
    </ProjectReference>
    <ProjectReference Include="..\..\Raven.Database\Raven.Database.csproj">
      <Project>{212823CD-25E1-41AC-92D1-D6DF4D53FC85}</Project>
      <Name>Raven.Database</Name>
      <Aliases>database</Aliases>
    </ProjectReference>
    <ProjectReference Include="..\..\Raven.Server\Raven.Server.csproj">
      <Project>{3B90EB20-AEA3-4972-8219-936F1A62768C}</Project>
      <Name>Raven.Server</Name>
    </ProjectReference>
    <ProjectReference Include="..\Raven.Bundles.Authentication\Raven.Bundles.Authentication.csproj">
      <Project>{53DA3AE4-1648-43B9-A814-BAFD89AEBF2A}</Project>
      <Name>Raven.Bundles.Authentication</Name>
    </ProjectReference>
    <ProjectReference Include="..\Raven.Bundles.Authorization\Raven.Bundles.Authorization.csproj">
      <Project>{034FFD8F-F917-4A45-B920-9C460CD66BAF}</Project>
      <Name>Raven.Bundles.Authorization</Name>
    </ProjectReference>
    <ProjectReference Include="..\Raven.Bundles.CascadeDelete\Raven.Bundles.CascadeDelete.csproj">
      <Project>{D9CCC62F-0B4E-4B37-BE7E-203D34B4EC4F}</Project>
      <Name>Raven.Bundles.CascadeDelete</Name>
    </ProjectReference>
<<<<<<< HEAD
=======
    <ProjectReference Include="..\Raven.Bundles.Compression\Raven.Bundles.Compression.csproj">
      <Project>{da091139-ca30-4322-891e-96ae7cf238ca}</Project>
      <Name>Raven.Bundles.Compression</Name>
    </ProjectReference>
    <ProjectReference Include="..\Raven.Bundles.Encryption\Raven.Bundles.Encryption.csproj">
      <Project>{38811282-5124-4AD2-B45A-FA6041980EE6}</Project>
      <Name>Raven.Bundles.Encryption</Name>
    </ProjectReference>
    <ProjectReference Include="..\Raven.Bundles.Expiration\Raven.Bundles.Expiration.csproj">
      <Project>{5E2C2AAA-31E4-4F2B-A3E3-E1332D2D338A}</Project>
      <Name>Raven.Bundles.Expiration</Name>
    </ProjectReference>
>>>>>>> d8992206
    <ProjectReference Include="..\Raven.Bundles.IndexedProperties\Raven.Bundles.IndexedProperties.csproj">
      <Project>{012F5E7B-DDC3-4B8C-BA39-1394536D58BE}</Project>
      <Name>Raven.Bundles.IndexedProperties</Name>
    </ProjectReference>
    <ProjectReference Include="..\Raven.Bundles.IndexReplication\Raven.Bundles.IndexReplication.csproj">
      <Project>{2728BBA7-5142-445E-BAA5-142A25E0666D}</Project>
      <Name>Raven.Bundles.IndexReplication</Name>
    </ProjectReference>
    <ProjectReference Include="..\Raven.Bundles.UniqueConstraints\Raven.Bundles.UniqueConstraints.csproj">
      <Project>{4C026F8A-FB36-4A30-82E9-324D207F6B48}</Project>
      <Name>Raven.Bundles.UniqueConstraints</Name>
    </ProjectReference>
    <ProjectReference Include="..\Raven.Client.Authorization\Raven.Client.Authorization.csproj">
      <Project>{3A852FD2-E0F9-449C-8F66-0C6A180D030A}</Project>
      <Name>Raven.Client.Authorization</Name>
      <Aliases>client</Aliases>
    </ProjectReference>
    <ProjectReference Include="..\Raven.Client.IndexedProperties\Raven.Client.IndexedProperties.csproj">
      <Project>{F41C7F7E-A287-449A-A545-E7152937EF77}</Project>
      <Name>Raven.Client.IndexedProperties</Name>
    </ProjectReference>
    <ProjectReference Include="..\Raven.Client.UniqueConstraints\Raven.Client.UniqueConstraints.csproj">
      <Project>{D185331D-2B7C-4251-8EBE-140EDE1FAB9F}</Project>
      <Name>Raven.Client.UniqueConstraints</Name>
    </ProjectReference>
  </ItemGroup>
  <ItemGroup>
    <None Include="App.config" />
    <None Include="packages.config" />
  </ItemGroup>
  <ItemGroup />
  <Import Project="$(MSBuildToolsPath)\Microsoft.CSharp.targets" />
  <Import Project="$(MSBuildProjectDirectory)\..\..\Tools\StyleCop\StyleCop.Targets" />
  <!-- To modify your build process, add your task inside one of the targets below and uncomment it. 
       Other similar extension points exist, see Microsoft.Common.targets.
  <Target Name="BeforeBuild">
  </Target>
  <Target Name="AfterBuild">
  </Target>
  -->
</Project><|MERGE_RESOLUTION|>--- conflicted
+++ resolved
@@ -173,8 +173,6 @@
       <Project>{D9CCC62F-0B4E-4B37-BE7E-203D34B4EC4F}</Project>
       <Name>Raven.Bundles.CascadeDelete</Name>
     </ProjectReference>
-<<<<<<< HEAD
-=======
     <ProjectReference Include="..\Raven.Bundles.Compression\Raven.Bundles.Compression.csproj">
       <Project>{da091139-ca30-4322-891e-96ae7cf238ca}</Project>
       <Name>Raven.Bundles.Compression</Name>
@@ -187,7 +185,6 @@
       <Project>{5E2C2AAA-31E4-4F2B-A3E3-E1332D2D338A}</Project>
       <Name>Raven.Bundles.Expiration</Name>
     </ProjectReference>
->>>>>>> d8992206
     <ProjectReference Include="..\Raven.Bundles.IndexedProperties\Raven.Bundles.IndexedProperties.csproj">
       <Project>{012F5E7B-DDC3-4B8C-BA39-1394536D58BE}</Project>
       <Name>Raven.Bundles.IndexedProperties</Name>
