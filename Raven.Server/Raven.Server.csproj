﻿<?xml version="1.0" encoding="utf-8"?>
<Project ToolsVersion="4.0" DefaultTargets="Build" xmlns="http://schemas.microsoft.com/developer/msbuild/2003">
  <PropertyGroup>
    <Configuration Condition=" '$(Configuration)' == '' ">Debug</Configuration>
    <Platform Condition=" '$(Platform)' == '' ">AnyCPU</Platform>
    <ProductVersion>9.0.30729</ProductVersion>
    <SchemaVersion>2.0</SchemaVersion>
    <ProjectGuid>{3B90EB20-AEA3-4972-8219-936F1A62768C}</ProjectGuid>
    <OutputType>Exe</OutputType>
    <AppDesignerFolder>Properties</AppDesignerFolder>
    <RootNamespace>Raven.Server</RootNamespace>
    <AssemblyName>Raven.Server</AssemblyName>
    <TargetFrameworkVersion>v4.5</TargetFrameworkVersion>
    <FileAlignment>512</FileAlignment>
    <FileUpgradeFlags>
    </FileUpgradeFlags>
    <OldToolsVersion>3.5</OldToolsVersion>
    <UpgradeBackupLocation />
    <IsWebBootstrapper>false</IsWebBootstrapper>
    <TargetFrameworkProfile />
    <PublishUrl>publish\</PublishUrl>
    <Install>true</Install>
    <InstallFrom>Disk</InstallFrom>
    <UpdateEnabled>false</UpdateEnabled>
    <UpdateMode>Foreground</UpdateMode>
    <UpdateInterval>7</UpdateInterval>
    <UpdateIntervalUnits>Days</UpdateIntervalUnits>
    <UpdatePeriodically>false</UpdatePeriodically>
    <UpdateRequired>false</UpdateRequired>
    <MapFileExtensions>true</MapFileExtensions>
    <ApplicationRevision>0</ApplicationRevision>
    <ApplicationVersion>1.0.0.%2a</ApplicationVersion>
    <UseApplicationTrust>false</UseApplicationTrust>
    <BootstrapperEnabled>true</BootstrapperEnabled>
    <SolutionDir Condition="$(SolutionDir) == '' Or $(SolutionDir) == '*Undefined*'">..\</SolutionDir>
    <RestorePackages>true</RestorePackages>
    <FodyPath>..\packages\Fody.1.14.0</FodyPath>
  </PropertyGroup>
  <PropertyGroup Condition=" '$(Configuration)|$(Platform)' == 'Debug|AnyCPU' ">
    <DebugSymbols>true</DebugSymbols>
    <DebugType>full</DebugType>
    <Optimize>false</Optimize>
    <OutputPath>bin\Debug\</OutputPath>
    <DefineConstants>DEBUG;TRACE</DefineConstants>
    <ErrorReport>prompt</ErrorReport>
    <WarningLevel>4</WarningLevel>
    <CodeAnalysisRuleSet>AllRules.ruleset</CodeAnalysisRuleSet>
    <DocumentationFile>
    </DocumentationFile>
    <NoWarn>1591</NoWarn>
    <UseVSHostingProcess>true</UseVSHostingProcess>
    <Prefer32Bit>false</Prefer32Bit>
  </PropertyGroup>
  <PropertyGroup Condition=" '$(Configuration)|$(Platform)' == 'Release|AnyCPU' ">
    <DebugType>pdbonly</DebugType>
    <Optimize>true</Optimize>
    <OutputPath>bin\Release\</OutputPath>
    <DefineConstants>TRACE</DefineConstants>
    <ErrorReport>prompt</ErrorReport>
    <WarningLevel>4</WarningLevel>
    <CodeAnalysisRuleSet>AllRules.ruleset</CodeAnalysisRuleSet>
    <StyleCopTreatErrorsAsWarnings>false</StyleCopTreatErrorsAsWarnings>
    <Prefer32Bit>false</Prefer32Bit>
  </PropertyGroup>
  <PropertyGroup>
    <ApplicationIcon>favicon.ico</ApplicationIcon>
  </PropertyGroup>
  <PropertyGroup>
    <StartupObject>Raven.Server.Program</StartupObject>
  </PropertyGroup>
  <PropertyGroup>
    <SignAssembly>true</SignAssembly>
  </PropertyGroup>
  <PropertyGroup>
    <AssemblyOriginatorKeyFile>..\Raven.Database\RavenDB.snk</AssemblyOriginatorKeyFile>
  </PropertyGroup>
  <ItemGroup>
    <Reference Include="metrics">
<<<<<<< HEAD
      <HintPath>..\..\metrics-net\bin\lib\net40\metrics.dll</HintPath>
=======
      <HintPath>..\SharedLibs\metrics.dll</HintPath>
>>>>>>> aae9081a
    </Reference>
    <Reference Include="Microsoft.Owin">
      <HintPath>..\packages\Microsoft.Owin.2.1.0\lib\net45\Microsoft.Owin.dll</HintPath>
    </Reference>
    <Reference Include="Microsoft.Owin.Diagnostics">
      <HintPath>..\packages\Microsoft.Owin.Diagnostics.2.1.0\lib\net40\Microsoft.Owin.Diagnostics.dll</HintPath>
    </Reference>
    <Reference Include="Microsoft.Owin.Host.HttpListener">
      <HintPath>..\packages\Microsoft.Owin.Host.HttpListener.2.1.0\lib\net45\Microsoft.Owin.Host.HttpListener.dll</HintPath>
    </Reference>
    <Reference Include="Microsoft.Owin.Hosting, Version=2.1.0.0, Culture=neutral, PublicKeyToken=31bf3856ad364e35, processorArchitecture=MSIL">
      <SpecificVersion>False</SpecificVersion>
      <HintPath>..\packages\Microsoft.Owin.Hosting.2.1.0\lib\net45\Microsoft.Owin.Hosting.dll</HintPath>
    </Reference>
    <Reference Include="Mono.Cecil, Version=0.9.5.0, Culture=neutral, PublicKeyToken=0738eb9f132ed756, processorArchitecture=MSIL">
      <SpecificVersion>False</SpecificVersion>
      <HintPath>..\packages\Mono.Cecil.0.9.5.4\lib\net40\Mono.Cecil.dll</HintPath>
    </Reference>
    <Reference Include="Mono.Cecil.Mdb, Version=0.9.5.0, Culture=neutral, PublicKeyToken=0738eb9f132ed756, processorArchitecture=MSIL">
      <SpecificVersion>False</SpecificVersion>
      <HintPath>..\packages\Mono.Cecil.0.9.5.4\lib\net40\Mono.Cecil.Mdb.dll</HintPath>
    </Reference>
    <Reference Include="Mono.Cecil.Pdb, Version=0.9.5.0, Culture=neutral, PublicKeyToken=0738eb9f132ed756, processorArchitecture=MSIL">
      <SpecificVersion>False</SpecificVersion>
      <HintPath>..\packages\Mono.Cecil.0.9.5.4\lib\net40\Mono.Cecil.Pdb.dll</HintPath>
    </Reference>
    <Reference Include="Mono.Cecil.Rocks, Version=0.9.5.0, Culture=neutral, PublicKeyToken=0738eb9f132ed756, processorArchitecture=MSIL">
      <SpecificVersion>False</SpecificVersion>
      <HintPath>..\packages\Mono.Cecil.0.9.5.4\lib\net40\Mono.Cecil.Rocks.dll</HintPath>
    </Reference>
    <Reference Include="NLog, Version=2.1.0.0, Culture=neutral, PublicKeyToken=5120e14c03d0593c, processorArchitecture=MSIL">
      <SpecificVersion>False</SpecificVersion>
      <HintPath>..\packages\NLog.2.1.0\lib\net45\NLog.dll</HintPath>
    </Reference>
    <Reference Include="Owin, Version=1.0.0.0, Culture=neutral, PublicKeyToken=f0ebd12fd5e55cc5, processorArchitecture=MSIL">
      <SpecificVersion>False</SpecificVersion>
      <HintPath>..\packages\Owin.1.0\lib\net40\Owin.dll</HintPath>
    </Reference>
    <Reference Include="System" />
    <Reference Include="System.ComponentModel.Composition" />
    <Reference Include="System.configuration" />
    <Reference Include="System.Configuration.Install" />
    <Reference Include="System.Core">
      <RequiredTargetFramework>3.5</RequiredTargetFramework>
    </Reference>
    <Reference Include="System.Drawing" />
    <Reference Include="System.Management" />
    <Reference Include="System.Management.Automation, Version=1.0.0.0, Culture=neutral, PublicKeyToken=31bf3856ad364e35, processorArchitecture=MSIL">
      <SpecificVersion>False</SpecificVersion>
      <HintPath>..\SharedLibs\System.Management.Automation.dll</HintPath>
    </Reference>
    <Reference Include="System.Net" />
    <Reference Include="System.Net.Http" />
    <Reference Include="System.Net.Http.WebRequest" />
    <Reference Include="System.ServiceProcess" />
    <Reference Include="System.Web" />
    <Reference Include="System.Windows.Forms" />
    <Reference Include="System.Xml.Linq">
      <RequiredTargetFramework>3.5</RequiredTargetFramework>
    </Reference>
    <Reference Include="System.Data.DataSetExtensions">
      <RequiredTargetFramework>3.5</RequiredTargetFramework>
    </Reference>
    <Reference Include="System.Data" />
    <Reference Include="System.Xml" />
  </ItemGroup>
  <ItemGroup>
    <Compile Include="..\CommonAssemblyInfo.cs">
      <Link>Properties\CommonAssemblyInfo.cs</Link>
    </Compile>
    <Compile Include="..\Raven.Client.Lightweight\Extensions\MultiDatabase.cs">
      <Link>Smuggler\Imports\MultiDatabase.cs</Link>
    </Compile>
    <Compile Include="FromMono\Options.cs" />
    <Compile Include="RavenDbServer.cs" />
    <Compile Include="Program.cs" />
    <Compile Include="ProjectInstaller.cs">
      <SubType>Component</SubType>
    </Compile>
    <Compile Include="ProjectInstaller.Designer.cs">
      <DependentUpon>ProjectInstaller.cs</DependentUpon>
    </Compile>
    <Compile Include="RavenService.cs">
      <SubType>Component</SubType>
    </Compile>
    <Compile Include="RavenService.Designer.cs">
      <DependentUpon>RavenService.cs</DependentUpon>
    </Compile>
  </ItemGroup>
  <ItemGroup>
    <BootstrapperPackage Include="Microsoft.Net.Client.3.5">
      <Visible>False</Visible>
      <ProductName>.NET Framework 3.5 SP1 Client Profile</ProductName>
      <Install>false</Install>
    </BootstrapperPackage>
    <BootstrapperPackage Include="Microsoft.Net.Framework.3.5.SP1">
      <Visible>False</Visible>
      <ProductName>.NET Framework 3.5 SP1</ProductName>
      <Install>true</Install>
    </BootstrapperPackage>
    <BootstrapperPackage Include="Microsoft.Windows.Installer.3.1">
      <Visible>False</Visible>
      <ProductName>Windows Installer 3.1</ProductName>
      <Install>true</Install>
    </BootstrapperPackage>
  </ItemGroup>
  <ItemGroup>
    <ProjectReference Include="..\Raven.Abstractions\Raven.Abstractions.csproj">
      <Project>{41AC479E-1EB2-4D23-AAF2-E4C8DF1BC2BA}</Project>
      <Name>Raven.Abstractions</Name>
    </ProjectReference>
    <ProjectReference Include="..\Raven.Database\Raven.Database.csproj">
      <Project>{212823cd-25e1-41ac-92d1-d6df4d53fc85}</Project>
      <Name>Raven.Database</Name>
    </ProjectReference>
  </ItemGroup>
  <ItemGroup>
    <EmbeddedResource Include="ProjectInstaller.resx">
      <DependentUpon>ProjectInstaller.cs</DependentUpon>
      <SubType>Designer</SubType>
    </EmbeddedResource>
  </ItemGroup>
  <ItemGroup>
    <None Include="..\Raven.Database\RavenDB.snk">
      <Link>RavenDB.snk</Link>
    </None>
    <None Include="App.config">
      <SubType>Designer</SubType>
    </None>
    <EmbeddedResource Include="DefaultLogging.config">
      <SubType>Designer</SubType>
    </EmbeddedResource>
    <Content Include="FodyWeavers.xml" />
    <Content Include="NLog.config">
      <CopyToOutputDirectory>Always</CopyToOutputDirectory>
    </Content>
    <None Include="NLog.xsd">
      <SubType>Designer</SubType>
    </None>
    <None Include="packages.config" />
  </ItemGroup>
  <ItemGroup>
    <Content Include="favicon.ico" />
  </ItemGroup>
  <Import Project="$(MSBuildToolsPath)\Microsoft.CSharp.targets" />
  <Import Project="$(MSBuildProjectDirectory)\..\Tools\StyleCop\StyleCop.Targets" />
  <Target Name="BeforeBuild">
    <CreateItem Include="WebUI\**\*.*">
      <Output ItemName="EmbeddedResource" TaskParameter="Include" />
    </CreateItem>
  </Target>
  <Import Project="$(SolutionDir)\.nuget\nuget.targets" />
  <Import Project="$(SolutionDir)\Imports\Fody\Fody.targets" Condition="$(Configuration) != 'Debug'" />
</Project><|MERGE_RESOLUTION|>--- conflicted
+++ resolved
@@ -76,11 +76,8 @@
   </PropertyGroup>
   <ItemGroup>
     <Reference Include="metrics">
-<<<<<<< HEAD
       <HintPath>..\..\metrics-net\bin\lib\net40\metrics.dll</HintPath>
-=======
       <HintPath>..\SharedLibs\metrics.dll</HintPath>
->>>>>>> aae9081a
     </Reference>
     <Reference Include="Microsoft.Owin">
       <HintPath>..\packages\Microsoft.Owin.2.1.0\lib\net45\Microsoft.Owin.dll</HintPath>
