--- conflicted
+++ resolved
@@ -1,197 +1,191 @@
-﻿<?xml version="1.0" encoding="utf-8"?>
-<Project ToolsVersion="4.0" DefaultTargets="Build" xmlns="http://schemas.microsoft.com/developer/msbuild/2003">
-  <PropertyGroup>
-    <Configuration Condition=" '$(Configuration)' == '' ">Debug</Configuration>
-    <Platform Condition=" '$(Platform)' == '' ">AnyCPU</Platform>
-    <ProductVersion>9.0.30729</ProductVersion>
-    <SchemaVersion>2.0</SchemaVersion>
-    <ProjectGuid>{3B90EB20-AEA3-4972-8219-936F1A62768C}</ProjectGuid>
-    <OutputType>Exe</OutputType>
-    <AppDesignerFolder>Properties</AppDesignerFolder>
-    <RootNamespace>Raven.Server</RootNamespace>
-    <AssemblyName>Raven.Server</AssemblyName>
-    <TargetFrameworkVersion>v4.0</TargetFrameworkVersion>
-    <FileAlignment>512</FileAlignment>
-    <FileUpgradeFlags>
-    </FileUpgradeFlags>
-    <OldToolsVersion>3.5</OldToolsVersion>
-    <UpgradeBackupLocation />
-    <IsWebBootstrapper>false</IsWebBootstrapper>
-    <TargetFrameworkProfile />
-    <PublishUrl>publish\</PublishUrl>
-    <Install>true</Install>
-    <InstallFrom>Disk</InstallFrom>
-    <UpdateEnabled>false</UpdateEnabled>
-    <UpdateMode>Foreground</UpdateMode>
-    <UpdateInterval>7</UpdateInterval>
-    <UpdateIntervalUnits>Days</UpdateIntervalUnits>
-    <UpdatePeriodically>false</UpdatePeriodically>
-    <UpdateRequired>false</UpdateRequired>
-    <MapFileExtensions>true</MapFileExtensions>
-    <ApplicationRevision>0</ApplicationRevision>
-    <ApplicationVersion>1.0.0.%2a</ApplicationVersion>
-    <UseApplicationTrust>false</UseApplicationTrust>
-    <BootstrapperEnabled>true</BootstrapperEnabled>
-  </PropertyGroup>
-  <PropertyGroup Condition=" '$(Configuration)|$(Platform)' == 'Debug|AnyCPU' ">
-    <DebugSymbols>true</DebugSymbols>
-    <DebugType>full</DebugType>
-    <Optimize>false</Optimize>
-    <OutputPath>bin\Debug\</OutputPath>
-    <DefineConstants>DEBUG;TRACE</DefineConstants>
-    <ErrorReport>prompt</ErrorReport>
-    <WarningLevel>4</WarningLevel>
-    <CodeAnalysisRuleSet>AllRules.ruleset</CodeAnalysisRuleSet>
-    <DocumentationFile>bin\Debug\Raven.Server.XML</DocumentationFile>
-    <NoWarn>1591</NoWarn>
-  </PropertyGroup>
-  <PropertyGroup Condition=" '$(Configuration)|$(Platform)' == 'Release|AnyCPU' ">
-    <DebugType>pdbonly</DebugType>
-    <Optimize>true</Optimize>
-    <OutputPath>bin\Release\</OutputPath>
-    <DefineConstants>TRACE</DefineConstants>
-    <ErrorReport>prompt</ErrorReport>
-    <WarningLevel>4</WarningLevel>
-    <CodeAnalysisRuleSet>AllRules.ruleset</CodeAnalysisRuleSet>
-    <StyleCopTreatErrorsAsWarnings>false</StyleCopTreatErrorsAsWarnings>
-  </PropertyGroup>
-  <PropertyGroup>
-    <ApplicationIcon>favicon.ico</ApplicationIcon>
-  </PropertyGroup>
-  <PropertyGroup>
-    <StartupObject>Raven.Server.Program</StartupObject>
-  </PropertyGroup>
-  <PropertyGroup>
-    <SignAssembly>true</SignAssembly>
-  </PropertyGroup>
-  <PropertyGroup>
-    <AssemblyOriginatorKeyFile>..\Raven.Database\RavenDB.snk</AssemblyOriginatorKeyFile>
-  </PropertyGroup>
-  <ItemGroup>
-    <Reference Include="NLog">
-      <HintPath>..\packages\NLog.2.0.0.2000\lib\net40\NLog.dll</HintPath>
-    </Reference>
-    <Reference Include="System" />
-    <Reference Include="System.ComponentModel.Composition" />
-    <Reference Include="System.configuration" />
-    <Reference Include="System.Configuration.Install" />
-    <Reference Include="System.Core">
-      <RequiredTargetFramework>3.5</RequiredTargetFramework>
-    </Reference>
-    <Reference Include="System.Drawing" />
-    <Reference Include="System.Management" />
-    <Reference Include="System.Management.Automation, Version=1.0.0.0, Culture=neutral, PublicKeyToken=31bf3856ad364e35, processorArchitecture=MSIL">
-      <SpecificVersion>False</SpecificVersion>
-      <HintPath>..\SharedLibs\System.Management.Automation.dll</HintPath>
-    </Reference>
-    <Reference Include="System.ServiceProcess" />
-    <Reference Include="System.Web" />
-    <Reference Include="System.Windows.Forms" />
-    <Reference Include="System.Xml.Linq">
-      <RequiredTargetFramework>3.5</RequiredTargetFramework>
-    </Reference>
-    <Reference Include="System.Data.DataSetExtensions">
-      <RequiredTargetFramework>3.5</RequiredTargetFramework>
-    </Reference>
-    <Reference Include="System.Data" />
-    <Reference Include="System.Xml" />
-  </ItemGroup>
-  <ItemGroup>
-    <Compile Include="..\CommonAssemblyInfo.cs">
-      <Link>Properties\CommonAssemblyInfo.cs</Link>
-    </Compile>
-    <Compile Include="..\Raven.Client.Lightweight\Extensions\MultiDatabase.cs">
-      <Link>Smuggler\Imports\MultiDatabase.cs</Link>
-    </Compile>
-    <Compile Include="..\Raven.Smuggler\SmugglerApi.cs">
-      <Link>Smuggler\SmugglerApi.cs</Link>
-    </Compile>
-<<<<<<< HEAD
-    <Compile Include="..\Raven.Smuggler\SmugglerOptions.cs">
-      <Link>Smuggler\SmugglerOptions.cs</Link>
-    </Compile>
-=======
->>>>>>> 2c018623
-    <Compile Include="FromMono\Options.cs" />
-    <Compile Include="RavenDbServer.cs" />
-    <Compile Include="Program.cs" />
-    <Compile Include="ProjectInstaller.cs">
-      <SubType>Component</SubType>
-    </Compile>
-    <Compile Include="ProjectInstaller.Designer.cs">
-      <DependentUpon>ProjectInstaller.cs</DependentUpon>
-    </Compile>
-    <Compile Include="RavenService.cs">
-      <SubType>Component</SubType>
-    </Compile>
-    <Compile Include="RavenService.Designer.cs">
-      <DependentUpon>RavenService.cs</DependentUpon>
-    </Compile>
-  </ItemGroup>
-  <ItemGroup>
-    <BootstrapperPackage Include="Microsoft.Net.Client.3.5">
-      <Visible>False</Visible>
-      <ProductName>.NET Framework 3.5 SP1 Client Profile</ProductName>
-      <Install>false</Install>
-    </BootstrapperPackage>
-    <BootstrapperPackage Include="Microsoft.Net.Framework.3.5.SP1">
-      <Visible>False</Visible>
-      <ProductName>.NET Framework 3.5 SP1</ProductName>
-      <Install>true</Install>
-    </BootstrapperPackage>
-    <BootstrapperPackage Include="Microsoft.Windows.Installer.3.1">
-      <Visible>False</Visible>
-      <ProductName>Windows Installer 3.1</ProductName>
-      <Install>true</Install>
-    </BootstrapperPackage>
-  </ItemGroup>
-  <ItemGroup>
-    <ProjectReference Include="..\Raven.Abstractions\Raven.Abstractions.csproj">
-      <Project>{41AC479E-1EB2-4D23-AAF2-E4C8DF1BC2BA}</Project>
-      <Name>Raven.Abstractions</Name>
-    </ProjectReference>
-    <ProjectReference Include="..\Raven.Database\Raven.Database.csproj">
-      <Project>{212823CD-25E1-41AC-92D1-D6DF4D53FC85}</Project>
-      <Name>Raven.Database</Name>
-    </ProjectReference>
-    <ProjectReference Include="..\Raven.Storage.Esent\Raven.Storage.Esent.csproj">
-      <Project>{9DEE8674-D0CD-430D-BD9B-6CD95F3CAB22}</Project>
-      <Name>Raven.Storage.Esent</Name>
-    </ProjectReference>
-    <ProjectReference Include="..\Raven.Storage.Managed\Raven.Storage.Managed.csproj">
-      <Project>{DA99A419-E137-40DB-9495-0C363B479D4B}</Project>
-      <Name>Raven.Storage.Managed</Name>
-    </ProjectReference>
-  </ItemGroup>
-  <ItemGroup>
-    <EmbeddedResource Include="ProjectInstaller.resx">
-      <DependentUpon>ProjectInstaller.cs</DependentUpon>
-      <SubType>Designer</SubType>
-    </EmbeddedResource>
-  </ItemGroup>
-  <ItemGroup>
-    <None Include="..\Raven.Database\RavenDB.snk">
-      <Link>RavenDB.snk</Link>
-    </None>
-    <None Include="App.config">
-      <SubType>Designer</SubType>
-    </None>
-    <EmbeddedResource Include="DefaultLogging.config">
-      <SubType>Designer</SubType>
-    </EmbeddedResource>
-    <None Include="NLog.xsd">
-      <SubType>Designer</SubType>
-    </None>
-    <None Include="packages.config" />
-  </ItemGroup>
-  <ItemGroup>
-    <Content Include="favicon.ico" />
-  </ItemGroup>
-  <Import Project="$(MSBuildToolsPath)\Microsoft.CSharp.targets" />
-  <Import Project="$(MSBuildProjectDirectory)\..\Tools\StyleCop\StyleCop.Targets" />
-  <Target Name="BeforeBuild">
-    <CreateItem Include="WebUI\**\*.*">
-      <Output ItemName="EmbeddedResource" TaskParameter="Include" />
-    </CreateItem>
-  </Target>
-</Project>+﻿<?xml version="1.0" encoding="utf-8"?>
+<Project ToolsVersion="4.0" DefaultTargets="Build" xmlns="http://schemas.microsoft.com/developer/msbuild/2003">
+  <PropertyGroup>
+    <Configuration Condition=" '$(Configuration)' == '' ">Debug</Configuration>
+    <Platform Condition=" '$(Platform)' == '' ">AnyCPU</Platform>
+    <ProductVersion>9.0.30729</ProductVersion>
+    <SchemaVersion>2.0</SchemaVersion>
+    <ProjectGuid>{3B90EB20-AEA3-4972-8219-936F1A62768C}</ProjectGuid>
+    <OutputType>Exe</OutputType>
+    <AppDesignerFolder>Properties</AppDesignerFolder>
+    <RootNamespace>Raven.Server</RootNamespace>
+    <AssemblyName>Raven.Server</AssemblyName>
+    <TargetFrameworkVersion>v4.0</TargetFrameworkVersion>
+    <FileAlignment>512</FileAlignment>
+    <FileUpgradeFlags>
+    </FileUpgradeFlags>
+    <OldToolsVersion>3.5</OldToolsVersion>
+    <UpgradeBackupLocation />
+    <IsWebBootstrapper>false</IsWebBootstrapper>
+    <TargetFrameworkProfile />
+    <PublishUrl>publish\</PublishUrl>
+    <Install>true</Install>
+    <InstallFrom>Disk</InstallFrom>
+    <UpdateEnabled>false</UpdateEnabled>
+    <UpdateMode>Foreground</UpdateMode>
+    <UpdateInterval>7</UpdateInterval>
+    <UpdateIntervalUnits>Days</UpdateIntervalUnits>
+    <UpdatePeriodically>false</UpdatePeriodically>
+    <UpdateRequired>false</UpdateRequired>
+    <MapFileExtensions>true</MapFileExtensions>
+    <ApplicationRevision>0</ApplicationRevision>
+    <ApplicationVersion>1.0.0.%2a</ApplicationVersion>
+    <UseApplicationTrust>false</UseApplicationTrust>
+    <BootstrapperEnabled>true</BootstrapperEnabled>
+  </PropertyGroup>
+  <PropertyGroup Condition=" '$(Configuration)|$(Platform)' == 'Debug|AnyCPU' ">
+    <DebugSymbols>true</DebugSymbols>
+    <DebugType>full</DebugType>
+    <Optimize>false</Optimize>
+    <OutputPath>bin\Debug\</OutputPath>
+    <DefineConstants>DEBUG;TRACE</DefineConstants>
+    <ErrorReport>prompt</ErrorReport>
+    <WarningLevel>4</WarningLevel>
+    <CodeAnalysisRuleSet>AllRules.ruleset</CodeAnalysisRuleSet>
+    <DocumentationFile>bin\Debug\Raven.Server.XML</DocumentationFile>
+    <NoWarn>1591</NoWarn>
+  </PropertyGroup>
+  <PropertyGroup Condition=" '$(Configuration)|$(Platform)' == 'Release|AnyCPU' ">
+    <DebugType>pdbonly</DebugType>
+    <Optimize>true</Optimize>
+    <OutputPath>bin\Release\</OutputPath>
+    <DefineConstants>TRACE</DefineConstants>
+    <ErrorReport>prompt</ErrorReport>
+    <WarningLevel>4</WarningLevel>
+    <CodeAnalysisRuleSet>AllRules.ruleset</CodeAnalysisRuleSet>
+    <StyleCopTreatErrorsAsWarnings>false</StyleCopTreatErrorsAsWarnings>
+  </PropertyGroup>
+  <PropertyGroup>
+    <ApplicationIcon>favicon.ico</ApplicationIcon>
+  </PropertyGroup>
+  <PropertyGroup>
+    <StartupObject>Raven.Server.Program</StartupObject>
+  </PropertyGroup>
+  <PropertyGroup>
+    <SignAssembly>true</SignAssembly>
+  </PropertyGroup>
+  <PropertyGroup>
+    <AssemblyOriginatorKeyFile>..\Raven.Database\RavenDB.snk</AssemblyOriginatorKeyFile>
+  </PropertyGroup>
+  <ItemGroup>
+    <Reference Include="NLog">
+      <HintPath>..\packages\NLog.2.0.0.2000\lib\net40\NLog.dll</HintPath>
+    </Reference>
+    <Reference Include="System" />
+    <Reference Include="System.ComponentModel.Composition" />
+    <Reference Include="System.configuration" />
+    <Reference Include="System.Configuration.Install" />
+    <Reference Include="System.Core">
+      <RequiredTargetFramework>3.5</RequiredTargetFramework>
+    </Reference>
+    <Reference Include="System.Drawing" />
+    <Reference Include="System.Management" />
+    <Reference Include="System.Management.Automation, Version=1.0.0.0, Culture=neutral, PublicKeyToken=31bf3856ad364e35, processorArchitecture=MSIL">
+      <SpecificVersion>False</SpecificVersion>
+      <HintPath>..\SharedLibs\System.Management.Automation.dll</HintPath>
+    </Reference>
+    <Reference Include="System.ServiceProcess" />
+    <Reference Include="System.Web" />
+    <Reference Include="System.Windows.Forms" />
+    <Reference Include="System.Xml.Linq">
+      <RequiredTargetFramework>3.5</RequiredTargetFramework>
+    </Reference>
+    <Reference Include="System.Data.DataSetExtensions">
+      <RequiredTargetFramework>3.5</RequiredTargetFramework>
+    </Reference>
+    <Reference Include="System.Data" />
+    <Reference Include="System.Xml" />
+  </ItemGroup>
+  <ItemGroup>
+    <Compile Include="..\CommonAssemblyInfo.cs">
+      <Link>Properties\CommonAssemblyInfo.cs</Link>
+    </Compile>
+    <Compile Include="..\Raven.Client.Lightweight\Extensions\MultiDatabase.cs">
+      <Link>Smuggler\Imports\MultiDatabase.cs</Link>
+    </Compile>
+    <Compile Include="..\Raven.Smuggler\SmugglerApi.cs">
+      <Link>Smuggler\SmugglerApi.cs</Link>
+    </Compile>
+    <Compile Include="FromMono\Options.cs" />
+    <Compile Include="RavenDbServer.cs" />
+    <Compile Include="Program.cs" />
+    <Compile Include="ProjectInstaller.cs">
+      <SubType>Component</SubType>
+    </Compile>
+    <Compile Include="ProjectInstaller.Designer.cs">
+      <DependentUpon>ProjectInstaller.cs</DependentUpon>
+    </Compile>
+    <Compile Include="RavenService.cs">
+      <SubType>Component</SubType>
+    </Compile>
+    <Compile Include="RavenService.Designer.cs">
+      <DependentUpon>RavenService.cs</DependentUpon>
+    </Compile>
+  </ItemGroup>
+  <ItemGroup>
+    <BootstrapperPackage Include="Microsoft.Net.Client.3.5">
+      <Visible>False</Visible>
+      <ProductName>.NET Framework 3.5 SP1 Client Profile</ProductName>
+      <Install>false</Install>
+    </BootstrapperPackage>
+    <BootstrapperPackage Include="Microsoft.Net.Framework.3.5.SP1">
+      <Visible>False</Visible>
+      <ProductName>.NET Framework 3.5 SP1</ProductName>
+      <Install>true</Install>
+    </BootstrapperPackage>
+    <BootstrapperPackage Include="Microsoft.Windows.Installer.3.1">
+      <Visible>False</Visible>
+      <ProductName>Windows Installer 3.1</ProductName>
+      <Install>true</Install>
+    </BootstrapperPackage>
+  </ItemGroup>
+  <ItemGroup>
+    <ProjectReference Include="..\Raven.Abstractions\Raven.Abstractions.csproj">
+      <Project>{41AC479E-1EB2-4D23-AAF2-E4C8DF1BC2BA}</Project>
+      <Name>Raven.Abstractions</Name>
+    </ProjectReference>
+    <ProjectReference Include="..\Raven.Database\Raven.Database.csproj">
+      <Project>{212823CD-25E1-41AC-92D1-D6DF4D53FC85}</Project>
+      <Name>Raven.Database</Name>
+    </ProjectReference>
+    <ProjectReference Include="..\Raven.Storage.Esent\Raven.Storage.Esent.csproj">
+      <Project>{9DEE8674-D0CD-430D-BD9B-6CD95F3CAB22}</Project>
+      <Name>Raven.Storage.Esent</Name>
+    </ProjectReference>
+    <ProjectReference Include="..\Raven.Storage.Managed\Raven.Storage.Managed.csproj">
+      <Project>{DA99A419-E137-40DB-9495-0C363B479D4B}</Project>
+      <Name>Raven.Storage.Managed</Name>
+    </ProjectReference>
+  </ItemGroup>
+  <ItemGroup>
+    <EmbeddedResource Include="ProjectInstaller.resx">
+      <DependentUpon>ProjectInstaller.cs</DependentUpon>
+      <SubType>Designer</SubType>
+    </EmbeddedResource>
+  </ItemGroup>
+  <ItemGroup>
+    <None Include="..\Raven.Database\RavenDB.snk">
+      <Link>RavenDB.snk</Link>
+    </None>
+    <None Include="App.config">
+      <SubType>Designer</SubType>
+    </None>
+    <EmbeddedResource Include="DefaultLogging.config">
+      <SubType>Designer</SubType>
+    </EmbeddedResource>
+    <None Include="NLog.xsd">
+      <SubType>Designer</SubType>
+    </None>
+    <None Include="packages.config" />
+  </ItemGroup>
+  <ItemGroup>
+    <Content Include="favicon.ico" />
+  </ItemGroup>
+  <Import Project="$(MSBuildToolsPath)\Microsoft.CSharp.targets" />
+  <Import Project="$(MSBuildProjectDirectory)\..\Tools\StyleCop\StyleCop.Targets" />
+  <Target Name="BeforeBuild">
+    <CreateItem Include="WebUI\**\*.*">
+      <Output ItemName="EmbeddedResource" TaskParameter="Include" />
+    </CreateItem>
+  </Target>
+</Project>