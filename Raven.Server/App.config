<?xml version="1.0" encoding="utf-8"?>
<configuration>
  <appSettings>
    <add key="Raven/Port" value="*"/>
    <add key="Raven/WebDir" value="..\..\..\Raven.Database\Server\WebUI"/>
    <add key="Raven/DataDir" value="~\Database\System"/>
    <add key="Raven/AnonymousAccess" value="Admin"/>
    <add key="Raven/StorageEngine" value="voron"/>
    <add key="Raven/ActiveBundles" value="none"/>
<<<<<<< HEAD
	<add key="Raven/Voron/AllowIncrementalBackups" value="true"/>
=======
    <add key="Raven/Voron/AllowIncrementalBackups" value="true"/>
>>>>>>> 697e0c13
  </appSettings>
  <runtime>
    <loadFromRemoteSources enabled="true"/>
    <gcServer enabled="true"/>
    <assemblyBinding xmlns="urn:schemas-microsoft-com:asm.v1">
      <probing privatePath="Analyzers"/>
      <dependentAssembly>
        <assemblyIdentity name="System.Windows.Controls" publicKeyToken="31bf3856ad364e35" culture="neutral"/>
        <bindingRedirect oldVersion="0.0.0.0-5.0.5.0" newVersion="5.0.5.0"/>
        
        
      </dependentAssembly>
      <dependentAssembly>
        <assemblyIdentity name="System.Xml.Linq" publicKeyToken="31bf3856ad364e35" culture="neutral"/>
        <bindingRedirect oldVersion="0.0.0.0-5.0.5.0" newVersion="5.0.5.0"/>
      </dependentAssembly>
      <dependentAssembly>
        <assemblyIdentity name="Kent.Boogaart.HelperTrinity" publicKeyToken="cc96fa93a217f7a1" culture="neutral"/>
        <bindingRedirect oldVersion="0.0.0.0-2.0.1.0" newVersion="2.0.1.0"/>
      </dependentAssembly>

			<dependentAssembly>
        <assemblyIdentity name="System.Net.Http" publicKeyToken="b03f5f7f11d50a3a" culture="neutral"/>
        <bindingRedirect oldVersion="0.0.0.0-2.1.3.0" newVersion="2.1.3.0"/>
      </dependentAssembly>
      <dependentAssembly>
        <assemblyIdentity name="System.Runtime" publicKeyToken="b03f5f7f11d50a3a" culture="neutral"/>
        <bindingRedirect oldVersion="0.0.0.0-2.5.19.0" newVersion="2.5.19.0"/>
      </dependentAssembly>
      <dependentAssembly>
        <assemblyIdentity name="System.Threading.Tasks" publicKeyToken="b03f5f7f11d50a3a" culture="neutral"/>
        <bindingRedirect oldVersion="0.0.0.0-2.5.19.0" newVersion="2.5.19.0"/>
      </dependentAssembly>
      <dependentAssembly>
        <assemblyIdentity name="System.Reactive.Core" publicKeyToken="31bf3856ad364e35" culture="neutral"/>
        <bindingRedirect oldVersion="0.0.0.0-2.2.0.0" newVersion="2.2.0.0"/>
      </dependentAssembly>
      <dependentAssembly>
        <assemblyIdentity name="Microsoft.Data.OData" publicKeyToken="31bf3856ad364e35" culture="neutral"/>
        <bindingRedirect oldVersion="0.0.0.0-5.6.0.0" newVersion="5.6.0.0"/>
      </dependentAssembly>
      <dependentAssembly>
        <assemblyIdentity name="Microsoft.Owin" publicKeyToken="31bf3856ad364e35" culture="neutral"/>
        <bindingRedirect oldVersion="0.0.0.0-2.1.0.0" newVersion="2.1.0.0"/>
      </dependentAssembly>
      <dependentAssembly>
        <assemblyIdentity name="System.Reactive.Interfaces" publicKeyToken="31bf3856ad364e35" culture="neutral"/>
        <bindingRedirect oldVersion="0.0.0.0-2.2.0.0" newVersion="2.2.0.0"/>
      </dependentAssembly>
      <dependentAssembly>
        <assemblyIdentity name="System.Reactive.Linq" publicKeyToken="31bf3856ad364e35" culture="neutral"/>
        <bindingRedirect oldVersion="0.0.0.0-2.1.30214.0" newVersion="2.1.30214.0"/>
      </dependentAssembly>
      <dependentAssembly>
        <assemblyIdentity name="System.Web.Http" publicKeyToken="31bf3856ad364e35" culture="neutral"/>
        <bindingRedirect oldVersion="0.0.0.0-5.0.0.0" newVersion="5.0.0.0"/>
      </dependentAssembly>
      <dependentAssembly>
        <assemblyIdentity name="System.Net.Http.Formatting" publicKeyToken="31bf3856ad364e35" culture="neutral"/>
        <bindingRedirect oldVersion="0.0.0.0-5.1.0.0" newVersion="5.1.0.0"/>
      </dependentAssembly>
    </assemblyBinding>
  </runtime>
  <startup>
    <supportedRuntime version="v4.0" sku=".NETFramework,Version=v4.5.1"/>
  </startup>
</configuration><|MERGE_RESOLUTION|>--- conflicted
+++ resolved
@@ -7,11 +7,7 @@
     <add key="Raven/AnonymousAccess" value="Admin"/>
     <add key="Raven/StorageEngine" value="voron"/>
     <add key="Raven/ActiveBundles" value="none"/>
-<<<<<<< HEAD
-	<add key="Raven/Voron/AllowIncrementalBackups" value="true"/>
-=======
     <add key="Raven/Voron/AllowIncrementalBackups" value="true"/>
->>>>>>> 697e0c13
   </appSettings>
   <runtime>
     <loadFromRemoteSources enabled="true"/>
