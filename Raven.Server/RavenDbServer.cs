//-----------------------------------------------------------------------
// <copyright file="RavenDbServer.cs" company="Hibernating Rhinos LTD">
//     Copyright (c) Hibernating Rhinos LTD. All rights reserved.
// </copyright>
//-----------------------------------------------------------------------
using System;
using Raven.Database;
using Raven.Database.Config;
using Raven.Database.Server;

namespace Raven.Server
{
	public class RavenDbServer : IDisposable
	{
		private readonly DocumentDatabase database;
		private readonly HttpServer server;

		public DocumentDatabase Database
		{
			get { return database; }
		}

		public HttpServer Server
		{
			get { return server; }
		}

<<<<<<< HEAD
		public RavenDbServer(RavenConfiguration settings)
=======
		public RavenDbServer(InMemoryRavenConfiguration settings)
>>>>>>> 3634089b
		{
			database = new DocumentDatabase(settings);

			try
			{
				database.SpinBackgroundWorkers();
				server = new HttpServer(settings, database);
				server.StartListening();
			}
			catch (Exception)
			{
				database.Dispose();
				database = null;
				
				throw;
			}
		}

		public void Dispose()
		{
			server.Dispose();
			database.Dispose();
		}
	}
}<|MERGE_RESOLUTION|>--- conflicted
+++ resolved
@@ -25,11 +25,7 @@
 			get { return server; }
 		}
 
-<<<<<<< HEAD
-		public RavenDbServer(RavenConfiguration settings)
-=======
 		public RavenDbServer(InMemoryRavenConfiguration settings)
->>>>>>> 3634089b
 		{
 			database = new DocumentDatabase(settings);
 
