﻿using System.Windows.Input;
using Raven.Studio.Commands;
using Raven.Studio.Infrastructure;
using Raven.Studio.Models;

namespace Raven.Studio.Features.Tasks
{
	public class ExportTask : TaskModel
	{
		public ExportTask()
		{
			Name = "Export Database";
		    IconResource = "Image_Export_Tiny";
			Description = "Export your database to a dump file. Both indexes and documents are exported.";

<<<<<<< HEAD
            TaskInputs.Add(new TaskCheckBox("Include Attachments", false));
=======
			TaskInputs.Add(new TaskCheckBox("Include Documents", true));
			TaskInputs.Add(new TaskCheckBox("Include Indexes", true));
			TaskInputs.Add(new TaskCheckBox("Include Attachments", false));
>>>>>>> 34cc7820
		}

		public override ICommand Action
		{
			get { return new ExportDatabaseCommand(this, line => Execute.OnTheUI(() => Output.Add(line))); }
		}
	}
}<|MERGE_RESOLUTION|>--- conflicted
+++ resolved
@@ -13,13 +13,9 @@
 		    IconResource = "Image_Export_Tiny";
 			Description = "Export your database to a dump file. Both indexes and documents are exported.";
 
-<<<<<<< HEAD
-            TaskInputs.Add(new TaskCheckBox("Include Attachments", false));
-=======
 			TaskInputs.Add(new TaskCheckBox("Include Documents", true));
 			TaskInputs.Add(new TaskCheckBox("Include Indexes", true));
 			TaskInputs.Add(new TaskCheckBox("Include Attachments", false));
->>>>>>> 34cc7820
 		}
 
 		public override ICommand Action
