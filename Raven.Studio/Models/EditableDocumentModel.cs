﻿using System;
using System.Collections.Generic;
using System.Collections.ObjectModel;
using System.Linq;
using System.Reactive.Linq;
using System.Text;
using System.Text.RegularExpressions;
using System.Threading.Tasks;
using System.Windows.Input;
using ActiproSoftware.Text;
using ActiproSoftware.Text.Implementation;
using ActiproSoftware.Text.Parsing;
using ActiproSoftware.Text.Parsing.LLParser;
using ActiproSoftware.Windows.Controls.SyntaxEditor.Outlining;
using Microsoft.Expression.Interactivity.Core;
using Raven.Abstractions.Logging;
using Raven.Imports.Newtonsoft.Json;
using Raven.Imports.Newtonsoft.Json.Linq;
using Raven.Abstractions.Data;
using Raven.Json.Linq;
using Raven.Studio.Commands;
using Raven.Studio.Features.Documents;
using Raven.Studio.Features.Input;
using Raven.Studio.Features.JsonEditor;
using Raven.Studio.Infrastructure;
using Raven.Studio.Messages;
using Raven.Abstractions.Extensions;
using Raven.Studio.Extensions;

namespace Raven.Studio.Models
{
	public class EditableDocumentModel : PageViewModel
	{
		private readonly Observable<JsonDocument> document;
		private bool isLoaded;
		private int currentIndex;
		private int totalItems;
		public string DocumentKey { get; private set; }
		private readonly string currentDatabase;
<<<<<<< HEAD
        private DocumentNavigator navigator;
        private ICommand navigateNext;
        private ICommand navigatePrevious;
        private string urlForFirst;
        private string urlForPrevious;
        private string urlForNext;
        private string urlForLast;
        private DocumentSection dataSection;
        private DocumentSection metaDataSection;
        private ICommand deleteCommand;
        private ICommand navigateFirst;
        private ICommand navigateLast;
        private string documentSize;
        private static JsonSyntaxLanguageExtended JsonLanguage;
        private bool isShowingErrors;
        private bool hasUnsavedChanges;

        static EditableDocumentModel()
        {
            InitialiseOutliningModes();
            JsonLanguage = new JsonSyntaxLanguageExtended();
        }

        private static void InitialiseOutliningModes()
        {
            OutliningModes = (new List<DocumentOutliningMode>()
                                  {
                                      new DocumentOutliningMode("Disabled")
                                          {Applicator = document => document.OutliningMode = OutliningMode.None},
                                      new DocumentOutliningMode("Enabled")
                                          {Applicator = document => document.OutliningMode = OutliningMode.Automatic},
                                      new DocumentOutliningMode("Auto-Collapse Collections")
                                          {
                                              Applicator = document =>
                                                               {
                                                                   document.OutliningMode = OutliningMode.Automatic;
                                                                   document.OutliningManager.EnsureCollapsed();
                                                               }
                                          },
                                  }).AsReadOnly();
        }

        public EditableDocumentModel()
=======
		private DocumentNavigator navigator;
		private ICommand navigateNext;
		private ICommand navigatePrevious;
		private string urlForFirst;
		private string urlForPrevious;
		private string urlForNext;
		private string urlForLast;
		private DocumentSection dataSection;
		private DocumentSection metaDataSection;
		private ICommand deleteCommand;
		private ICommand navigateFirst;
		private ICommand navigateLast;
		private string documentSize;
		private static JsonSyntaxLanguageExtended JsonLanguage;
		private bool isShowingErrors;

		static EditableDocumentModel()
		{
			InitialiseOutliningModes();
			JsonLanguage = new JsonSyntaxLanguageExtended();
		}

		private static void InitialiseOutliningModes()
		{
			OutliningModes = (new List<DocumentOutliningMode>()
								  {
									  new DocumentOutliningMode("Disabled")
										  {Applicator = document => document.OutliningMode = OutliningMode.None},
									  new DocumentOutliningMode("Enabled")
										  {Applicator = document => document.OutliningMode = OutliningMode.Automatic},
									  new DocumentOutliningMode("Auto-Collapse Collections")
										  {
											  Applicator = document =>
															   {
																   document.OutliningMode = OutliningMode.Automatic;
																   document.OutliningManager.EnsureCollapsed();
															   }
										  },
								  }).AsReadOnly();
		}

		public EditableDocumentModel()
>>>>>>> f4b74665
		{
			ModelUrl = "/edit";

			dataSection = new DocumentSection() { Name = "Data", Document = new EditorDocument() { Language = JsonLanguage, TabSize = 2 } };
			metaDataSection = new DocumentSection() { Name = "Metadata", Document = new EditorDocument() { Language = JsonLanguage, TabSize = 2 } };
			DocumentSections = new List<DocumentSection>() { dataSection, metaDataSection };
			CurrentSection = dataSection;

			References = new ObservableCollection<LinkModel>();
			Related = new BindableCollection<LinkModel>(model => model.Title);
			DocumentErrors = new ObservableCollection<DocumentError>();

			SearchEnabled = false;

			document = new Observable<JsonDocument>();
			document.PropertyChanged += (sender, args) => UpdateFromDocument();

<<<<<<< HEAD
            InitialiseDocument();

            ParentPathSegments = new ObservableCollection<PathSegment>()
                                     {
                                         new PathSegment() { Name="Documents", Url = "/documents"}
                                     };

            currentDatabase = Database.Value.Name;

		    dataSection.Document.ObserveTextChanged()
                .Merge(metaDataSection.Document.ObserveTextChanged())
                .Do(_ => HasUnsavedChanges = true)
		        .Throttle(TimeSpan.FromSeconds(1))
		        .ObserveOnDispatcher()
		        .Subscribe(_ => HandleDocumentChanged());
		}

        private void HandleDocumentChanged()
        {
            UpdateErrors();
            UpdateDocumentSize();
            UpdateReferences();
        }

        private void UpdateErrors()
        {
            DocumentErrors.Clear();

            AddErrors(dataSection);
            AddErrors(metaDataSection);
        }

        private void AddErrors(DocumentSection section)
        {
            var parseData = section.Document.ParseData as ILLParseData;
            if (parseData == null)
            {
                return;
            }

            foreach (var parseError in parseData.Errors)
            {
                DocumentErrors.Add(new DocumentError() {Section = section, ParseError = parseError});
            }
        }

        private void InitialiseDocument()
        {
=======
			InitialiseDocument();

			ParentPathSegments = new ObservableCollection<PathSegment>()
									 {
										 new PathSegment() { Name="Documents", Url = "/documents"}
									 };

			currentDatabase = Database.Value.Name;

			dataSection.Document.ObserveTextChanged()
				.Merge(metaDataSection.Document.ObserveTextChanged())
				.Throttle(TimeSpan.FromSeconds(1))
				.ObserveOnDispatcher()
				.Subscribe(_ => HandleDocumentChanged());
		}

		private void HandleDocumentChanged()
		{
			UpdateErrors();
			UpdateDocumentSize();
			UpdateReferences();
		}

		private void UpdateErrors()
		{
			DocumentErrors.Clear();

			AddErrors(dataSection);
			AddErrors(metaDataSection);
		}

		private void AddErrors(DocumentSection section)
		{
			var parseData = section.Document.ParseData as ILLParseData;
			if (parseData == null)
			{
				return;
			}

			foreach (var parseError in parseData.Errors)
			{
				DocumentErrors.Add(new DocumentError() { Section = section, ParseError = parseError });
			}
		}

		private void InitialiseDocument()
		{
>>>>>>> f4b74665
			document.Value = new JsonDocument
								{
									DataAsJson = { { "Name", "..." } },
									Etag = Guid.Empty
								};
		}

		private DocumentNavigator Navigator
		{
			get { return navigator; }
			set
			{
				navigator = value;
				OnPropertyChanged(() => Navigator);
				OnPropertyChanged(() => CanNavigate);
			}
		}

		public ICommand NavigateToNext
		{
			get
			{
				return navigateNext ??
					   (navigateNext = new ActionCommand(() => HandleNavigation(urlForNext)));
			}
		}

		public ICommand NavigateToPrevious
		{
			get
			{
				return navigatePrevious ??
					   (navigatePrevious = new ActionCommand(() => HandleNavigation(urlForPrevious)));
			}
		}

		public ICommand NavigateToFirst
		{
			get
			{
				return navigateFirst ??
					   (navigateFirst = new ActionCommand(() => HandleNavigation(urlForFirst)));
			}
		}

		public ICommand NavigateToLast
		{
			get
			{
				return navigateLast ??
					   (navigateLast = new ActionCommand(() => HandleNavigation(urlForLast)));
			}
		}

		public ICommand ToggleExpansion
		{
			get { return toggleExpansion ?? (toggleExpansion = new ActionCommand(HandleToggleExpansion)); }
		}

		public DocumentOutliningMode SelectedOutliningMode
		{
			get { return outliningMode; }
			set
			{
				outliningMode = value;
				OnPropertyChanged(() => SelectedOutliningMode);

				StoreOutliningMode();
				ApplyOutliningMode();
			}
		}

		private void StoreOutliningMode()
		{
			Settings.Instance.DocumentOutliningMode = SelectedOutliningMode.Name;
		}

		private void ApplyOutliningMode()
		{
			if (outliningMode != null)
			{
				foreach (var document in DocumentSections.Select(s => s.Document))
				{
					outliningMode.Applicator(document);
				}
			}
		}

		private void HandleToggleExpansion()
		{
			if (CurrentSection.Document == null)
			{
				return;
			}

			CurrentSection.Document.OutliningMode = OutliningMode.Automatic;
			CurrentSection.Document.OutliningManager.ToggleAllOutliningExpansion();
		}

		private void HandleNavigation(string url)
		{
			if (!string.IsNullOrEmpty(url))
			{
				UrlUtil.Navigate(url);
			}
		}

		public override void LoadModelParameters(string parameters)
		{
			var url = new UrlParser(UrlUtil.Url);

			if (url.GetQueryParam("mode") == "new")
			{
				Mode = DocumentMode.New;
				InitialiseDocument();
				Navigator = null;
				CurrentIndex = 0;
				TotalItems = 0;
				SetCurrentDocumentKey(null);
				ParentPathSegments.Clear();
				ParentPathSegments.Add(new PathSegment() { Name = "Documents", Url = "/documents" });
				return;
			}

			Navigator = DocumentNavigator.FromUrl(url);

			Navigator.GetDocument().ContinueOnSuccessInTheUIThread(
				result =>
				{
					if (result.Document == null)
					{
						HandleDocumentNotFound();
						return;
					}

					if (string.IsNullOrEmpty(result.Document.Key))
					{
						Mode = DocumentMode.Projection;
						LocalId = Guid.NewGuid().ToString();
					}
					else
					{
						Mode = DocumentMode.DocumentWithId;
						LocalId = result.Document.Key;
						SetCurrentDocumentKey(result.Document.Key);
					}

					urlForFirst = result.UrlForFirst;
					urlForPrevious = result.UrlForPrevious;
					urlForLast = result.UrlForLast;
					urlForNext = result.UrlForNext;

					isLoaded = true;
					document.Value = result.Document;
					CurrentIndex = (int)result.Index;
					TotalItems = (int)result.TotalDocuments;

					ParentPathSegments.Clear();
					ParentPathSegments.AddRange(result.ParentPath);

					WhenParsingComplete(dataSection.Document)
						.ContinueOnUIThread(t => ApplyOutliningMode());
				})
				.Catch();
		}

		private void HandleDocumentNotFound()
		{
			Notification notification;
			if (Mode == DocumentMode.Projection)
				notification = new Notification("Could not parse projection correctly", NotificationLevel.Error);
			else
				notification = new Notification(string.Format("Could not find '{0}' document", Key),
												NotificationLevel.Warning);
			ApplicationModel.Current.AddNotification(notification);
			UrlUtil.Navigate("/documents");
		}

		public int CurrentItemNumber
		{
			get { return CurrentIndex + 1; }
		}

		private int CurrentIndex
		{
			get { return currentIndex; }
			set
			{
				currentIndex = value;
				OnPropertyChanged(() => CurrentItemNumber);
				OnPropertyChanged(() => HasPrevious);
				OnPropertyChanged(() => HasNext);
				OnPropertyChanged(() => CanNavigate);
			}
		}

		public int TotalItems
		{
			get { return totalItems; }
			set
			{
				totalItems = value;
				OnPropertyChanged(() => TotalItems);
				OnPropertyChanged(() => HasPrevious);
				OnPropertyChanged(() => HasNext);
				OnPropertyChanged(() => CanNavigate);
			}
		}

		public bool HasPrevious
		{
			get { return !string.IsNullOrEmpty(urlForPrevious); }
		}

		public bool HasNext
		{
			get { return !string.IsNullOrEmpty(urlForNext); }
		}

		public bool CanNavigate
		{
			get { return Navigator != null && (HasNext || HasPrevious); }
		}

		public bool IsShowingErrors
		{
			get { return isShowingErrors; }
			set
			{
				isShowingErrors = value;
				OnPropertyChanged(() => IsShowingErrors);
			}
		}

		public ObservableCollection<PathSegment> ParentPathSegments { get; private set; }
		public ObservableCollection<DocumentError> DocumentErrors { get; private set; }

		public IList<DocumentSection> DocumentSections { get; private set; }

		private DocumentSection currentSection;

		public DocumentSection CurrentSection
		{
			get { return currentSection; }
			set
			{
				currentSection = value;
				OnPropertyChanged(() => CurrentSection);
			}
		}

		public void SetCurrentDocumentKey(string docId)
		{
			if (docId != null)
			{
				Mode = DocumentMode.DocumentWithId;
			}
			else
			{
				Mode = DocumentMode.New;
			}

			DocumentKey = Key = docId;
		}

		private void PutDocumentKeyInUrl(string docId, bool dontOpenNewTab)
		{
			if (docId != null && DocumentKey != docId)
				UrlUtil.Navigate("/edit?id=" + docId, dontOpenNewTab);
		}

		private void UpdateFromDocument()
		{
			var newdoc = document.Value;
			RemoveNonDisplayedMetadata(newdoc.Metadata);
			UpdateMetadata(newdoc.Metadata);

			JsonData = newdoc.DataAsJson.ToString(Formatting.Indented);

            HasUnsavedChanges = false;
			UpdateRelated();
			OnEverythingChanged();
		}

		private void RemoveNonDisplayedMetadata(RavenJObject metaData)
		{
			metaData.Remove("@etag");
			metaData.Remove("@id");
		}

		private void UpdateMetadata(RavenJObject metadataAsJson)
		{
			metadata = metadataAsJson.ToDictionary(x => x.Key, x =>
															   {
																   if (x.Value.Type == JTokenType.String)
																	   return x.Value.Value<string>();
																   return x.Value.ToString(Formatting.None);
															   });
			OnPropertyChanged(() => Metadata);
			JsonMetadata = metadataAsJson.ToString(Formatting.Indented);
		}



		public ObservableCollection<LinkModel> References { get; private set; }
		public BindableCollection<LinkModel> Related { get; private set; }

		private bool searchEnabled;
		public bool SearchEnabled
		{
			get { return searchEnabled; }
			set
			{
				searchEnabled = value;
				OnPropertyChanged(() => SearchEnabled);
			}
		}

		private string localId;
		public string LocalId
		{
			get { return localId; }
			set
			{
				localId = value;
				OnPropertyChanged(() => LocalId);
				OnPropertyChanged(() => CurrentItemNumber);
			}
		}

		public string DisplayId
		{
			get
			{
				if (Mode == DocumentMode.Projection)
					return "Projection";
				if (Mode == DocumentMode.New)
					return "New Document";
				return DocumentKey;
			}
		}

		private DocumentMode mode = DocumentMode.NotInitializedYet;
		public DocumentMode Mode
		{
			get { return mode; }
			set
			{
				mode = value;
				OnPropertyChanged(() => Mode);
				OnPropertyChanged(() => DisplayId);
			}
		}

		public IEditorDocument JsonDataDocument
		{
			get { return dataSection.Document; }
		}

		public IEditorDocument MetaDataDocument
		{
			get { return metaDataSection.Document; }
		}

		protected string JsonData
		{
			get { return JsonDataDocument.CurrentSnapshot.Text; }
			set { JsonDataDocument.SetText(value); }
		}

		protected string JsonMetadata
		{
			get { return MetaDataDocument.CurrentSnapshot.Text; }
			set { MetaDataDocument.SetText(value); }
		}

		public string DocumentSize
		{
			get { return documentSize; }
			private set
			{
				documentSize = value;
				OnPropertyChanged(() => DocumentSize);
			}
		}

		private void UpdateDocumentSize()
		{
			double byteCount = Encoding.UTF8.GetByteCount(JsonDataDocument.CurrentSnapshot.Text)
				+ Encoding.UTF8.GetByteCount(MetaDataDocument.CurrentSnapshot.Text);

			string sizeTerm = "Bytes";
			if (byteCount >= 1024 * 1024)
			{
				sizeTerm = "MBytes";
				byteCount = byteCount / (1024 * 1024);
			}
			else if (byteCount >= 1024)
			{
				sizeTerm = "KBytes";
				byteCount = byteCount / 1024;
			}

			DocumentSize = string.Format("Content-Length: {0:#,#.##;;0} {1}", byteCount, sizeTerm);
		}

		private bool notifiedOnDelete;
		private bool notifiedOnChange;

		protected override Task LoadedTimerTickedAsync()
		{
			if (isLoaded == false ||
				Mode != DocumentMode.DocumentWithId ||
				currentDatabase != Database.Value.Name)
				return null;

			return DatabaseCommands.GetAsync(DocumentKey)
				.ContinueOnSuccess(docOnServer =>
				{
					if (docOnServer == null)
					{
						if (notifiedOnDelete)
							return;
						notifiedOnDelete = true;
						ApplicationModel.Current.AddNotification(
							new Notification("Document " + Key + " was deleted on the server"));
					}
					else if (docOnServer.Etag != Etag)
					{
						if (notifiedOnChange)
							return;
						notifiedOnChange = true;
						ApplicationModel.Current.AddNotification(
							new Notification("Document " + Key + " was changed on the server"));
					}
				});
		}

		private void UpdateReferences()
		{
			if (Seperator == null)
				return;

			References.Clear();
			var parentids = new List<string>();
			var id = LocalId;
			var lastindex = id.LastIndexOf(Seperator, StringComparison.Ordinal);

			while (!string.IsNullOrWhiteSpace(id) && lastindex != -1)
			{
				id = id.Remove(lastindex);
				parentids.Add(id);
				lastindex = id.LastIndexOf(Seperator, StringComparison.Ordinal);
			}

			ApplicationModel.Current.Server.Value.SelectedDatabase.Value.AsyncDatabaseCommands.GetAsync(parentids.ToArray(), null)
				.ContinueOnSuccessInTheUIThread(x =>
													{
														foreach (var parentid in x.Results
															.Where(result=>result!=null)
															.Select(result => result["@metadata"].SelectToken("@id").ToString()))
														{
															References.Insert(0, new LinkModel
																					{
																						Title = parentid,
																						HRef = "/Edit?id=" + parentid
																					});
														}
													});

			var pattern = @"(\w+(" + Seperator + @"\w+)+)";
			var referencesIds = Regex.Matches(JsonData, pattern);

			var enumerable = referencesIds.Cast<Match>().Select(x => x.Groups[1].Value).Distinct();
			foreach (var source in enumerable.Where(source => !string.IsNullOrWhiteSpace(source)))
			{
				DateTime time;
				if (DateTime.TryParse(source, out time))
					continue;

				References.Add(new LinkModel
				{
					Title = source,
					HRef = "/Edit?id=" + source
				});
			}
		}

		private void UpdateRelated()
		{
			if (string.IsNullOrEmpty(Key))
				return;
			DatabaseCommands.GetDocumentsStartingWithAsync(Key + Seperator, 0, 15)
				.ContinueOnSuccess(items =>
								   {
									   if (items == null)
										   return;

									   var linkModels = items.Select(doc => new LinkModel
																			{
																				Title = doc.Key,
																				HRef = "/Edit?id=" + doc.Key
																			}).ToArray();
									   Related.Set(linkModels);
								   });
		}

<<<<<<< HEAD
        private void HandleDeleteDocument()
        {
            if (string.IsNullOrEmpty(DocumentKey))
            {
                return;
            }

            AskUser.ConfirmationAsync("Confirm Delete", string.Format("Are you sure you want do delete {0} ?", DocumentKey))
                .ContinueWhenTrueInTheUIThread(() => DoDeleteDocument(DocumentKey));
        }

        private void DoDeleteDocument(string documentKey)
        {
            DatabaseCommands.DeleteDocumentAsync(documentKey)
                .ContinueOnSuccessInTheUIThread(() =>
                {
                    ApplicationModel.Current.AddNotification(new Notification(string.Format("Document {0} was deleted", documentKey)));
                    if (CanNavigate && HasNext)
                    {
                        // navigate to the current index because the document has just been deleted, so another will move up to take its place
                        var url = Navigator.GetUrlForCurrentIndex();
                        if (url == UrlUtil.Url)
                        {
                            LoadModelParameters(string.Empty);
                        }
                        else
                        {
                            UrlUtil.Navigate(url);
                        }
                    }
                    else if (CanNavigate)
                    {
                        UrlUtil.Navigate(Navigator.GetUrlForPrevious());
                    }
                    else
                    {
                        UrlUtil.Navigate(ParentPathSegments.Last().Url);
                    }
                })
                .Catch();
        }

        protected override void OnViewLoaded()
        {
            ParserDispatcherManager.EnsureParserDispatcherIsCreated();

            DocumentOutliningMode mode = null;

            if (!string.IsNullOrEmpty(Settings.Instance.DocumentOutliningMode))
            {
                mode = OutliningModes.FirstOrDefault(m => m.Name == Settings.Instance.DocumentOutliningMode);
            }

            if (mode == null)
            {
                mode = OutliningModes.FirstOrDefault(m => m.Name == "Enabled");
            }

            SelectedOutliningMode = mode;
        }
=======
		private void HandleDeleteDocument()
		{
			if (string.IsNullOrEmpty(DocumentKey))
			{
				return;
			}

			AskUser.ConfirmationAsync("Confirm Delete", string.Format("Are you sure you want do delete {0} ?", DocumentKey))
				.ContinueWhenTrueInTheUIThread(() => DoDeleteDocument(DocumentKey));
		}

		private void DoDeleteDocument(string documentKey)
		{
			DatabaseCommands.DeleteDocumentAsync(documentKey)
				.ContinueOnSuccessInTheUIThread(() =>
				{
					ApplicationModel.Current.AddNotification(new Notification(string.Format("Document {0} was deleted", documentKey)));
					if (CanNavigate && HasNext)
					{
						// navigate to the current index because the document has just been deleted, so another will move up to take its place
						var url = Navigator.GetUrlForCurrentIndex();
						if (url == UrlUtil.Url)
						{
							LoadModelParameters(string.Empty);
						}
						else
						{
							UrlUtil.Navigate(url);
						}
					}
					else if (CanNavigate)
					{
						UrlUtil.Navigate(Navigator.GetUrlForPrevious());
					}
					else
					{
						UrlUtil.Navigate(ParentPathSegments.Last().Url);
					}
				})
				.Catch();
		}

		protected override void OnViewLoaded()
		{
			ParserDispatcherManager.EnsureParserDispatcherIsCreated();

			if (!string.IsNullOrEmpty(Settings.Instance.DocumentOutliningMode))
			{
				var mode = OutliningModes.FirstOrDefault(m => m.Name == Settings.Instance.DocumentOutliningMode);
				if (mode == null)
				{
					mode = OutliningModes.FirstOrDefault(m => m.Name == "Enabled");
				}

				SelectedOutliningMode = mode;
			}
		}
>>>>>>> f4b74665

		public string Key
		{
			get { return document.Value.Key; }
			set
			{
				document.Value.Key = value;
				OnPropertyChanged(() => Key);
			}
		}

		public string Seperator
		{
			get
			{
				if (document.Value.Key != null && document.Value.Key.Contains("/"))
					return "/";
				if (document.Value.Key != null && document.Value.Key.Contains("-"))
					return "-";
				return null;
			}
		}

		public Guid? Etag
		{
			get { return document.Value.Etag; }
			set
			{
				document.Value.Etag = value;
				OnPropertyChanged(() => Etag);
				OnPropertyChanged(() => Metadata);
			}
		}

		public DateTime? LastModified
		{
			get { return document.Value.LastModified; }
			set
			{
				document.Value.LastModified = value;
				OnPropertyChanged(() => LastModified);
				OnPropertyChanged(() => Metadata);
			}
		}

		private IDictionary<string, string> metadata;
		private ICommand toggleExpansion;
		private DocumentOutliningMode outliningMode;
		public static IList<DocumentOutliningMode> OutliningModes { get; private set; }


		public IEnumerable<KeyValuePair<string, string>> Metadata
		{
			get
			{
				return metadata
					.Where(x => x.Key != "@etag" && x.Key != "@id")
					.OrderBy(x => x.Key)
					.Concat(new[]
								{
									new KeyValuePair<string, string>("ETag", Etag.HasValue ? Etag.ToString() : ""),
									new KeyValuePair<string, string>("Last-Modified", LastModified.HasValue ? LastModified.ToString(): ""),
								});
			}
		}

		private bool IsDocumentValid()
		{
			return !EditorDocumentHasErrors(JsonDataDocument) && !EditorDocumentHasErrors(MetaDataDocument);
		}

		private bool EditorDocumentHasErrors(IEditorDocument editorDocument)
		{
			var parseData = editorDocument.ParseData as ILLParseData;
			return parseData != null && parseData.Errors.Any();
		}

		private Task WhenParsingComplete(IEditorDocument document)
		{
			var tcs = new TaskCompletionSource<bool>();
			if ((document.ParseData as ILLParseData).Snapshot == document.CurrentSnapshot)
			{
				tcs.SetResult(true);
			}
			else
			{
				EventHandler<ParseDataPropertyChangedEventArgs> completed = null;
				completed = (s, e) =>
								{
									tcs.SetResult(true);
									document.ParseDataChanged -= completed;
								};
				document.ParseDataChanged += completed;
			}

			return tcs.Task;
		}

        public override bool CanLeavePage()
        {
            if (HasUnsavedChanges)
            {
                return AskUser.Confirmation("Edit Document",
                                            "There are unsaved changes to this document. Are you sure you want to continue?");
            }
            else
            {
                return true;
            }
        }

		public ICommand Save
		{
			get { return new SaveDocumentCommand(this); }
		}

		public ICommand Delete
		{
			get { return deleteCommand ?? (deleteCommand = new ActionCommand(HandleDeleteDocument)); }
		}

		public ICommand Prettify
		{
			get { return new PrettifyDocumentCommand(this); }
		}

		public ICommand Refresh
		{
			get { return new RefreshDocumentCommand(this); }
		}

		public ICommand EnableSearch
		{
			get { return new ChangeFieldValueCommand<EditableDocumentModel>(this, x => x.SearchEnabled = true); }
		}

		public ICommand DisableSearch
		{
			get { return new ChangeFieldValueCommand<EditableDocumentModel>(this, x => x.SearchEnabled = false); }
		}

		public ICommand ToggleSearch
		{
			get { return new ChangeFieldValueCommand<EditableDocumentModel>(this, x => x.SearchEnabled = !x.searchEnabled); }
		}

        protected bool HasUnsavedChanges
        {
            get { return hasUnsavedChanges; }
            set { hasUnsavedChanges = value; }
        }

        private class RefreshDocumentCommand : Command
		{
			private readonly EditableDocumentModel parent;

			public RefreshDocumentCommand(EditableDocumentModel parent)
			{
				this.parent = parent;
			}

			public override bool CanExecute(object parameter)
			{
				return string.IsNullOrWhiteSpace(parent.DocumentKey) == false;
			}

			public override void Execute(object _)
			{
                if (parent.HasUnsavedChanges)
                {
                    AskUser.ConfirmationAsync("Edit Document",
                                              "There are unsaved changes to this document. Are you sure you want to refresh?")
                        .ContinueWhenTrueInTheUIThread(DoRefresh);
                }
                else
                {
                    DoRefresh();
                }
			}

            private void DoRefresh()
            {
                parent.DatabaseCommands.GetAsync(parent.DocumentKey)
                    .ContinueOnSuccess(doc =>
                                           {
                                               if (doc == null)
                                               {
                                                   parent.HandleDocumentNotFound();
                                                   return;
                                               }

                                               parent.document.Value = doc;
                                           })
                    .Catch();
            }
		}

		private class SaveDocumentCommand : Command
		{
			private readonly EditableDocumentModel parentModel;

			public string Seperator
			{
				get
				{
					if (parentModel.Key.Contains("/"))
						return "/";
					if (parentModel.Key.Contains("-"))
						return "-";
					return null;
				}
			}

			public SaveDocumentCommand(EditableDocumentModel parentModel)
			{
				this.parentModel = parentModel;
			}

			public override void Execute(object parameter)
			{
				TaskEx.WhenAll(parentModel.DocumentSections.Select(s => parentModel.WhenParsingComplete(s.Document)))
					.ContinueOnUIThread(t => ConfirmSave());
			}

			private void ConfirmSave()
			{
				if (!parentModel.IsDocumentValid())
				{
					this.parentModel.IsShowingErrors = true;
				}

				if (parentModel.Key != null && parentModel.Key.StartsWith("Raven/", StringComparison.InvariantCultureIgnoreCase))
				{
					AskUser.ConfirmationAsync("Confirm Edit", "Are you sure that you want to edit a system document?")
						.ContinueWhenTrueInTheUIThread(SaveDocument);
					return;
				}

				SaveDocument();
			}

			private void SaveDocument()
			{
				RavenJObject doc;
				RavenJObject metadata;

				try
				{
					doc = RavenJObject.Parse(parentModel.JsonData);
					metadata = RavenJObject.Parse(parentModel.JsonMetadata);
					if (parentModel.Key != null && Seperator != null && metadata.Value<string>(Constants.RavenEntityName) == null)
					{
						var entityName = parentModel.Key.Split(new[] { Seperator }, StringSplitOptions.RemoveEmptyEntries).FirstOrDefault();

						if (entityName != null && entityName.Length > 1)
						{
							metadata[Constants.RavenEntityName] = char.ToUpper(entityName[0]) + entityName.Substring(1);
						}
						else
						{
							metadata[Constants.RavenEntityName] = entityName;
						}
					}
				}
				catch (Exception ex)
				{
					ApplicationModel.Current.AddErrorNotification(ex, "Could not parse JSON");
					return;
				}

				parentModel.UpdateMetadata(metadata);
				ApplicationModel.Current.AddInfoNotification("Saving document " + parentModel.Key + " ...");

				Guid? etag = string.Equals(parentModel.DocumentKey, parentModel.Key, StringComparison.InvariantCultureIgnoreCase) ?
					parentModel.Etag : Guid.Empty;

				DatabaseCommands.PutAsync(parentModel.Key, etag, doc, metadata)
					.ContinueOnSuccess(result =>
					{
<<<<<<< HEAD
                        ApplicationModel.Current.AddInfoNotification("Document " + result.Key + " saved");
					    parentModel.HasUnsavedChanges = false;
                        parentModel.Etag = result.ETag;
					    parentModel.PutDocumentKeyInUrl(result.Key, dontOpenNewTab:true);
					    parentModel.SetCurrentDocumentKey(result.Key);
=======
						ApplicationModel.Current.AddNotification(new Notification("Document " + result.Key + " saved"));
						parentModel.Etag = result.ETag;
						parentModel.PutDocumentKeyInUrl(result.Key, dontOpenNewTab: true);
						parentModel.SetCurrentDocumentKey(result.Key);
>>>>>>> f4b74665
					})
					.ContinueOnSuccess(() => new RefreshDocumentCommand(parentModel).Execute(null))
					.Catch(exception => ApplicationModel.Current.AddErrorNotification(exception, "Could not save document."));
			}
		}



		private class PrettifyDocumentCommand : Command
		{
			private readonly EditableDocumentModel editableDocumentModel;

			public PrettifyDocumentCommand(EditableDocumentModel editableDocumentModel)
			{
				this.editableDocumentModel = editableDocumentModel;
			}

			public override void Execute(object parameter)
			{
				var document = editableDocumentModel.CurrentSection.Document;
				var formatter = document.Language.GetService<ITextFormatter>();
				if (formatter != null)
				{
					formatter.Format(document.CurrentSnapshot.SnapshotRange);
				}
			}
		}
	}

	public enum DocumentMode
	{
		NotInitializedYet,
		DocumentWithId,
		Projection,
		New,
	}

	public class DocumentSection
	{
		public string Name { get; set; }

		public IEditorDocument Document { get; set; }
	}

	public class DocumentError
	{
		public DocumentSection Section { get; set; }

		public IParseError ParseError { get; set; }
	}

	public class DocumentOutliningMode
	{
		public DocumentOutliningMode(string name)
		{
			Name = name;
		}

		public string Name { get; private set; }
		public Action<IEditorDocument> Applicator { get; set; }
	}
}<|MERGE_RESOLUTION|>--- conflicted
+++ resolved
@@ -37,7 +37,6 @@
 		private int totalItems;
 		public string DocumentKey { get; private set; }
 		private readonly string currentDatabase;
-<<<<<<< HEAD
         private DocumentNavigator navigator;
         private ICommand navigateNext;
         private ICommand navigatePrevious;
@@ -55,49 +54,6 @@
         private bool isShowingErrors;
         private bool hasUnsavedChanges;
 
-        static EditableDocumentModel()
-        {
-            InitialiseOutliningModes();
-            JsonLanguage = new JsonSyntaxLanguageExtended();
-        }
-
-        private static void InitialiseOutliningModes()
-        {
-            OutliningModes = (new List<DocumentOutliningMode>()
-                                  {
-                                      new DocumentOutliningMode("Disabled")
-                                          {Applicator = document => document.OutliningMode = OutliningMode.None},
-                                      new DocumentOutliningMode("Enabled")
-                                          {Applicator = document => document.OutliningMode = OutliningMode.Automatic},
-                                      new DocumentOutliningMode("Auto-Collapse Collections")
-                                          {
-                                              Applicator = document =>
-                                                               {
-                                                                   document.OutliningMode = OutliningMode.Automatic;
-                                                                   document.OutliningManager.EnsureCollapsed();
-                                                               }
-                                          },
-                                  }).AsReadOnly();
-        }
-
-        public EditableDocumentModel()
-=======
-		private DocumentNavigator navigator;
-		private ICommand navigateNext;
-		private ICommand navigatePrevious;
-		private string urlForFirst;
-		private string urlForPrevious;
-		private string urlForNext;
-		private string urlForLast;
-		private DocumentSection dataSection;
-		private DocumentSection metaDataSection;
-		private ICommand deleteCommand;
-		private ICommand navigateFirst;
-		private ICommand navigateLast;
-		private string documentSize;
-		private static JsonSyntaxLanguageExtended JsonLanguage;
-		private bool isShowingErrors;
-
 		static EditableDocumentModel()
 		{
 			InitialiseOutliningModes();
@@ -124,7 +80,6 @@
 		}
 
 		public EditableDocumentModel()
->>>>>>> f4b74665
 		{
 			ModelUrl = "/edit";
 
@@ -142,15 +97,14 @@
 			document = new Observable<JsonDocument>();
 			document.PropertyChanged += (sender, args) => UpdateFromDocument();
 
-<<<<<<< HEAD
-            InitialiseDocument();
-
-            ParentPathSegments = new ObservableCollection<PathSegment>()
-                                     {
-                                         new PathSegment() { Name="Documents", Url = "/documents"}
-                                     };
-
-            currentDatabase = Database.Value.Name;
+			InitialiseDocument();
+
+			ParentPathSegments = new ObservableCollection<PathSegment>()
+									 {
+										 new PathSegment() { Name="Documents", Url = "/documents"}
+									 };
+
+			currentDatabase = Database.Value.Name;
 
 		    dataSection.Document.ObserveTextChanged()
                 .Merge(metaDataSection.Document.ObserveTextChanged())
@@ -160,54 +114,6 @@
 		        .Subscribe(_ => HandleDocumentChanged());
 		}
 
-        private void HandleDocumentChanged()
-        {
-            UpdateErrors();
-            UpdateDocumentSize();
-            UpdateReferences();
-        }
-
-        private void UpdateErrors()
-        {
-            DocumentErrors.Clear();
-
-            AddErrors(dataSection);
-            AddErrors(metaDataSection);
-        }
-
-        private void AddErrors(DocumentSection section)
-        {
-            var parseData = section.Document.ParseData as ILLParseData;
-            if (parseData == null)
-            {
-                return;
-            }
-
-            foreach (var parseError in parseData.Errors)
-            {
-                DocumentErrors.Add(new DocumentError() {Section = section, ParseError = parseError});
-            }
-        }
-
-        private void InitialiseDocument()
-        {
-=======
-			InitialiseDocument();
-
-			ParentPathSegments = new ObservableCollection<PathSegment>()
-									 {
-										 new PathSegment() { Name="Documents", Url = "/documents"}
-									 };
-
-			currentDatabase = Database.Value.Name;
-
-			dataSection.Document.ObserveTextChanged()
-				.Merge(metaDataSection.Document.ObserveTextChanged())
-				.Throttle(TimeSpan.FromSeconds(1))
-				.ObserveOnDispatcher()
-				.Subscribe(_ => HandleDocumentChanged());
-		}
-
 		private void HandleDocumentChanged()
 		{
 			UpdateErrors();
@@ -239,7 +145,6 @@
 
 		private void InitialiseDocument()
 		{
->>>>>>> f4b74665
 			document.Value = new JsonDocument
 								{
 									DataAsJson = { { "Name", "..." } },
@@ -747,68 +652,6 @@
 								   });
 		}
 
-<<<<<<< HEAD
-        private void HandleDeleteDocument()
-        {
-            if (string.IsNullOrEmpty(DocumentKey))
-            {
-                return;
-            }
-
-            AskUser.ConfirmationAsync("Confirm Delete", string.Format("Are you sure you want do delete {0} ?", DocumentKey))
-                .ContinueWhenTrueInTheUIThread(() => DoDeleteDocument(DocumentKey));
-        }
-
-        private void DoDeleteDocument(string documentKey)
-        {
-            DatabaseCommands.DeleteDocumentAsync(documentKey)
-                .ContinueOnSuccessInTheUIThread(() =>
-                {
-                    ApplicationModel.Current.AddNotification(new Notification(string.Format("Document {0} was deleted", documentKey)));
-                    if (CanNavigate && HasNext)
-                    {
-                        // navigate to the current index because the document has just been deleted, so another will move up to take its place
-                        var url = Navigator.GetUrlForCurrentIndex();
-                        if (url == UrlUtil.Url)
-                        {
-                            LoadModelParameters(string.Empty);
-                        }
-                        else
-                        {
-                            UrlUtil.Navigate(url);
-                        }
-                    }
-                    else if (CanNavigate)
-                    {
-                        UrlUtil.Navigate(Navigator.GetUrlForPrevious());
-                    }
-                    else
-                    {
-                        UrlUtil.Navigate(ParentPathSegments.Last().Url);
-                    }
-                })
-                .Catch();
-        }
-
-        protected override void OnViewLoaded()
-        {
-            ParserDispatcherManager.EnsureParserDispatcherIsCreated();
-
-            DocumentOutliningMode mode = null;
-
-            if (!string.IsNullOrEmpty(Settings.Instance.DocumentOutliningMode))
-            {
-                mode = OutliningModes.FirstOrDefault(m => m.Name == Settings.Instance.DocumentOutliningMode);
-            }
-
-            if (mode == null)
-            {
-                mode = OutliningModes.FirstOrDefault(m => m.Name == "Enabled");
-            }
-
-            SelectedOutliningMode = mode;
-        }
-=======
 		private void HandleDeleteDocument()
 		{
 			if (string.IsNullOrEmpty(DocumentKey))
@@ -855,18 +698,20 @@
 		{
 			ParserDispatcherManager.EnsureParserDispatcherIsCreated();
 
-			if (!string.IsNullOrEmpty(Settings.Instance.DocumentOutliningMode))
-			{
-				var mode = OutliningModes.FirstOrDefault(m => m.Name == Settings.Instance.DocumentOutliningMode);
-				if (mode == null)
-				{
-					mode = OutliningModes.FirstOrDefault(m => m.Name == "Enabled");
-				}
-
-				SelectedOutliningMode = mode;
-			}
-		}
->>>>>>> f4b74665
+            DocumentOutliningMode mode = null;
+
+            if (!string.IsNullOrEmpty(Settings.Instance.DocumentOutliningMode))
+            {
+                mode = OutliningModes.FirstOrDefault(m => m.Name == Settings.Instance.DocumentOutliningMode);
+            }
+
+            if (mode == null)
+            {
+                mode = OutliningModes.FirstOrDefault(m => m.Name == "Enabled");
+            }
+
+            SelectedOutliningMode = mode;
+        }
 
 		public string Key
 		{
@@ -1146,18 +991,11 @@
 				DatabaseCommands.PutAsync(parentModel.Key, etag, doc, metadata)
 					.ContinueOnSuccess(result =>
 					{
-<<<<<<< HEAD
                         ApplicationModel.Current.AddInfoNotification("Document " + result.Key + " saved");
 					    parentModel.HasUnsavedChanges = false;
                         parentModel.Etag = result.ETag;
 					    parentModel.PutDocumentKeyInUrl(result.Key, dontOpenNewTab:true);
 					    parentModel.SetCurrentDocumentKey(result.Key);
-=======
-						ApplicationModel.Current.AddNotification(new Notification("Document " + result.Key + " saved"));
-						parentModel.Etag = result.ETag;
-						parentModel.PutDocumentKeyInUrl(result.Key, dontOpenNewTab: true);
-						parentModel.SetCurrentDocumentKey(result.Key);
->>>>>>> f4b74665
 					})
 					.ContinueOnSuccess(() => new RefreshDocumentCommand(parentModel).Execute(null))
 					.Catch(exception => ApplicationModel.Current.AddErrorNotification(exception, "Could not save document."));
