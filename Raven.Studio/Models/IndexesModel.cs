﻿using System;
using System.Collections.Generic;
using System.Collections.ObjectModel;
using System.Linq;
using System.Threading.Tasks;
using System.Windows.Input;
using Microsoft.Expression.Interactivity.Core;
using Raven.Abstractions.Data;
using Raven.Abstractions.Indexing;
using Raven.Studio.Commands;
using Raven.Studio.Infrastructure;
using Raven.Abstractions.Extensions;
using IndexStats = Raven.Abstractions.Data.IndexStats;

namespace Raven.Studio.Models
{
	public class IndexesModel : PageViewModel
	{
		private ICommand deleteIndex;
		private ICommand resetIndex;
		private IndexItem itemSelection;
		private Group selectedGroup;
		public ObservableCollection<IndexItem> Indexes { get; private set; }
		public ObservableCollection<Group> GroupedIndexes { get; private set; }
		private string currentDatabase;
		private string currentSearch;

		public IndexesModel()
		{
			ModelUrl = "/indexes";
			ApplicationModel.Current.Server.Value.RawUrl = "databases/" +
																	   ApplicationModel.Current.Server.Value.SelectedDatabase.Value.Name +
																	   "/indexes";
			Indexes = new ObservableCollection<IndexItem>();
			GroupedIndexes = new ObservableCollection<Group>();
			SearchText = new Observable<string>();
			SearchText.PropertyChanged += (sender, args) => TimerTickedAsync();
		}

		public override Task TimerTickedAsync()
		{
            // NOTE: I don't know how to Silverlight - Rob
			return DatabaseCommands
				.GetIndexesAsync(0, int.MaxValue)
				.ContinueOnSuccessInTheUIThread((indexes) =>
				{
				    DatabaseCommands
				        .GetStatisticsAsync()
				        .ContinueOnSuccessInTheUIThread((stats) => {
                            UpdateGroupedIndexList(indexes, stats);
				        });
				});
		}

		public IndexItem ItemSelection
		{
			get { return itemSelection; }
			set
			{
				if(value == null)
					return;
				itemSelection = value;
			}
		}

		public ICommand DeleteIndex { get { return deleteIndex ?? (deleteIndex = new DeleteIndexCommand(this)); } }
		public ICommand ResetIndex { get { return resetIndex ?? (resetIndex = new ResetIndexCommand(this)); } }
		public ICommand DeleteIndexes { get { return new DeleteIndexesCommand(this); } }

		public ICommand DeleteGroupIndexes
		{
			get { return new DeleteIndexesCommand(this);}
		}

		public Group SelectedGroup
		{
			get { return selectedGroup; }
			set
			{
				if (value == null)
					return;
				selectedGroup = value;
			}
		}

		public ICommand CollapseAll
		{
			get { return new ActionCommand(() =>
			{
				foreach (var groupedIndex in GroupedIndexes)
				{
					groupedIndex.Collapse.Value = true;
				}
			});}
		}

		public ICommand ExpandAll
		{
			get
			{
				return new ActionCommand(() =>
				{
					foreach (var groupedIndex in GroupedIndexes)
					{
						groupedIndex.Collapse.Value = false;
					}
				});
			}
		}

		public Observable<string> SearchText { get; set; }

		private void UpdateGroupedIndexList(IndexDefinition[] indexes, DatabaseStatistics statistics)
		{
			Indexes.Clear();
			
			if(string.IsNullOrWhiteSpace(SearchText.Value))
<<<<<<< HEAD
                Indexes.AddRange(statistics.Indexes.Where(stats => stats != null).Select(stats => new IndexItem { Name = stats.PublicName, GroupName = GetIndexGroup(stats), IndexStats = stats }));
			else
				Indexes.AddRange(statistics.Indexes.Where(stats => stats != null)
					.Where(stats => stats.PublicName.IndexOf(SearchText.Value, StringComparison.InvariantCultureIgnoreCase) != -1)
                    .Select(stats => new IndexItem { Name = stats.PublicName, GroupName = GetIndexGroup(stats), IndexStats = stats }));

=======
				Indexes.AddRange(statistics.Indexes.Where(stats => stats != null)
					.Select(stats => new IndexItem { Name = stats.Name, GroupName = GetIndexGroup(stats), IndexStats = stats }));
			else
				Indexes.AddRange(statistics.Indexes
					.Where(stats => stats != null && stats.Name.IndexOf(SearchText.Value, StringComparison.InvariantCultureIgnoreCase) != -1)
					.Select(stats => new IndexItem { Name = stats.Name, GroupName = GetIndexGroup(stats), IndexStats = stats }));
>>>>>>> d7c956d8
			
			CleanGroupIndexes();
			foreach (var indexItem in Indexes)
			{
				var groupItem = GroupedIndexes.FirstOrDefault(@group => string.Equals(@group.GroupName, indexItem.GroupName, StringComparison.OrdinalIgnoreCase));
				if (groupItem == null)
				{
					groupItem = new Group(indexItem.GroupName);
					GroupedIndexes.Add(groupItem);
				}

				groupItem.Items.Add(indexItem);
			}

			OnPropertyChanged(() => GroupedIndexes);
		}

		private void CleanGroupIndexes()
		{
			if (currentDatabase != ApplicationModel.Database.Value.Name || currentSearch != SearchText.Value)
			{
				currentDatabase = ApplicationModel.Database.Value.Name;
				currentSearch = SearchText.Value;
				GroupedIndexes.Clear();
				return;
			}

			foreach (var groupedIndex in GroupedIndexes)
			{
				groupedIndex.Items.Clear();
			}
		}

		private string GetIndexGroup(IndexStats index)
		{
			if (index.ForEntityName == null)
				return "Others";
			if (index.ForEntityName.Count == 1)
				return index.ForEntityName.First();
			return "Others";
		}

		public List<IndexItem> IndexesOfPriority(string deleteItems)
		{
			if (deleteItems == "All")
				return Indexes.ToList();
			if (deleteItems == "Idle")
				return
					Indexes.Where(item => item.IndexStats.Priority.HasFlag(IndexingPriority.Idle)).ToList();
			if (deleteItems == "Disabled")
				return Indexes.Where(item => item.IndexStats.Priority.HasFlag(IndexingPriority.Disabled)).ToList();
			if (deleteItems == "Abandoned")
				return Indexes.Where(item => item.IndexStats.Priority.HasFlag(IndexingPriority.Abandoned)).ToList();

			return null;
		}
	}
}<|MERGE_RESOLUTION|>--- conflicted
+++ resolved
@@ -6,7 +6,6 @@
 using System.Windows.Input;
 using Microsoft.Expression.Interactivity.Core;
 using Raven.Abstractions.Data;
-using Raven.Abstractions.Indexing;
 using Raven.Studio.Commands;
 using Raven.Studio.Infrastructure;
 using Raven.Abstractions.Extensions;
@@ -39,17 +38,9 @@
 
 		public override Task TimerTickedAsync()
 		{
-            // NOTE: I don't know how to Silverlight - Rob
 			return DatabaseCommands
-				.GetIndexesAsync(0, int.MaxValue)
-				.ContinueOnSuccessInTheUIThread((indexes) =>
-				{
-				    DatabaseCommands
-				        .GetStatisticsAsync()
-				        .ContinueOnSuccessInTheUIThread((stats) => {
-                            UpdateGroupedIndexList(indexes, stats);
-				        });
-				});
+				.GetStatisticsAsync()
+				.ContinueOnSuccessInTheUIThread(UpdateGroupedIndexList);
 		}
 
 		public IndexItem ItemSelection
@@ -110,26 +101,16 @@
 
 		public Observable<string> SearchText { get; set; }
 
-		private void UpdateGroupedIndexList(IndexDefinition[] indexes, DatabaseStatistics statistics)
+		private void UpdateGroupedIndexList(DatabaseStatistics statistics)
 		{
 			Indexes.Clear();
-			
 			if(string.IsNullOrWhiteSpace(SearchText.Value))
-<<<<<<< HEAD
-                Indexes.AddRange(statistics.Indexes.Where(stats => stats != null).Select(stats => new IndexItem { Name = stats.PublicName, GroupName = GetIndexGroup(stats), IndexStats = stats }));
-			else
-				Indexes.AddRange(statistics.Indexes.Where(stats => stats != null)
-					.Where(stats => stats.PublicName.IndexOf(SearchText.Value, StringComparison.InvariantCultureIgnoreCase) != -1)
-                    .Select(stats => new IndexItem { Name = stats.PublicName, GroupName = GetIndexGroup(stats), IndexStats = stats }));
-
-=======
 				Indexes.AddRange(statistics.Indexes.Where(stats => stats != null)
 					.Select(stats => new IndexItem { Name = stats.Name, GroupName = GetIndexGroup(stats), IndexStats = stats }));
 			else
 				Indexes.AddRange(statistics.Indexes
 					.Where(stats => stats != null && stats.Name.IndexOf(SearchText.Value, StringComparison.InvariantCultureIgnoreCase) != -1)
 					.Select(stats => new IndexItem { Name = stats.Name, GroupName = GetIndexGroup(stats), IndexStats = stats }));
->>>>>>> d7c956d8
 			
 			CleanGroupIndexes();
 			foreach (var indexItem in Indexes)
