﻿using System;
using System.Collections.Generic;
using System.Collections.ObjectModel;
using System.Linq;
using System.Threading.Tasks;
using System.Windows.Input;
using Raven.Abstractions.Data;
using Raven.Studio.Commands;
using Raven.Studio.Infrastructure;
using Raven.Abstractions.Extensions;

namespace Raven.Studio.Models
{
	public class IndexesModel : PageViewModel
	{
		private ICommand promoteIndex;
		private ICommand deleteIndex;
		private ICommand resetIndex;
		public ObservableCollection<IndexListItem> GroupedIndexes { get; private set; }

		public IndexesModel()
		{
			ModelUrl = "/indexes";
			ApplicationModel.Current.Server.Value.RawUrl = "databases/" +
																	   ApplicationModel.Current.Server.Value.SelectedDatabase.Value.Name +
																	   "/indexes";
			GroupedIndexes =
				new ObservableCollection<IndexListItem>();
			ItemSelection = new ItemSelection<IndexItem>();
		}

		public override Task TimerTickedAsync()
		{
			return DatabaseCommands
				.GetStatisticsAsync()
				.ContinueOnSuccessInTheUIThread(UpdateGroupedIndexList);
		}

		public ItemSelection<IndexItem> ItemSelection { get; private set; }

		public ICommand PromoteIndex { get { return promoteIndex ?? (promoteIndex = new PromoteToAutoIndexCommand(this)); } }
		public ICommand DeleteIndex { get { return deleteIndex ?? (deleteIndex = new DeleteIndexCommand(this)); } }
		public ICommand ResetIndex { get { return resetIndex ?? (resetIndex = new ResetIndexCommand(this)); } }
		public ICommand DeleteIndexes { get { return new DeleteIndexesCommand(this); } }

		private void UpdateGroupedIndexList(DatabaseStatistics statistics)
		{
			var indexes = statistics.Indexes;
			var currentSelection = ItemSelection.GetSelectedItems().Select(i => i.Name).ToHashSet();

			var indexGroups = from index in indexes
							  let groupDetails = GetIndexGroup(index.Name)
							  let indexGroup = groupDetails.Item1
							  let indexOrder = groupDetails.Item2
							  orderby indexOrder
							  group index by indexGroup;

			var indexesAndGroupHeaders =
				indexGroups.SelectMany(group => new IndexListItem[] {new IndexGroupHeader {Name = group.Key}}
													.Concat(group.Select(index => new IndexItem {Name = index.Name, IndexStats = index})));

			GroupedIndexes.Clear();
			GroupedIndexes.AddRange(indexesAndGroupHeaders.ToList());

			var selection = GroupedIndexes.OfType<IndexItem>().Where(i => currentSelection.Contains(i.Name));

			ItemSelection.SetDesiredSelection(selection);
		}

		private Tuple<string, int> GetIndexGroup(string indexName)
		{
<<<<<<< HEAD
			if (indexName.StartsWith("Temp/", StringComparison.OrdinalIgnoreCase))
				return Tuple.Create("Temp Indexes", 1);
=======
>>>>>>> 34cc7820
			if (indexName.StartsWith("Auto/", StringComparison.OrdinalIgnoreCase))
				return Tuple.Create("Auto Indexes", 2);
			return Tuple.Create("Indexes", 3);
		}

		public List<IndexListItem> IndexesOfPriority(string deleteItems)
		{
			if (deleteItems == "All")
				return GroupedIndexes.ToList();
			if (deleteItems == "Idle")
				return
					GroupedIndexes.Where(
						item => item is IndexItem && ((IndexItem) item).IndexStats.Priority.HasFlag(IndexingPriority.Idle)).ToList();
			if (deleteItems == "Disabled")
				return GroupedIndexes.Where(item => item is IndexItem && ((IndexItem)item).IndexStats.Priority.HasFlag(IndexingPriority.Disabled)).ToList();
			if (deleteItems == "Abandoned")
				return GroupedIndexes.Where(item => item is IndexItem && ((IndexItem)item).IndexStats.Priority.HasFlag(IndexingPriority.Abandoned)).ToList();

			return null;
		}
	}
}<|MERGE_RESOLUTION|>--- conflicted
+++ resolved
@@ -69,11 +69,6 @@
 
 		private Tuple<string, int> GetIndexGroup(string indexName)
 		{
-<<<<<<< HEAD
-			if (indexName.StartsWith("Temp/", StringComparison.OrdinalIgnoreCase))
-				return Tuple.Create("Temp Indexes", 1);
-=======
->>>>>>> 34cc7820
 			if (indexName.StartsWith("Auto/", StringComparison.OrdinalIgnoreCase))
 				return Tuple.Create("Auto Indexes", 2);
 			return Tuple.Create("Indexes", 3);
