﻿namespace Raven.Studio.Framework
{
	using System;
	using System.Linq;
	using System.Threading.Tasks;
	using System.Windows;
	using Caliburn.Micro;
	using Action = System.Action;

	public interface IBindablePagedQuery
	{
<<<<<<< HEAD
		double? ItemSize { get; set; }
		double HeightOfPage { get; set; }
=======
		Size? ItemElementSize { get; set; }
		Size PageElementSize { get; set; }
		void AdjustResultsForPageSize();
>>>>>>> f517c9ed
	}

	public class BindablePagedQuery<T> : BindablePagedQuery<T, T>
	{
		public BindablePagedQuery(Func<int, int, Task<T[]>> query)
			: base(query, t => t)
		{
		}
	}

	public class BindablePagedQuery<TResult, TViewModel> : BindableCollection<TViewModel>, IBindablePagedQuery
	{
		Func<int, int, Task<TResult[]>> query;
		readonly Func<TResult, TViewModel> transform;
		int currentPage;
		bool isLoading;
		int pageSize;
<<<<<<< HEAD
=======
		bool hasLoadedFirstPage;
>>>>>>> f517c9ed

		public BindablePagedQuery(Func<int, int, Task<TResult[]>> query, Func<TResult, TViewModel> transform)
		{
			this.query = query;
			this.transform = transform;
			PageSize = 8;
		}

		public int PageSize
		{
<<<<<<< HEAD
			get
			{
				return (ItemSize.HasValue)
				       	? (int)Math.Max(1, Math.Floor(HeightOfPage/ItemSize.Value))
				       	: pageSize;
			}
			set { pageSize = value; }
=======
			get { return CalculateItemsPerPage(); }
			set { pageSize = value; }
		}

		public Size? ItemElementSize { get; set; }
		public Size PageElementSize { get; set; }

		public void AdjustResultsForPageSize()
		{
			if (!hasLoadedFirstPage) return;
			if(IsLoading) return;

			IsLoading = true;

			if (Count >= PageSize)
			{
				RemoveOverflowResults();
			}
			else
			{
				RequestAdditionalResults();
			}
			
>>>>>>> f517c9ed
		}
		void RemoveOverflowResults()
		{
			for (int i = PageSize + 1; i < Count; i++)
			{
				RemoveAt(i);
			}

			AdjustNumberOfPages();

<<<<<<< HEAD
		public double? ItemSize { get; set; }
		public double HeightOfPage { get; set; }
=======
			IsLoading = false;
		}

		void AdjustNumberOfPages()
		{
			var total = GetTotalResults();
			NumberOfPages = Convert.ToInt32(total / PageSize + (total % PageSize == 0 ? 0 : 1));
		}

		void RequestAdditionalResults()
		{
			var delta = PageSize - Count;
			var start = (CurrentPage * PageSize) + Count;

			query(start, delta)
				.ContinueWith(x =>
				              	{
				              		IsNotifying = false;
				              		AddRange(x.Result.Select(transform));
				              		IsNotifying = true;

									AdjustNumberOfPages();

				              		Refresh();

				              		IsLoading = false;
				              	});
		}

		int CalculateItemsPerPage()
		{	
			if(!ItemElementSize.HasValue) return pageSize;

			var itemSize = ItemElementSize.Value;

			var cols = Math.Floor(PageElementSize.Width /itemSize.Width);
			var rows = Math.Floor(PageElementSize.Height /itemSize.Height);

			return (int)(cols * rows);
		}
>>>>>>> f517c9ed

		public Func<long> GetTotalResults { get; set; }

		public bool HasResults
		{
			get { return NumberOfPages > 0; }
		}

		public bool HasNoResults
		{
			get { return !HasResults; }
		}

		public int CurrentPage
		{
			get { return currentPage; }
			set
			{
				currentPage = value;
				NotifyOfPropertyChange("CurrentPage");
				NotifyOfPropertyChange("CanMovePrevious");
				NotifyOfPropertyChange("CanMoveNext");
				NotifyOfPropertyChange("Status");
			}
		}

		public int NumberOfPages { get; private set; }

		public bool CanMovePrevious
		{
			get { return CurrentPage > 0; }
		}

		public bool CanMoveNext
		{
			get { return CurrentPage + 1 < NumberOfPages; }
		}

		public string Status
		{
			get { return string.Format("Page {0} of {1}", CurrentPage + 1, NumberOfPages); }
		}

		public bool IsLoading
		{
			get { return isLoading; }
			set
			{
				isLoading = value;
				NotifyOfPropertyChange("IsLoading");
				Refresh();
			}
		}

		public Func<int, int, Task<TResult[]>> Query
		{
			set { query = value; }
		}

		public void LoadPage(int page = 0)
		{
			LoadPage(null, page);
		}

		public void LoadPage(Action afterLoaded, int page = 0)
		{
			IsLoading = true;

			query(page * PageSize, PageSize)
				.ContinueWith(x =>
<<<<<<< HEAD
				              	{
				              		IsNotifying = false;
				              		Clear();
				              		AddRange(x.Result.Select(transform));
				              		IsNotifying = true;

				              		CurrentPage = page;
				              		var total = GetTotalResults();
				              		NumberOfPages = Convert.ToInt32(total/PageSize + (total%PageSize == 0 ? 0 : 1));
=======
								{
									hasLoadedFirstPage = true;

									IsNotifying = false;
									Clear();
									AddRange(x.Result.Select(transform));
									IsNotifying = true;

									CurrentPage = page;
									AdjustNumberOfPages();
>>>>>>> f517c9ed

				              		Refresh();

<<<<<<< HEAD
				              		IsLoading = false;

									if(afterLoaded != null) afterLoaded();
				              	});
=======
									IsLoading = false;

									if (afterLoaded != null) afterLoaded();
								});
>>>>>>> f517c9ed
		}

		public void MoveFirst()
		{
			LoadPage();
		}

		public void MoveLast()
		{
			LoadPage(NumberOfPages - 1);
		}

		public void MoveNext()
		{
			LoadPage(CurrentPage + 1);
		}

		public void MovePrevious()
		{
			LoadPage(CurrentPage - 1);
		}
	}
}<|MERGE_RESOLUTION|>--- conflicted
+++ resolved
@@ -1,267 +1,225 @@
-﻿namespace Raven.Studio.Framework
-{
-	using System;
-	using System.Linq;
-	using System.Threading.Tasks;
-	using System.Windows;
-	using Caliburn.Micro;
-	using Action = System.Action;
-
-	public interface IBindablePagedQuery
-	{
-<<<<<<< HEAD
-		double? ItemSize { get; set; }
-		double HeightOfPage { get; set; }
-=======
-		Size? ItemElementSize { get; set; }
-		Size PageElementSize { get; set; }
-		void AdjustResultsForPageSize();
->>>>>>> f517c9ed
-	}
-
-	public class BindablePagedQuery<T> : BindablePagedQuery<T, T>
-	{
-		public BindablePagedQuery(Func<int, int, Task<T[]>> query)
-			: base(query, t => t)
-		{
-		}
-	}
-
-	public class BindablePagedQuery<TResult, TViewModel> : BindableCollection<TViewModel>, IBindablePagedQuery
-	{
-		Func<int, int, Task<TResult[]>> query;
-		readonly Func<TResult, TViewModel> transform;
-		int currentPage;
-		bool isLoading;
-		int pageSize;
-<<<<<<< HEAD
-=======
-		bool hasLoadedFirstPage;
->>>>>>> f517c9ed
-
-		public BindablePagedQuery(Func<int, int, Task<TResult[]>> query, Func<TResult, TViewModel> transform)
-		{
-			this.query = query;
-			this.transform = transform;
-			PageSize = 8;
-		}
-
-		public int PageSize
-		{
-<<<<<<< HEAD
-			get
-			{
-				return (ItemSize.HasValue)
-				       	? (int)Math.Max(1, Math.Floor(HeightOfPage/ItemSize.Value))
-				       	: pageSize;
-			}
-			set { pageSize = value; }
-=======
-			get { return CalculateItemsPerPage(); }
-			set { pageSize = value; }
-		}
-
-		public Size? ItemElementSize { get; set; }
-		public Size PageElementSize { get; set; }
-
-		public void AdjustResultsForPageSize()
-		{
-			if (!hasLoadedFirstPage) return;
-			if(IsLoading) return;
-
-			IsLoading = true;
-
-			if (Count >= PageSize)
-			{
-				RemoveOverflowResults();
-			}
-			else
-			{
-				RequestAdditionalResults();
-			}
-			
->>>>>>> f517c9ed
-		}
-		void RemoveOverflowResults()
-		{
-			for (int i = PageSize + 1; i < Count; i++)
-			{
-				RemoveAt(i);
-			}
-
-			AdjustNumberOfPages();
-
-<<<<<<< HEAD
-		public double? ItemSize { get; set; }
-		public double HeightOfPage { get; set; }
-=======
-			IsLoading = false;
-		}
-
-		void AdjustNumberOfPages()
-		{
-			var total = GetTotalResults();
-			NumberOfPages = Convert.ToInt32(total / PageSize + (total % PageSize == 0 ? 0 : 1));
-		}
-
-		void RequestAdditionalResults()
-		{
-			var delta = PageSize - Count;
-			var start = (CurrentPage * PageSize) + Count;
-
-			query(start, delta)
-				.ContinueWith(x =>
-				              	{
-				              		IsNotifying = false;
-				              		AddRange(x.Result.Select(transform));
-				              		IsNotifying = true;
-
-									AdjustNumberOfPages();
-
-				              		Refresh();
-
-				              		IsLoading = false;
-				              	});
-		}
-
-		int CalculateItemsPerPage()
-		{	
-			if(!ItemElementSize.HasValue) return pageSize;
-
-			var itemSize = ItemElementSize.Value;
-
-			var cols = Math.Floor(PageElementSize.Width /itemSize.Width);
-			var rows = Math.Floor(PageElementSize.Height /itemSize.Height);
-
-			return (int)(cols * rows);
-		}
->>>>>>> f517c9ed
-
-		public Func<long> GetTotalResults { get; set; }
-
-		public bool HasResults
-		{
-			get { return NumberOfPages > 0; }
-		}
-
-		public bool HasNoResults
-		{
-			get { return !HasResults; }
-		}
-
-		public int CurrentPage
-		{
-			get { return currentPage; }
-			set
-			{
-				currentPage = value;
-				NotifyOfPropertyChange("CurrentPage");
-				NotifyOfPropertyChange("CanMovePrevious");
-				NotifyOfPropertyChange("CanMoveNext");
-				NotifyOfPropertyChange("Status");
-			}
-		}
-
-		public int NumberOfPages { get; private set; }
-
-		public bool CanMovePrevious
-		{
-			get { return CurrentPage > 0; }
-		}
-
-		public bool CanMoveNext
-		{
-			get { return CurrentPage + 1 < NumberOfPages; }
-		}
-
-		public string Status
-		{
-			get { return string.Format("Page {0} of {1}", CurrentPage + 1, NumberOfPages); }
-		}
-
-		public bool IsLoading
-		{
-			get { return isLoading; }
-			set
-			{
-				isLoading = value;
-				NotifyOfPropertyChange("IsLoading");
-				Refresh();
-			}
-		}
-
-		public Func<int, int, Task<TResult[]>> Query
-		{
-			set { query = value; }
-		}
-
-		public void LoadPage(int page = 0)
-		{
-			LoadPage(null, page);
-		}
-
-		public void LoadPage(Action afterLoaded, int page = 0)
-		{
-			IsLoading = true;
-
-			query(page * PageSize, PageSize)
-				.ContinueWith(x =>
-<<<<<<< HEAD
-				              	{
-				              		IsNotifying = false;
-				              		Clear();
-				              		AddRange(x.Result.Select(transform));
-				              		IsNotifying = true;
-
-				              		CurrentPage = page;
-				              		var total = GetTotalResults();
-				              		NumberOfPages = Convert.ToInt32(total/PageSize + (total%PageSize == 0 ? 0 : 1));
-=======
-								{
-									hasLoadedFirstPage = true;
-
-									IsNotifying = false;
-									Clear();
-									AddRange(x.Result.Select(transform));
-									IsNotifying = true;
-
-									CurrentPage = page;
-									AdjustNumberOfPages();
->>>>>>> f517c9ed
-
-				              		Refresh();
-
-<<<<<<< HEAD
-				              		IsLoading = false;
-
-									if(afterLoaded != null) afterLoaded();
-				              	});
-=======
-									IsLoading = false;
-
-									if (afterLoaded != null) afterLoaded();
-								});
->>>>>>> f517c9ed
-		}
-
-		public void MoveFirst()
-		{
-			LoadPage();
-		}
-
-		public void MoveLast()
-		{
-			LoadPage(NumberOfPages - 1);
-		}
-
-		public void MoveNext()
-		{
-			LoadPage(CurrentPage + 1);
-		}
-
-		public void MovePrevious()
-		{
-			LoadPage(CurrentPage - 1);
-		}
-	}
+﻿namespace Raven.Studio.Framework
+{
+	using System;
+	using System.Linq;
+	using System.Threading.Tasks;
+	using System.Windows;
+	using Caliburn.Micro;
+	using Action = System.Action;
+
+	public interface IBindablePagedQuery
+	{
+		Size? ItemElementSize { get; set; }
+		Size PageElementSize { get; set; }
+		void AdjustResultsForPageSize();
+	}
+
+	public class BindablePagedQuery<T> : BindablePagedQuery<T, T>
+	{
+		public BindablePagedQuery(Func<int, int, Task<T[]>> query)
+			: base(query, t => t)
+		{
+		}
+	}
+
+	public class BindablePagedQuery<TResult, TViewModel> : BindableCollection<TViewModel>, IBindablePagedQuery
+	{
+		Func<int, int, Task<TResult[]>> query;
+		readonly Func<TResult, TViewModel> transform;
+		int currentPage;
+		bool isLoading;
+		int pageSize;
+		bool hasLoadedFirstPage;
+
+		public BindablePagedQuery(Func<int, int, Task<TResult[]>> query, Func<TResult, TViewModel> transform)
+		{
+			this.query = query;
+			this.transform = transform;
+			PageSize = 8;
+		}
+
+		public int PageSize
+		{
+			get { return CalculateItemsPerPage(); }
+			set { pageSize = value; }
+		}
+
+		public Size? ItemElementSize { get; set; }
+		public Size PageElementSize { get; set; }
+
+		public void AdjustResultsForPageSize()
+		{
+			if (!hasLoadedFirstPage) return;
+			if(IsLoading) return;
+
+			IsLoading = true;
+
+			if (Count >= PageSize)
+			{
+				RemoveOverflowResults();
+			}
+			else
+			{
+				RequestAdditionalResults();
+			}
+			
+		}
+		void RemoveOverflowResults()
+		{
+			for (int i = PageSize + 1; i < Count; i++)
+			{
+				RemoveAt(i);
+			}
+
+			AdjustNumberOfPages();
+
+			IsLoading = false;
+		}
+
+		void AdjustNumberOfPages()
+		{
+			var total = GetTotalResults();
+			NumberOfPages = Convert.ToInt32(total / PageSize + (total % PageSize == 0 ? 0 : 1));
+		}
+
+		void RequestAdditionalResults()
+		{
+			var delta = PageSize - Count;
+			var start = (CurrentPage * PageSize) + Count;
+
+			query(start, delta)
+				.ContinueWith(x =>
+				              	{
+				              		IsNotifying = false;
+				              		AddRange(x.Result.Select(transform));
+				              		IsNotifying = true;
+
+									AdjustNumberOfPages();
+
+				              		Refresh();
+
+				              		IsLoading = false;
+				              	});
+		}
+
+		int CalculateItemsPerPage()
+		{	
+			if(!ItemElementSize.HasValue) return pageSize;
+
+			var itemSize = ItemElementSize.Value;
+
+			var cols = Math.Floor(PageElementSize.Width /itemSize.Width);
+			var rows = Math.Floor(PageElementSize.Height /itemSize.Height);
+
+			return (int)(cols * rows);
+		}
+
+		public Func<long> GetTotalResults { get; set; }
+
+		public bool HasResults
+		{
+			get { return NumberOfPages > 0; }
+		}
+
+		public bool HasNoResults
+		{
+			get { return !HasResults; }
+		}
+
+		public int CurrentPage
+		{
+			get { return currentPage; }
+			set
+			{
+				currentPage = value;
+				NotifyOfPropertyChange("CurrentPage");
+				NotifyOfPropertyChange("CanMovePrevious");
+				NotifyOfPropertyChange("CanMoveNext");
+				NotifyOfPropertyChange("Status");
+			}
+		}
+
+		public int NumberOfPages { get; private set; }
+
+		public bool CanMovePrevious
+		{
+			get { return CurrentPage > 0; }
+		}
+
+		public bool CanMoveNext
+		{
+			get { return CurrentPage + 1 < NumberOfPages; }
+		}
+
+		public string Status
+		{
+			get { return string.Format("Page {0} of {1}", CurrentPage + 1, NumberOfPages); }
+		}
+
+		public bool IsLoading
+		{
+			get { return isLoading; }
+			set
+			{
+				isLoading = value;
+				NotifyOfPropertyChange("IsLoading");
+				Refresh();
+			}
+		}
+
+		public Func<int, int, Task<TResult[]>> Query
+		{
+			set { query = value; }
+		}
+
+		public void LoadPage(int page = 0)
+		{
+			LoadPage(null, page);
+		}
+
+		public void LoadPage(Action afterLoaded, int page = 0)
+		{
+			IsLoading = true;
+
+			query(page * PageSize, PageSize)
+				.ContinueWith(x =>
+								{
+									hasLoadedFirstPage = true;
+
+									IsNotifying = false;
+									Clear();
+									AddRange(x.Result.Select(transform));
+									IsNotifying = true;
+
+									CurrentPage = page;
+									AdjustNumberOfPages();
+
+									Refresh();
+
+									IsLoading = false;
+
+									if (afterLoaded != null) afterLoaded();
+								});
+		}
+
+		public void MoveFirst()
+		{
+			LoadPage();
+		}
+
+		public void MoveLast()
+		{
+			LoadPage(NumberOfPages - 1);
+		}
+
+		public void MoveNext()
+		{
+			LoadPage(CurrentPage + 1);
+		}
+
+		public void MovePrevious()
+		{
+			LoadPage(CurrentPage - 1);
+		}
+	}
 }