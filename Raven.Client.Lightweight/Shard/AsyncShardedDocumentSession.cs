--- conflicted
+++ resolved
@@ -345,12 +345,12 @@
 		#region Queries
 
 		protected override RavenQueryInspector<T> CreateRavenQueryInspector<T>(string indexName, bool isMapReduce, RavenQueryProvider<T> provider,
-		                                                                    RavenQueryStatistics ravenQueryStatistics,
-		                                                                    RavenQueryHighlightings highlightings)
+																			RavenQueryStatistics ravenQueryStatistics,
+																			RavenQueryHighlightings highlightings)
 		{
 #if !SILVERLIGHT
 			return new ShardedRavenQueryInspector<T>(provider, ravenQueryStatistics, highlightings, indexName, null, this, isMapReduce, shardStrategy,
-				 null, 
+				 null,
 				 shardDbCommands.Values.ToList());
 #else
 			return new RavenQueryInspector<T>(provider, ravenQueryStatistics, highlightings, indexName, null, this, null, isMapReduce);
@@ -367,11 +367,7 @@
 			return AsyncLuceneQuery<T>(indexName);
 		}
 
-<<<<<<< HEAD
-		public Task<IEnumerable<T>> LoadStartingWithAsync<T>(string keyPrefix, string matches, int start = 0, int pageSize = 25, string exclude = null)
-=======
 		public Task<IEnumerable<T>> LoadStartingWithAsync<T>(string keyPrefix, string matches = null, int start = 0, int pageSize = 25, string exclude = null)
->>>>>>> 890a2ac5
 		{
 			IncrementRequestCount();
 			var shards = GetCommandsToOperateOn(new ShardRequestData
