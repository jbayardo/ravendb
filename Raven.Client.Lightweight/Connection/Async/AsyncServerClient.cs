--- conflicted
+++ resolved
@@ -1653,147 +1653,6 @@
 			}
 		}
 
-<<<<<<< HEAD
-=======
-		[Obsolete("Use RavenFS instead.")]
-		public Task<AttachmentInformation[]> GetAttachmentsAsync(int start, Etag startEtag, int pageSize, CancellationToken token = default (CancellationToken))
-		{
-			return ExecuteWithReplication(HttpMethod.Get, async operationMetadata =>
-			{
-				using (var request = jsonRequestFactory.CreateHttpJsonRequest(new CreateHttpJsonRequestParams(this, operationMetadata.Url + "/static/?pageSize=" + pageSize + "&etag=" + startEtag + "&start=" + start, HttpMethod.Get, operationMetadata.Credentials, convention, GetRequestTimeMetric(operationMetadata.Url)).AddOperationHeaders(OperationsHeaders)))
-				{
-					request.AddRequestExecuterAndReplicationHeaders(this, operationMetadata.Url);
-
-					var json = (RavenJArray)await request.ReadResponseJsonAsync().WithCancellation(token).ConfigureAwait(false);
-					return convention.CreateSerializer().Deserialize<AttachmentInformation[]>(new RavenJTokenReader(json));
-				}
-			}, token);
-		}
-
-		[Obsolete("Use RavenFS instead.")]
-		public Task PutAttachmentAsync(string key, Etag etag, Stream data, RavenJObject metadata, CancellationToken token = default(CancellationToken))
-		{
-			return ExecuteWithReplication(HttpMethod.Put, async operationMetadata =>
-			{
-				if (metadata == null)
-					metadata = new RavenJObject();
-
-				if (etag != null)
-					metadata[Constants.MetadataEtagField] = new RavenJValue((string)etag);
-
-				using (var request = jsonRequestFactory.CreateHttpJsonRequest(new CreateHttpJsonRequestParams(this, Static(operationMetadata.Url, key), HttpMethod.Put, metadata, operationMetadata.Credentials, convention, GetRequestTimeMetric(operationMetadata.Url))))
-				{
-					request.AddOperationHeaders(OperationsHeaders);
-					request.AddRequestExecuterAndReplicationHeaders(this, operationMetadata.Url);
-
-					await request.WriteAsync(data).WithCancellation(token).ConfigureAwait(false);
-				}
-			}, token);
-		}
-
-		[Obsolete("Use RavenFS instead.")]
-		public Task<Attachment> GetAttachmentAsync(string key, CancellationToken token = default (CancellationToken))
-		{
-			EnsureIsNotNullOrEmpty(key, "key");
-
-			return ExecuteWithReplication(HttpMethod.Get, operationMetadata => DirectGetAttachmentAsync(key, operationMetadata, HttpMethod.Get, token), token);
-		}
-
-		[Obsolete("Use RavenFS instead.")]
-		public Task<Attachment> HeadAttachmentAsync(string key, CancellationToken token = default(CancellationToken))
-		{
-			EnsureIsNotNullOrEmpty(key, "key");
-
-			return ExecuteWithReplication(HttpMethod.Head, operationMetadata => DirectGetAttachmentAsync(key, operationMetadata, HttpMethod.Head, token), token);
-		}
-
-		[Obsolete("Use RavenFS instead.")]
-		private async Task<Attachment> DirectGetAttachmentAsync(string key, OperationMetadata operationMetadata, HttpMethod method, CancellationToken token = default(CancellationToken))
-		{
-			var metadata = new RavenJObject();
-			AddTransactionInformation(metadata);
-			var createHttpJsonRequestParams = new CreateHttpJsonRequestParams(this, (operationMetadata.Url + "/static/" + key), method, metadata, operationMetadata.Credentials, convention, GetRequestTimeMetric(operationMetadata.Url));
-			using (var request = jsonRequestFactory.CreateHttpJsonRequest(createHttpJsonRequestParams.AddOperationHeaders(OperationsHeaders)).AddRequestExecuterAndReplicationHeaders(this, operationMetadata.Url))
-			{
-				ErrorResponseException responseException;
-				try
-				{
-					var result = await request.ReadResponseBytesAsync().WithCancellation(token).ConfigureAwait(false);
-					request.HandleReplicationStatusChanges(request.ResponseHeaders, Url, operationMetadata.Url);
-
-					if (method == HttpMethod.Get)
-					{
-						var memoryStream = new MemoryStream(result);
-						return new Attachment
-						{
-							Key = key,
-							Data = () => memoryStream,
-							Size = result.Length,
-							Etag = request.ResponseHeaders.GetEtagHeader(),
-							Metadata = request.ResponseHeaders.FilterHeadersAttachment()
-						};
-					}
-					else
-					{
-						return new Attachment
-						{
-							Key = key,
-							Data = () =>
-							{
-								throw new InvalidOperationException("Cannot get attachment data because it was loaded using: " + method);
-							},
-							Size = int.Parse(request.ResponseHeaders["Content-Length"]),
-							Etag = request.ResponseHeaders.GetEtagHeader(),
-							Metadata = request.ResponseHeaders.FilterHeadersAttachment()
-						};
-					}
-				}
-				catch (ErrorResponseException e)
-				{
-					if (e.StatusCode == HttpStatusCode.NotFound) return null;
-					if (e.StatusCode != HttpStatusCode.Conflict) throw;
-					responseException = e;
-				}
-
-				using (var stream = await responseException.Response.GetResponseStreamWithHttpDecompression().WithCancellation(token).ConfigureAwait(false))
-				{
-					string[] conflictIds;
-					if (method == HttpMethod.Get)
-					{
-						var conflictsDoc = stream.ToJObject();
-						conflictIds = conflictsDoc.Value<RavenJArray>("Conflicts").Select(x => x.Value<string>()).ToArray();
-					}
-					else
-					{
-						conflictIds = new[] { "Cannot get conflict ids in HEAD requesT" };
-					}
-
-					throw new ConflictException("Conflict detected on " + key + ", conflict must be resolved before the attachment will be accessible") { ConflictedVersionIds = conflictIds, Etag = responseException.Etag };
-				}
-			}
-		}
-
-		[Obsolete("Use RavenFS instead.")]
-		public Task DeleteAttachmentAsync(string key, Etag etag, CancellationToken token = default (CancellationToken))
-		{
-			return ExecuteWithReplication(HttpMethod.Delete, operationMetadata =>
-			{
-				var metadata = new RavenJObject();
-
-				if (etag != null)
-					metadata[Constants.MetadataEtagField] = new RavenJValue((string)etag);
-
-				using (var request = jsonRequestFactory.CreateHttpJsonRequest(new CreateHttpJsonRequestParams(this, Static(operationMetadata.Url, key), HttpMethod.Delete, metadata, operationMetadata.Credentials, convention, GetRequestTimeMetric(operationMetadata.Url))))
-				{
-					request.AddOperationHeaders(OperationsHeaders);
-					request.AddRequestExecuterAndReplicationHeaders(this, operationMetadata.Url);
-
-					return request.ExecuteRequestAsync();
-				}
-			}, token);
-		}
-
->>>>>>> 99ff3ae1
 		public static string Static(string url, string key)
 		{
 			return url + "/static/" + Uri.EscapeUriString(key);
