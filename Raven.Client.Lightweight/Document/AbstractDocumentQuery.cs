//-----------------------------------------------------------------------
// <copyright file="DocumentQuery.cs" company="Hibernating Rhinos LTD">
//     Copyright (c) Hibernating Rhinos LTD. All rights reserved.
// </copyright>
//-----------------------------------------------------------------------
using System;
using System.Collections;
using System.Collections.Generic;
using System.Collections.Specialized;
using System.Diagnostics;
using System.Globalization;
using System.IO;
using System.Linq;
using System.Linq.Expressions;
using System.Text;
using System.Text.RegularExpressions;
using System.Threading;
using Raven.Abstractions.Spatial;
using Raven.Abstractions.Util;
using Raven.Client.Connection.Async;
using System.Threading.Tasks;
using Raven.Client.Document.Batches;
using Raven.Abstractions;
using Raven.Abstractions.Data;
using Raven.Client.Connection;
using Raven.Client.Document.SessionOperations;
using Raven.Client.Linq;
using Raven.Client.Listeners;
using Raven.Abstractions.Extensions;
using Raven.Abstractions.Indexing;
using Raven.Client.Spatial;
using Raven.Imports.Newtonsoft.Json;
using Raven.Imports.Newtonsoft.Json.Linq;
using Raven.Imports.Newtonsoft.Json.Utilities;
using Raven.Json.Linq;
using Raven.Client.Document.Async;

namespace Raven.Client.Document
{
	/// <summary>
	///   A query against a Raven index
	/// </summary>
	public abstract class AbstractDocumentQuery<T, TSelf> : IDocumentQueryCustomization, IRavenQueryInspector, IAbstractDocumentQuery<T>
															where TSelf : AbstractDocumentQuery<T, TSelf>
	{
		protected bool isSpatialQuery;
		protected string spatialFieldName, queryShape;
		protected SpatialUnits? spatialUnits;
		protected SpatialRelation spatialRelation;
		protected double distanceErrorPct;
		private readonly LinqPathProvider linqPathProvider;
		protected Action<IndexQuery> beforeQueryExecutionAction;

		protected readonly HashSet<Type> rootTypes = new HashSet<Type>
		{
			typeof (T)
		};

		static Dictionary<Type, Func<object, string>> implicitStringsCache = new Dictionary<Type, Func<object, string>>();

		/// <summary>
		/// Whatever to negate the next operation
		/// </summary>
		protected bool negate;
		/// <summary>
		/// The database commands to use
		/// </summary>
		protected readonly IDatabaseCommands theDatabaseCommands;
		
		/// <summary>
		/// Async database commands to use
		/// </summary>
		protected readonly IAsyncDatabaseCommands theAsyncDatabaseCommands;
		
		/// <summary>
		/// The index to query
		/// </summary>
		protected readonly string indexName;

		protected Func<IndexQuery, IEnumerable<object>, IEnumerable<object>> transformResultsFunc;

		protected string defaultField;

		private int currentClauseDepth;

		protected KeyValuePair<string, string> lastEquality;

		protected Dictionary<string, RavenJToken> transformerParameters = new Dictionary<string, RavenJToken>();

		/// <summary>
		///   The list of fields to project directly from the results
		/// </summary>
		protected readonly string[] projectionFields;

		/// <summary>
		///   The list of fields to project directly from the index on the server
		/// </summary>
		protected readonly string[] fieldsToFetch;

		/// <summary>
		/// The query listeners for this query
		/// </summary>
		protected readonly IDocumentQueryListener[] queryListeners;
		protected readonly bool isMapReduce;
		/// <summary>
		/// The session for this query
		/// </summary>
		protected readonly InMemoryDocumentSessionOperations theSession;

		/// <summary>
		///   The cutoff date to use for detecting staleness in the index
		/// </summary>
		protected DateTime? cutoff;

		/// <summary>
		///   The fields to order the results by
		/// </summary>
		protected string[] orderByFields = new string[0];

		/// <summary>
		///   The fields to highlight
		/// </summary>
		protected List<HighlightedField> highlightedFields = new List<HighlightedField>();

		/// <summary>
		///   Highlighter pre tags
		/// </summary>
		protected string[] highlighterPreTags = new string[0];

		/// <summary>
		///   Highlighter post tags
		/// </summary>
		protected string[] highlighterPostTags = new string[0];

		/// <summary>
		///   The types to sort the fields by (NULL if not specified)
		/// </summary>
		protected HashSet<KeyValuePair<string, Type>> sortByHints = new HashSet<KeyValuePair<string, Type>>();

		/// <summary>
		///   The page size to use when querying the index
		/// </summary>
		protected int? pageSize;

		protected QueryOperation queryOperation;

		/// <summary>
		/// The query to use
		/// </summary>
		protected StringBuilder queryText = new StringBuilder();

		/// <summary>
		///   which record to start reading from
		/// </summary>
		protected int start;

		private DocumentConvention conventions;
		/// <summary>
		/// Timeout for this query
		/// </summary>
		protected TimeSpan timeout;
		/// <summary>
		/// Should we wait for non stale results
		/// </summary>
		protected bool theWaitForNonStaleResults;
        /// <summary>
        /// Should we wait for non stale results as of now?
        /// </summary>
	    protected bool theWaitForNonStaleResultsAsOfNow;
		/// <summary>
		/// The paths to include when loading the query
		/// </summary>
		protected HashSet<string> includes = new HashSet<string>();
	
		/// <summary>
		/// Holds the query stats
		/// </summary>
		protected RavenQueryStatistics queryStats = new RavenQueryStatistics();

		/// <summary>
		/// Holds the query highlightings
		/// </summary>
		protected RavenQueryHighlightings highlightings = new RavenQueryHighlightings();

        /// <summary>
        /// The name of the results transformer to use after executing this query
        /// </summary>
	    protected string resultsTransformer;

		/// <summary>
		/// Determines if entities should be tracked and kept in memory
		/// </summary>
		protected bool disableEntitiesTracking;

		/// <summary>
		/// Determine if query results should be cached.
		/// </summary>
		protected bool disableCaching;

		/// <summary>
		/// Indicates if detailed timings should be calculated for various query parts (Lucene search, loading documents, transforming results). Default: false
		/// </summary>
		protected bool showQueryTimings;

		/// <summary>
		/// Determine if scores of query results should be explained
		/// </summary>
		protected bool shouldExplainScores;

		/// <summary>
		///   Get the name of the index being queried
		/// </summary>
		public string IndexQueried
		{
			get { return indexName; }
		}

		/// <summary>
		///   Get the name of the index being queried
		/// </summary>
		public string AsyncIndexQueried
		{
			get { return indexName; }
		}

		/// <summary>
		///   Grant access to the database commands
		/// </summary>
		public virtual IDatabaseCommands DatabaseCommands
		{
			get { return theDatabaseCommands; }
		}

		/// <summary>
		///   Grant access to the async database commands
		/// </summary>
		public virtual IAsyncDatabaseCommands AsyncDatabaseCommands
		{
			get { return theAsyncDatabaseCommands; }
		}

		/// <summary>
		/// Gets the document convention from the query session
		/// </summary>
		public DocumentConvention DocumentConvention
		{
			get { return conventions; }
		}

		/// <summary>
		///   Gets the session associated with this document query
		/// </summary>
		public IDocumentSession Session
		{
			get { return (IDocumentSession)theSession; }
		}

		InMemoryDocumentSessionOperations IRavenQueryInspector.Session
		{
			get { return theSession; }
		}

		protected Action<QueryResult> afterQueryExecutedCallback;
		protected Etag cutoffEtag;

	    private int? _defaultTimeout;

		private TimeSpan DefaultTimeout
		{
			get
			{
				if (Debugger.IsAttached) // increase timeout if we are debugging
					return TimeSpan.FromMinutes(15);

                if (_defaultTimeout.HasValue)
                    return TimeSpan.FromSeconds(_defaultTimeout.Value);

				return TimeSpan.FromSeconds(15);
			}
		}

		/// <summary>
		///   Initializes a new instance of the <see cref = "DocumentQuery{T}" /> class.
		/// </summary>
		protected AbstractDocumentQuery(InMemoryDocumentSessionOperations theSession,
									 IDatabaseCommands databaseCommands,
									 string indexName,
									 string[] fieldsToFetch,
									 string[] projectionFields,
									 IDocumentQueryListener[] queryListeners,
									 bool isMapReduce)
			: this(theSession, databaseCommands, null, indexName, fieldsToFetch, projectionFields, queryListeners, isMapReduce)
		{
		}

		/// <summary>
		/// Initializes a new instance of the <see cref="AbstractDocumentQuery{T, TSelf}"/> class.
		/// </summary>
		public AbstractDocumentQuery(InMemoryDocumentSessionOperations theSession,
									 IDatabaseCommands databaseCommands,
									 IAsyncDatabaseCommands asyncDatabaseCommands,
									 string indexName,
									 string [] fieldsToFetch,
									 string[] projectionFields,
									 IDocumentQueryListener[] queryListeners, 
									 bool isMapReduce)
		{
			this.theDatabaseCommands = databaseCommands;
			this.projectionFields = projectionFields;
			this.fieldsToFetch = fieldsToFetch;
			this.queryListeners = queryListeners;
			this.isMapReduce = isMapReduce;
			this.indexName = indexName;
			this.theSession = theSession;
			this.theAsyncDatabaseCommands = asyncDatabaseCommands;
			this.AfterQueryExecuted(this.UpdateStatsAndHighlightings);

			conventions = theSession == null ? new DocumentConvention() : theSession.Conventions;
			linqPathProvider = new LinqPathProvider(conventions);

		    var timeoutAsString = Environment.GetEnvironmentVariable(Constants.RavenDefaultQueryTimeout);
		    int defaultTimeout;
		    if (!string.IsNullOrEmpty(timeoutAsString) && int.TryParse(timeoutAsString, out defaultTimeout))
		    {
		        _defaultTimeout = defaultTimeout;
		    }

			if(conventions.DefaultQueryingConsistency == ConsistencyOptions.AlwaysWaitForNonStaleResultsAsOfLastWrite)
			{
				WaitForNonStaleResultsAsOfLastWrite();
			}
		}

		private void UpdateStatsAndHighlightings(QueryResult queryResult)
		{
			this.queryStats.UpdateQueryStats(queryResult);
			this.highlightings.Update(queryResult);
		}

		/// <summary>
		///   Initializes a new instance of the <see cref = "IDocumentQuery{T}" /> class.
		/// </summary>
		/// <param name = "other">The other.</param>
		protected AbstractDocumentQuery(AbstractDocumentQuery<T, TSelf> other)
		{
			theDatabaseCommands = other.theDatabaseCommands;
			theAsyncDatabaseCommands = other.theAsyncDatabaseCommands;
			indexName = other.indexName;
			linqPathProvider = other.linqPathProvider;
		    allowMultipleIndexEntriesForSameDocumentToResultTransformer =
                other.allowMultipleIndexEntriesForSameDocumentToResultTransformer;
			projectionFields = other.projectionFields;
			theSession = other.theSession;
			conventions = other.conventions;
			cutoff = other.cutoff;
			orderByFields = other.orderByFields;
			sortByHints = other.sortByHints;
			pageSize = other.pageSize;
			queryText = other.queryText;
			start = other.start;
			timeout = other.timeout;
			theWaitForNonStaleResults = other.theWaitForNonStaleResults;
		    theWaitForNonStaleResultsAsOfNow = other.theWaitForNonStaleResultsAsOfNow;
			includes = other.includes;
			queryListeners = other.queryListeners;
			queryStats = other.queryStats;
			defaultOperator = other.defaultOperator;
			defaultField = other.defaultField;
			highlightedFields = other.highlightedFields;
			highlighterPreTags = other.highlighterPreTags;
			highlighterPostTags = other.highlighterPostTags;
		    transformerParameters = other.transformerParameters;
			disableEntitiesTracking = other.disableEntitiesTracking;
			disableCaching = other.disableCaching;
			showQueryTimings = other.showQueryTimings;
			shouldExplainScores = other.shouldExplainScores;
			
			AfterQueryExecuted(this.UpdateStatsAndHighlightings);
		}

		#region TSelf Members

		/// <summary>
		///   Includes the specified path in the query, loading the document specified in that path
		/// </summary>
		/// <param name = "path">The path.</param>
		IDocumentQueryCustomization IDocumentQueryCustomization.Include(string path)
		{
			Include(path);
			return this;
		}

		/// <summary>
		///   EXPERT ONLY: Instructs the query to wait for non stale results for the specified wait timeout.
		///   This shouldn't be used outside of unit tests unless you are well aware of the implications
		/// </summary>
		/// <param name = "waitTimeout">The wait timeout.</param>
		IDocumentQueryCustomization IDocumentQueryCustomization.WaitForNonStaleResults(TimeSpan waitTimeout)
		{
			WaitForNonStaleResults(waitTimeout);
			return this;
		}

		/// <summary>
		/// When using spatial queries, instruct the query to sort by the distance from the origin point
		/// </summary>
		IDocumentQueryCustomization IDocumentQueryCustomization.SortByDistance()
		{
			OrderBy(Constants.DistanceFieldName);
			return this;
		}

		/// <summary>
		///   Filter matches to be inside the specified radius
		/// </summary>
		/// <param name = "radius">The radius.</param>
		/// <param name = "latitude">The latitude.</param>
		/// <param name = "longitude">The longitude.</param>
		IDocumentQueryCustomization IDocumentQueryCustomization.WithinRadiusOf(double radius, double latitude, double longitude)
		{
			GenerateQueryWithinRadiusOf(Constants.DefaultSpatialFieldName, radius, latitude, longitude);
			return this;
		}

		IDocumentQueryCustomization IDocumentQueryCustomization.WithinRadiusOf(string fieldName, double radius, double latitude, double longitude)
		{
			GenerateQueryWithinRadiusOf(fieldName, radius, latitude, longitude);
			return this;
		}

		/// <summary>
		///   Filter matches to be inside the specified radius
		/// </summary>
		/// <param name = "radius">The radius.</param>
		/// <param name = "latitude">The latitude.</param>
		/// <param name = "longitude">The longitude.</param>
		/// <param name = "radiusUnits">The units of the <paramref name="radius"/></param>
		IDocumentQueryCustomization IDocumentQueryCustomization.WithinRadiusOf(double radius, double latitude, double longitude, SpatialUnits radiusUnits)
		{
			GenerateQueryWithinRadiusOf(Constants.DefaultSpatialFieldName, radius, latitude, longitude, radiusUnits: radiusUnits);
			return this;
		}

		IDocumentQueryCustomization IDocumentQueryCustomization.WithinRadiusOf(string fieldName, double radius, double latitude, double longitude, SpatialUnits radiusUnits)
		{
			GenerateQueryWithinRadiusOf(fieldName, radius, latitude, longitude, radiusUnits: radiusUnits);
			return this;
		}

		IDocumentQueryCustomization IDocumentQueryCustomization.RelatesToShape(string fieldName, string shapeWKT, SpatialRelation rel)
		{
			GenerateSpatialQueryData(fieldName, shapeWKT, rel);
			return this;
		}

		IDocumentQueryCustomization IDocumentQueryCustomization.Spatial(string fieldName, Func<SpatialCriteriaFactory, SpatialCriteria> clause)
		{
			var criteria = clause(new SpatialCriteriaFactory());
			GenerateSpatialQueryData(fieldName, criteria);
			return this;
		}

		/// <summary>
		///   Filter matches to be inside the specified radius
		/// </summary>
        protected TSelf GenerateQueryWithinRadiusOf(string fieldName, double radius, double latitude, double longitude, double distanceErrorPct = 0.025, SpatialUnits? radiusUnits = null)
		{
			return GenerateSpatialQueryData(fieldName, SpatialIndexQuery.GetQueryShapeFromLatLon(latitude, longitude, radius), SpatialRelation.Within, distanceErrorPct, radiusUnits);
		}

		protected TSelf GenerateSpatialQueryData(string fieldName, string shapeWKT, SpatialRelation relation, double distanceErrorPct = 0.025, SpatialUnits? radiusUnits = null)
		{
			isSpatialQuery = true;
			spatialFieldName = fieldName;
			queryShape = new WktSanitizer().Sanitize(shapeWKT);
			spatialRelation = relation;
			this.distanceErrorPct = distanceErrorPct;
			spatialUnits = radiusUnits;
			return (TSelf) this;
		}

		protected TSelf GenerateSpatialQueryData(string fieldName, SpatialCriteria criteria, double distanceErrorPct = 0.025)
		{
			var wkt = criteria.Shape as string;
			if (wkt == null && criteria.Shape != null)
			{
				var jsonSerializer = DocumentConvention.CreateSerializer();

				using (var jsonWriter = new RavenJTokenWriter())
				{
					var converter = new ShapeConverter();
					jsonSerializer.Serialize(jsonWriter, criteria.Shape);
					if (!converter.TryConvert(jsonWriter.Token, out wkt))
						throw new ArgumentException("Shape");
				}
			}

			if (wkt == null)
				throw new ArgumentException("Shape");

			isSpatialQuery = true;
			spatialFieldName = fieldName;
			queryShape = new WktSanitizer().Sanitize(wkt);
			spatialRelation = criteria.Relation;
			this.distanceErrorPct = distanceErrorPct;
			return (TSelf) this;
		}

		/// <summary>
		///   EXPERT ONLY: Instructs the query to wait for non stale results.
		///   This shouldn't be used outside of unit tests unless you are well aware of the implications
		/// </summary>
		IDocumentQueryCustomization IDocumentQueryCustomization.WaitForNonStaleResults()
		{
			WaitForNonStaleResults();
			return this;
		}

		public void UsingDefaultField(string field)
		{
			defaultField = field;
		}

		public void UsingDefaultOperator(QueryOperator @operator)
		{
			defaultOperator = @operator;
		}

		/// <summary>
		///   Includes the specified path in the query, loading the document specified in that path
		/// </summary>
		/// <param name = "path">The path.</param>
		IDocumentQueryCustomization IDocumentQueryCustomization.Include<TResult>(Expression<Func<TResult, object>> path)
		{
			var body = path.Body as UnaryExpression;
			if (body != null)
			{
				switch (body.NodeType)
				{
					case ExpressionType.Convert:
					case ExpressionType.ConvertChecked:
						throw new InvalidOperationException("You cannot use Include<TResult> on value type. Please use the Include<TResult, TInclude> overload.");
				}
			}
			
			Include(path.ToPropertyPath());
			return this;
		}

		public IDocumentQueryCustomization Include<TResult, TInclude>(Expression<Func<TResult, object>> path)
		{
			var fullId = DocumentConvention.FindFullDocumentKeyFromNonStringIdentifier(-1, typeof (TInclude), false);
			var idPrefix = fullId.Replace("-1", string.Empty);

			var id = path.ToPropertyPath() + "(" + idPrefix + ")";
			Include(id);
			return this;
		}

		/// <summary>
		///   Instruct the query to wait for non stale result for the specified wait timeout.
		/// </summary>
		/// <param name = "waitTimeout">The wait timeout.</param>
		/// <returns></returns>
		public void WaitForNonStaleResults(TimeSpan waitTimeout)
		{
			theWaitForNonStaleResults = true;
			cutoffEtag = null;
			cutoff = null;
			timeout = waitTimeout;
		}

		protected internal QueryOperation InitializeQueryOperation(Action<string, string> setOperationHeaders)
		{
			var indexQuery = GetIndexQuery(isAsync: false);

			if(beforeQueryExecutionAction != null)
				beforeQueryExecutionAction(indexQuery);

			return new QueryOperation(theSession,
									  indexName,
									  indexQuery,
									  projectionFields,
									  sortByHints,
									  theWaitForNonStaleResults,
									  setOperationHeaders,
									  timeout,
									  transformResultsFunc,
									  includes,
									  disableEntitiesTracking);
		}

		public IndexQuery GetIndexQuery(bool isAsync)
		{
			var query = queryText.ToString();
			var indexQuery = GenerateIndexQuery(query);
			return indexQuery;
		}
		public FacetResults GetFacets(string facetSetupDoc, int facetStart, int? facetPageSize)
		{
			var q = GetIndexQuery(false);
			return DatabaseCommands.GetFacets(indexName, q, facetSetupDoc, facetStart, facetPageSize);
		}

		public FacetResults GetFacets(List<Facet> facets, int facetStart, int? facetPageSize)
		{
			var q = GetIndexQuery(false);
			return DatabaseCommands.GetFacets(indexName, q, facets, facetStart, facetPageSize);
		}

		public Task<FacetResults> GetFacetsAsync(string facetSetupDoc, int facetStart, int? facetPageSize)
		{
			var q = GetIndexQuery(true);
			return AsyncDatabaseCommands.GetFacetsAsync(indexName, q, facetSetupDoc, facetStart, facetPageSize);
		}

		public Task<FacetResults> GetFacetsAsync(List<Facet> facets, int facetStart, int? facetPageSize)
		{
			var q = GetIndexQuery(true);
			return AsyncDatabaseCommands.GetFacetsAsync(indexName, q, facets, facetStart, facetPageSize);
		}

		/// <summary>
		///   Gets the query result
		///   Execute the query the first time that this is called.
		/// </summary>
		/// <value>The query result.</value>
		public QueryResult QueryResult
		{
			get
			{
				InitSync();

				return queryOperation.CurrentQueryResults.CreateSnapshot();
			}
		}

		protected virtual void InitSync()
		{
			if (queryOperation != null) 
				return;
			ClearSortHints(DatabaseCommands);
			ExecuteBeforeQueryListeners();
			queryOperation = InitializeQueryOperation(DatabaseCommands.OperationsHeaders.Set);
			ExecuteActualQuery();
		}

		protected void ClearSortHints(IDatabaseCommands dbCommands)
		{
			foreach (var key in dbCommands.OperationsHeaders.AllKeys.Where(key => key.StartsWith("SortHint")).ToArray())
			{
				dbCommands.OperationsHeaders.Remove(key);
			}
		}

		protected virtual void ExecuteActualQuery()
		{
			theSession.IncrementRequestCount();
			while (true)
			{
				using (queryOperation.EnterQueryContext())
				{
					queryOperation.LogQuery();
					var result = DatabaseCommands.Query(indexName, queryOperation.IndexQuery, includes.ToArray());
					if (queryOperation.IsAcceptable(result) == false)
					{
						Thread.Sleep(100);
						continue;
					}
					break;
				}
			}
			InvokeAfterQueryExecuted(queryOperation.CurrentQueryResults);
		}

        protected void ClearSortHints(IAsyncDatabaseCommands dbCommands)
        {
            foreach (var key in dbCommands.OperationsHeaders.AllKeys.Where(key => key.StartsWith("SortHint")).ToArray())
            {
                dbCommands.OperationsHeaders.Remove(key);
            }
        }

		/// <summary>
		/// Register the query as a lazy query in the session and return a lazy
		/// instance that will evaluate the query only when needed
		/// </summary>
		public Lazy<IEnumerable<T>> Lazily()
		{
			return Lazily(null);
		}

		/// <summary>
		/// Register the query as a lazy query in the session and return a lazy
		/// instance that will evaluate the query only when needed
		/// </summary>
		public virtual Lazy<IEnumerable<T>> Lazily(Action<IEnumerable<T>> onEval)
		{
			var headers = new Dictionary<string,string>();
			if (queryOperation == null)
			{
				ExecuteBeforeQueryListeners();
				queryOperation = InitializeQueryOperation((key, val) => headers[key] =val);
			}

			var lazyQueryOperation = new LazyQueryOperation<T>(queryOperation, afterQueryExecutedCallback, includes);
			lazyQueryOperation.SetHeaders(headers);

			return ((DocumentSession)theSession).AddLazyOperation(lazyQueryOperation, onEval);
		}

        /// <summary>
        /// Register the query as a lazy query in the session and return a lazy
        /// instance that will evaluate the query only when needed
        /// </summary>
        public virtual Lazy<Task<IEnumerable<T>>> LazilyAsync(Action<IEnumerable<T>> onEval)
        {
            var headers = new Dictionary<string, string>();
            if (queryOperation == null)
            {
                ExecuteBeforeQueryListeners();
                queryOperation = InitializeQueryOperation((key, val) => headers[key] = val);
            }

            var lazyQueryOperation = new LazyQueryOperation<T>(queryOperation, afterQueryExecutedCallback, includes);
            lazyQueryOperation.SetHeaders(headers);

            return ((AsyncDocumentSession)theSession).AddLazyOperation(lazyQueryOperation, onEval);
        }


		/// <summary>
		/// Register the query as a lazy-count query in the session and return a lazy
		/// instance that will evaluate the query only when needed
		/// </summary>
		public virtual Lazy<int> CountLazily()
		{
			var headers = new Dictionary<string, string>();
			if (queryOperation == null)
			{
				ExecuteBeforeQueryListeners();
				queryOperation = InitializeQueryOperation((key, val) => headers[key] = val);
			}

			var lazyQueryOperation = new LazyQueryOperation<T>(queryOperation, afterQueryExecutedCallback, includes);
			lazyQueryOperation.SetHeaders(headers);

			return ((DocumentSession)theSession).AddLazyCountOperation(lazyQueryOperation);
		}

		/// <summary>
		///   Gets the query result
		///   Execute the query the first time that this is called.
		/// </summary>
		/// <value>The query result.</value>
		public async Task<QueryResult> QueryResultAsync()
		{
			var result = await InitAsync();
			return result.CurrentQueryResults.CreateSnapshot();
		}

		protected virtual async Task<QueryOperation> InitAsync()
		{
			if (queryOperation != null)
				return queryOperation;
			ClearSortHints(AsyncDatabaseCommands);
			ExecuteBeforeQueryListeners();

			queryOperation = InitializeQueryOperation((key, val) => AsyncDatabaseCommands.OperationsHeaders[key] = val);
			return await ExecuteActualQueryAsync();
		}

		protected void ExecuteBeforeQueryListeners()
		{
			foreach (var documentQueryListener in queryListeners)
			{
				documentQueryListener.BeforeQueryExecuted(this);
			}
		}

		/// <summary>
		///   Gets the fields for projection
		/// </summary>
		/// <returns></returns>
		public IEnumerable<string> GetProjectionFields()
		{
			return projectionFields ?? Enumerable.Empty<string>();
		}

		/// <summary>
		/// Order the search results randomly
		/// </summary>
		public void RandomOrdering()
		{
			AddOrder(Constants.RandomFieldName + ";" + Guid.NewGuid(), false);
		}

		/// <summary>
		/// Order the search results randomly using the specified seed
		/// this is useful if you want to have repeatable random queries
		/// </summary>
		public void RandomOrdering(string seed)
		{
			AddOrder(Constants.RandomFieldName + ";" + seed, false);
		}

		public IDocumentQueryCustomization BeforeQueryExecution(Action<IndexQuery> action)
		{
			beforeQueryExecutionAction += action;
			return this;
		}

		public IDocumentQueryCustomization TransformResults(Func<IndexQuery,IEnumerable<object>, IEnumerable<object>> resultsTransformer)
		{
			this.transformResultsFunc = resultsTransformer;
			return this;
		}

		IDocumentQueryCustomization IDocumentQueryCustomization.Highlight(
			string fieldName, int fragmentLength, int fragmentCount, string fragmentsField)
		{
			this.Highlight(fieldName, fragmentLength, fragmentCount, fragmentsField);
			return this;
		}

		IDocumentQueryCustomization IDocumentQueryCustomization.Highlight(
			string fieldName, int fragmentLength, int fragmentCount, out FieldHighlightings fieldHighlightings)
		{
			this.Highlight(fieldName, fragmentLength, fragmentCount, out fieldHighlightings);
			return this;
		}

	    IDocumentQueryCustomization IDocumentQueryCustomization.SetAllowMultipleIndexEntriesForSameDocumentToResultTransformer(bool val)
	    {
	        this.SetAllowMultipleIndexEntriesForSameDocumentToResultTransformer(val);
	        return this;
	    }

<<<<<<< HEAD
		IDocumentQueryCustomization IDocumentQueryCustomization.SetHighlighterTags(string preTag, string postTag)
=======
	    IDocumentQueryCustomization IDocumentQueryCustomization.SetHighlighterTags(string preTag, string postTag)
>>>>>>> 2dd178ad
		{
			this.SetHighlighterTags(preTag, postTag);
			return this;
		}

		IDocumentQueryCustomization IDocumentQueryCustomization.SetHighlighterTags(string[] preTags, string[] postTags)
		{
			this.SetHighlighterTags(preTags, postTags);
			return this;
		}

		public IDocumentQueryCustomization NoTracking()
		{
			disableEntitiesTracking = true;
			return this;
		}

		public IDocumentQueryCustomization NoCaching()
		{
			disableCaching = true;
			return this;
		}

		public IDocumentQueryCustomization ShowTimings()
		{
			showQueryTimings = true;
			return this;
		}

		public void SetHighlighterTags(string preTag, string postTag)
		{
			this.SetHighlighterTags(new[] {preTag}, new[] {postTag});
		}

		/// <summary>
		///   Adds an ordering for a specific field to the query
		/// </summary>
		/// <param name = "fieldName">Name of the field.</param>
		/// <param name = "descending">if set to <c>true</c> [descending].</param>
		public void AddOrder(string fieldName, bool descending)
		{
			AddOrder(fieldName, descending, null);
		}

		/// <summary>
		///   Adds an ordering for a specific field to the query and specifies the type of field for sorting purposes
		/// </summary>
		/// <param name = "fieldName">Name of the field.</param>
		/// <param name = "descending">if set to <c>true</c> [descending].</param>
		/// <param name = "fieldType">the type of the field to be sorted.</param>
		public void AddOrder(string fieldName, bool descending, Type fieldType)
		{
			fieldName = EnsureValidFieldName(new WhereParams
			{
				FieldName = fieldName
			});
			fieldName = descending ? "-" + fieldName : fieldName;
			orderByFields = orderByFields.Concat(new[] { fieldName }).ToArray();
			sortByHints.Add(new KeyValuePair<string, Type>(fieldName, fieldType));
		}

		public void Highlight(string fieldName, int fragmentLength, int fragmentCount, string fragmentsField)
		{
			highlightedFields.Add(new HighlightedField(fieldName, fragmentLength, fragmentCount, fragmentsField));
		}

		public void Highlight(string fieldName, int fragmentLength, int fragmentCount, out FieldHighlightings fieldHighlightings)
		{
			highlightedFields.Add(new HighlightedField(fieldName, fragmentLength, fragmentCount, null));
			fieldHighlightings = highlightings.AddField(fieldName);
		}

		public void SetHighlighterTags(string[] preTags, string[] postTags)
		{
			highlighterPreTags = preTags;
			highlighterPostTags = postTags;
		}

		/// <summary>
		///   Gets the enumerator.
		/// </summary>
		public virtual IEnumerator<T> GetEnumerator()
		{
			InitSync();
			while (true)
			{
				try
				{
					return queryOperation.Complete<T>().GetEnumerator();
				}
				catch (Exception e)
				{
					if (queryOperation.ShouldQueryAgain(e) == false)
						throw;
					ExecuteActualQuery(); // retry the query, note that we explicitly not incrementing the session request count here
				}
			}
		}

		private async Task<Tuple<QueryResult, IList<T>>> ProcessEnumerator(QueryOperation currentQueryOperation)
		{
			try
			{
				var list = currentQueryOperation.Complete<T>();
				return Tuple.Create(currentQueryOperation.CurrentQueryResults, list);
			}
			catch (Exception e)
			{
				if (queryOperation.ShouldQueryAgain(e) == false)
					throw;
			}

			var result = await ExecuteActualQueryAsync();
			return await ProcessEnumerator(result);
		}

		/// <summary>
		///   Includes the specified path in the query, loading the document specified in that path
		/// </summary>
		/// <param name = "path">The path.</param>
		public void Include(string path)
		{
			includes.Add(path);
		}

		/// <summary>
		///   This function exists solely to forbid in memory where clause on IDocumentQuery, because
		///   that is nearly always a mistake.
		/// </summary>
		[Obsolete(
			@"
You cannot issue an in memory filter - such as Where(x=>x.Name == ""Ayende"") - on IDocumentQuery. 
This is likely a bug, because this will execute the filter in memory, rather than in RavenDB.
Consider using session.Query<T>() instead of session.Advanced.DocumentQuery<T>. The session.Query<T>() method fully supports Linq queries, while session.Advanced.DocumentQuery<T>() is intended for lower level API access.
If you really want to do in memory filtering on the data returned from the query, you can use: session.Advanced.DocumentQuery<T>().ToList().Where(x=>x.Name == ""Ayende"")
"
			, true)]
		public IEnumerable<T> Where(Func<T, bool> predicate)
		{
			throw new NotSupportedException();
		}


		/// <summary>
		///   This function exists solely to forbid in memory where clause on IDocumentQuery, because
		///   that is nearly always a mistake.
		/// </summary>
		[Obsolete(
			@"
You cannot issue an in memory filter - such as Count(x=>x.Name == ""Ayende"") - on IDocumentQuery. 
This is likely a bug, because this will execute the filter in memory, rather than in RavenDB.
Consider using session.Query<T>() instead of session.Advanced.DocumentQuery<T>. The session.Query<T>() method fully supports Linq queries, while session.Advanced.DocumentQuery<T>() is intended for lower level API access.
If you really want to do in memory filtering on the data returned from the query, you can use: session.Advanced.DocumentQuery<T>().ToList().Count(x=>x.Name == ""Ayende"")
"
			, true)]
		public int Count(Func<T, bool> predicate)
		{
			throw new NotSupportedException();
		}

		/// <summary>
		///   This function exists solely to forbid in memory where clause on IDocumentQuery, because
		///   that is nearly always a mistake.
		/// </summary>
		[Obsolete(
            @"
You cannot issue an in memory filter - such as Count() - on IDocumentQuery. 
This is likely a bug, because this will execute the filter in memory, rather than in RavenDB.
Consider using session.Query<T>() instead of session.Advanced.DocumentQuery<T>. The session.Query<T>() method fully supports Linq queries, while session.Advanced.DocumentQuery<T>() is intended for lower level API access.
If you really want to do in memory filtering on the data returned from the query, you can use: session.Advanced.DocumentQuery<T>().ToList().Count()
"
            , true)]
		public int Count()
		{
			throw new NotSupportedException();
		}

		/// <summary>
		///   Includes the specified path in the query, loading the document specified in that path
		/// </summary>
		/// <param name = "path">The path.</param>
		public void Include(Expression<Func<T, object>> path)
		{
			Include(path.ToPropertyPath());
		}

		/// <summary>
		///   Takes the specified count.
		/// </summary>
		/// <param name = "count">The count.</param>
		/// <returns></returns>
		public void Take(int count)
		{
			pageSize = count;
		}

		/// <summary>
		///   Skips the specified count.
		/// </summary>
		/// <param name = "count">The count.</param>
		/// <returns></returns>
		public void Skip(int count)
		{
			start = count;
		}

        public T First()
        {
            return ExecuteQueryOperation(1).First();
        }

	    public T FirstOrDefault()
	    {
            return ExecuteQueryOperation(1).FirstOrDefault();
	    }

        public T Single()
        {
            return ExecuteQueryOperation(2).Single();
        }

        public T SingleOrDefault()
        {
            return ExecuteQueryOperation(2).SingleOrDefault();
        }

        private IEnumerable<T> ExecuteQueryOperation(int take)
        {
            if (!pageSize.HasValue || pageSize > take)
                Take(take);

            InitSync();

            return queryOperation.Complete<T>();
        }

	    /// <summary>
		///   Filter the results from the index using the specified where clause.
		/// </summary>
		/// <param name = "whereClause">The where clause.</param>
		public void Where(string whereClause)
		{
			AppendSpaceIfNeeded(queryText.Length > 0 && queryText[queryText.Length - 1] != '(');
			queryText.Append(whereClause);
		}

		private void AppendSpaceIfNeeded(bool shouldAppendSpace)
		{
			if (shouldAppendSpace)
			{
				queryText.Append(" ");
			}
		}
			
		/// <summary>
		///   Matches exact value
		/// </summary>
		/// <remarks>
		///   Defaults to NotAnalyzed
		/// </remarks>
		public void WhereEquals(string fieldName, object value)
		{
			WhereEquals(new WhereParams
			{
				FieldName = fieldName,
				Value = value
			});
		}

		/// <summary>
		///   Matches exact value
		/// </summary>
		/// <remarks>
		///   Defaults to allow wildcards only if analyzed
		/// </remarks>
		public void WhereEquals(string fieldName, object value, bool isAnalyzed)
		{
			WhereEquals(new WhereParams
			{
				AllowWildcards = isAnalyzed,
				IsAnalyzed = isAnalyzed,
				FieldName = fieldName,
				Value = value
			});
		}


		/// <summary>
		///   Simplified method for opening a new clause within the query
		/// </summary>
		/// <returns></returns>
		public void OpenSubclause()
		{
			currentClauseDepth++;
			AppendSpaceIfNeeded(queryText.Length > 0 && queryText[queryText.Length - 1] != '(');
			NegateIfNeeded();
			queryText.Append("(");
		}

		/// <summary>
		///   Simplified method for closing a clause within the query
		/// </summary>
		/// <returns></returns>
		public void CloseSubclause()
		{
			currentClauseDepth--;
			queryText.Append(")");
		}

		/// <summary>
		///   Matches exact value
		/// </summary>
		public void WhereEquals(WhereParams whereParams)
		{
			EnsureValidFieldName(whereParams);
			var transformToEqualValue = TransformToEqualValue(whereParams);
			lastEquality = new KeyValuePair<string, string>(whereParams.FieldName, transformToEqualValue);

			AppendSpaceIfNeeded(queryText.Length > 0 && queryText[queryText.Length - 1] != '(');
			NegateIfNeeded();

			queryText.Append(RavenQuery.EscapeField(whereParams.FieldName));
			queryText.Append(":");
			queryText.Append(transformToEqualValue);
		}

		private string EnsureValidFieldName(WhereParams whereParams)
		{
			if (theSession == null || theSession.Conventions == null || whereParams.IsNestedPath || isMapReduce)
				return whereParams.FieldName;

			foreach (var rootType in rootTypes)
			{
				var identityProperty = theSession.Conventions.GetIdentityProperty(rootType);
				if (identityProperty != null && identityProperty.Name == whereParams.FieldName)
				{
					whereParams.FieldTypeForIdentifier = rootType;
					return whereParams.FieldName = Constants.DocumentIdFieldName;
				}
			}

			return whereParams.FieldName;
		}

		///<summary>
		/// Negate the next operation
		///</summary>
		public void NegateNext()
		{
			negate = !negate;
		}

		private void NegateIfNeeded()
		{
			if (negate == false)
				return;
			negate = false;
			queryText.Append("-");
		}

        private IEnumerable<object> UnpackEnumerable(IEnumerable items)
        {
            foreach (var item in items)
            {
                var enumerable = item as IEnumerable;
                if (enumerable != null && item is string == false)
                {
                    foreach (var nested in UnpackEnumerable(enumerable))
                    {
                        yield return nested;
                    }
                }
                else
                {
                    yield return item;
                }
            }
        }

		/// <summary>
		/// Check that the field has one of the specified value
		/// </summary>
		public void WhereIn(string fieldName, IEnumerable<object> values)
		{
			AppendSpaceIfNeeded(queryText.Length > 0 && char.IsWhiteSpace(queryText[queryText.Length - 1]) == false);
			NegateIfNeeded();

			var whereParams = new WhereParams
			{
				FieldName = fieldName
			};
			fieldName = EnsureValidFieldName(whereParams);

			var list = UnpackEnumerable(values).ToList();

			if (list.Count == 0)
			{
				queryText.Append("@emptyIn<")
					.Append(RavenQuery.EscapeField(fieldName))
					.Append(">:(no-results)");
				return;
			}

			queryText.Append("@in<")
				.Append(RavenQuery.EscapeField(fieldName))
				.Append(">:(");

			var first = true;
			AddItemToInClause(whereParams, list, first);
			queryText.Append(") ");
		}

		private void AddItemToInClause(WhereParams whereParams, IEnumerable<object> list, bool first)
		{
			foreach (var value in list)
			{
				var enumerable = value as IEnumerable;
				if (enumerable != null && value is string == false)
				{
					AddItemToInClause(whereParams, enumerable.Cast<object>(), first);
					return;
				}
				if (first == false)
				{
					queryText.Append(",");
				}
				first = false;
				var nestedWhereParams = new WhereParams
				{
					AllowWildcards = true,
					IsAnalyzed = true,
					FieldName = whereParams.FieldName,
					FieldTypeForIdentifier = whereParams.FieldTypeForIdentifier,
					Value = value
				};
				queryText.Append(TransformToEqualValue(nestedWhereParams).Replace(",", "`,`"));
			}
		}

		/// <summary>
		///   Matches fields which starts with the specified value.
		/// </summary>
		/// <param name = "fieldName">Name of the field.</param>
		/// <param name = "value">The value.</param>
		public void WhereStartsWith(string fieldName, object value)
		{
			// NOTE: doesn't fully match StartsWith semantics
			WhereEquals(
				new WhereParams
				{
					FieldName = fieldName,
					Value = String.Concat(value, "*"),
					IsAnalyzed = true,
					AllowWildcards = true
				});
		}

		/// <summary>
		///   Matches fields which ends with the specified value.
		/// </summary>
		/// <param name = "fieldName">Name of the field.</param>
		/// <param name = "value">The value.</param>
		public void WhereEndsWith(string fieldName, object value)
		{
			// http://lucene.apache.org/java/2_4_0/queryparsersyntax.html#Wildcard%20Searches
			// You cannot use a * or ? symbol as the first character of a search

			// NOTE: doesn't fully match EndsWith semantics
			WhereEquals(
				new WhereParams
				{
					FieldName = fieldName,
					Value = String.Concat("*", value),
					AllowWildcards = true,
					IsAnalyzed = true
				});
		}

		/// <summary>
		///   Matches fields where the value is between the specified start and end, exclusive
		/// </summary>
		/// <param name = "fieldName">Name of the field.</param>
		/// <param name = "start">The start.</param>
		/// <param name = "end">The end.</param>
		/// <returns></returns>
		public void WhereBetween(string fieldName, object start, object end)
		{
			AppendSpaceIfNeeded(queryText.Length > 0);

			if ((start ?? end) != null)
				sortByHints.Add(new KeyValuePair<string, Type>(fieldName, (start ?? end).GetType()));

			NegateIfNeeded();

			fieldName = GetFieldNameForRangeQueries(fieldName, start, end);

			queryText.Append(RavenQuery.EscapeField(fieldName)).Append(":{");
			queryText.Append(start == null ? "*" : TransformToRangeValue(new WhereParams{Value = start, FieldName = fieldName}));
			queryText.Append(" TO ");
			queryText.Append(end == null ? "NULL" : TransformToRangeValue(new WhereParams{Value = end, FieldName = fieldName}));
			queryText.Append("}");
		}

		/// <summary>
		///   Matches fields where the value is between the specified start and end, inclusive
		/// </summary>
		/// <param name = "fieldName">Name of the field.</param>
		/// <param name = "start">The start.</param>
		/// <param name = "end">The end.</param>
		/// <returns></returns>
		public void WhereBetweenOrEqual(string fieldName, object start, object end)
		{
			AppendSpaceIfNeeded(queryText.Length > 0);
			if ((start ?? end) != null)
				sortByHints.Add(new KeyValuePair<string, Type>(fieldName, (start ?? end).GetType()));

			NegateIfNeeded();

			fieldName = GetFieldNameForRangeQueries(fieldName, start, end);

			queryText.Append(RavenQuery.EscapeField(fieldName)).Append(":[");
			queryText.Append(start == null ? "*" : TransformToRangeValue(new WhereParams { Value = start, FieldName = fieldName }));
			queryText.Append(" TO ");
			queryText.Append(end == null ? "NULL" : TransformToRangeValue(new WhereParams { Value = end, FieldName = fieldName }));
			queryText.Append("]");
		}

		private string GetFieldNameForRangeQueries(string fieldName, object start, object end)
		{
			fieldName = EnsureValidFieldName(new WhereParams { FieldName = fieldName });

			if (fieldName == Constants.DocumentIdFieldName)
				return fieldName;

			var val = (start ?? end);
			if (conventions.UsesRangeType(val) && !fieldName.EndsWith("_Range"))
				fieldName = fieldName + "_Range";
			return fieldName;
		}

		/// <summary>
		///   Matches fields where the value is greater than the specified value
		/// </summary>
		/// <param name = "fieldName">Name of the field.</param>
		/// <param name = "value">The value.</param>
		public void WhereGreaterThan(string fieldName, object value)
		{
			WhereBetween(fieldName, value, null);
		}

		/// <summary>
		///   Matches fields where the value is greater than or equal to the specified value
		/// </summary>
		/// <param name = "fieldName">Name of the field.</param>
		/// <param name = "value">The value.</param>
		public void WhereGreaterThanOrEqual(string fieldName, object value)
		{
			WhereBetweenOrEqual(fieldName, value, null);
		}

		/// <summary>
		///   Matches fields where the value is less than the specified value
		/// </summary>
		/// <param name = "fieldName">Name of the field.</param>
		/// <param name = "value">The value.</param>
		public void WhereLessThan(string fieldName, object value)
		{
			WhereBetween(fieldName, null, value);
		}

		/// <summary>
		///   Matches fields where the value is less than or equal to the specified value
		/// </summary>
		/// <param name = "fieldName">Name of the field.</param>
		/// <param name = "value">The value.</param>
		public void WhereLessThanOrEqual(string fieldName, object value)
		{
			WhereBetweenOrEqual(fieldName, null, value);
		}

		/// <summary>
		///   Add an AND to the query
		/// </summary>
		public void AndAlso()
		{
			if (queryText.Length < 1)
				return;

			queryText.Append(" AND");
		}

		/// <summary>
		///   Add an OR to the query
		/// </summary>
		public void OrElse()
		{
			if (queryText.Length < 1)
				return;

			queryText.Append(" OR");
		}

		/// <summary>
		///   Specifies a boost weight to the last where clause.
		///   The higher the boost factor, the more relevant the term will be.
		/// </summary>
		/// <param name = "boost">boosting factor where 1.0 is default, less than 1.0 is lower weight, greater than 1.0 is higher weight</param>
		/// <returns></returns>
		/// <remarks>
		///   http://lucene.apache.org/java/2_4_0/queryparsersyntax.html#Boosting%20a%20Term
		/// </remarks>
		public void Boost(decimal boost)
		{
			if (queryText.Length < 1)
			{
				throw new InvalidOperationException("Missing where clause");
			}

			if (boost <= 0m)
			{
				throw new ArgumentOutOfRangeException("boost","Boost factor must be a positive number");
			}

			if (boost != 1m)
			{
				// 1.0 is the default
				queryText.Append("^").Append(boost.ToString(CultureInfo.InvariantCulture));
			}
		}

		/// <summary>
		///   Specifies a fuzziness factor to the single word term in the last where clause
		/// </summary>
		/// <param name = "fuzzy">0.0 to 1.0 where 1.0 means closer match</param>
		/// <returns></returns>
		/// <remarks>
		///   http://lucene.apache.org/java/2_4_0/queryparsersyntax.html#Fuzzy%20Searches
		/// </remarks>
		public void Fuzzy(decimal fuzzy)
		{
			if (queryText.Length < 1)
			{
				throw new InvalidOperationException("Missing where clause");
			}

			if (fuzzy < 0m || fuzzy > 1m)
			{
				throw new ArgumentOutOfRangeException("Fuzzy distance must be between 0.0 and 1.0");
			}

			var ch = queryText[queryText.Length - 1];
			if (ch == '"' || ch == ']')
			{
				// this check is overly simplistic
				throw new InvalidOperationException("Fuzzy factor can only modify single word terms");
			}

			queryText.Append("~");
			if (fuzzy != 0.5m)
			{
				// 0.5 is the default
				queryText.Append(fuzzy.ToString(CultureInfo.InvariantCulture));
			}
		}

		/// <summary>
		///   Specifies a proximity distance for the phrase in the last where clause
		/// </summary>
		/// <param name = "proximity">number of words within</param>
		/// <returns></returns>
		/// <remarks>
		///   http://lucene.apache.org/java/2_4_0/queryparsersyntax.html#Proximity%20Searches
		/// </remarks>
		public void Proximity(int proximity)
		{
			if (queryText.Length < 1)
			{
				throw new InvalidOperationException("Missing where clause");
			}

			if (proximity < 1)
			{
				throw new ArgumentOutOfRangeException("proximity", "Proximity distance must be a positive number");
			}

			if (queryText[queryText.Length - 1] != '"')
			{
				// this check is overly simplistic
				throw new InvalidOperationException("Proximity distance can only modify a phrase");
			}

			queryText.Append("~").Append(proximity.ToString(CultureInfo.InvariantCulture));
		}

		/// <summary>
		///   Order the results by the specified fields
		///   The fields are the names of the fields to sort, defaulting to sorting by ascending.
		///   You can prefix a field name with '-' to indicate sorting by descending or '+' to sort by ascending
		/// </summary>
		/// <param name = "fields">The fields.</param>
		public void OrderBy(params string[] fields)
		{
			orderByFields = orderByFields.Concat(fields).ToArray();
		}

		/// <summary>
		///   Order the results by the specified fields
		///   The fields are the names of the fields to sort, defaulting to sorting by descending.
		///   You can prefix a field name with '-' to indicate sorting by descending or '+' to sort by ascending
		/// </summary>
		/// <param name = "fields">The fields.</param>
		public void OrderByDescending(params string[] fields)
		{
			fields = fields.Select(MakeFieldSortDescending).ToArray();
			OrderBy(fields);
		}

		protected string MakeFieldSortDescending(string field)
		{
			if (string.IsNullOrWhiteSpace(field) || field.StartsWith("+") || field.StartsWith("-"))
			{
				return field;
			}

			return "-" + field;
		}	

		/// <summary>
		///   Instructs the query to wait for non stale results as of now.
		/// </summary>
		/// <returns></returns>
		public void WaitForNonStaleResultsAsOfNow()
		{
			theWaitForNonStaleResults = true;
		    theWaitForNonStaleResultsAsOfNow = true;
			cutoff = SystemTime.UtcNow;
			timeout = DefaultTimeout;
		}

		/// <summary>
		///   Instructs the query to wait for non stale results as of now for the specified timeout.
		/// </summary>
		/// <param name = "waitTimeout">The wait timeout.</param>
		/// <returns></returns>
		IDocumentQueryCustomization IDocumentQueryCustomization.WaitForNonStaleResultsAsOfNow(TimeSpan waitTimeout)
		{
			WaitForNonStaleResultsAsOfNow(waitTimeout);
			return this;
		}

		/// <summary>
		/// Instructs the query to wait for non stale results as of the last write made by any session belonging to the 
		/// current document store.
		/// This ensures that you'll always get the most relevant results for your scenarios using simple indexes (map only or dynamic queries).
		/// However, when used to query map/reduce indexes, it does NOT guarantee that the document that this etag belong to is actually considered for the results. 
		/// </summary>
		IDocumentQueryCustomization IDocumentQueryCustomization.WaitForNonStaleResultsAsOfLastWrite()
		{
			WaitForNonStaleResultsAsOfLastWrite();
			return this;
		}

		/// <summary>
		/// Instructs the query to wait for non stale results as of the last write made by any session belonging to the 
		/// current document store.
		/// This ensures that you'll always get the most relevant results for your scenarios using simple indexes (map only or dynamic queries).
		/// However, when used to query map/reduce indexes, it does NOT guarantee that the document that this etag belong to is actually considered for the results. 
		/// </summary>
		IDocumentQueryCustomization IDocumentQueryCustomization.WaitForNonStaleResultsAsOfLastWrite(TimeSpan waitTimeout)
		{
			WaitForNonStaleResultsAsOfLastWrite(waitTimeout);
			return this;
		}

		/// <summary>
		///   Instructs the query to wait for non stale results as of the cutoff date.
		/// </summary>
		/// <param name = "cutOff">The cut off.</param>
		/// <returns></returns>
		IDocumentQueryCustomization IDocumentQueryCustomization.WaitForNonStaleResultsAsOf(DateTime cutOff)
		{
			WaitForNonStaleResultsAsOf(cutOff);
			return this;
		}

		/// <summary>
		///   Instructs the query to wait for non stale results as of the cutoff date for the specified timeout
		/// </summary>
		/// <param name = "cutOff">The cut off.</param>
		/// <param name = "waitTimeout">The wait timeout.</param>
		IDocumentQueryCustomization IDocumentQueryCustomization.WaitForNonStaleResultsAsOf(DateTime cutOff,
																						   TimeSpan waitTimeout)
		{
			WaitForNonStaleResultsAsOf(cutOff, waitTimeout);
			return this;
		}

		/// <summary>
		/// Instructs the query to wait for non stale results as of the cutoff etag.
		/// </summary>
		/// <param name="cutOffEtag">The cut off etag.</param>
		IDocumentQueryCustomization IDocumentQueryCustomization.WaitForNonStaleResultsAsOf(Etag cutOffEtag)
		{
			WaitForNonStaleResultsAsOf(cutOffEtag);
			return this;
		}

		/// <summary>
		/// Instructs the query to wait for non stale results as of the cutoff etag for the specified timeout.
		/// </summary>
		/// <param name="cutOffEtag">The cut off etag.</param>
		/// <param name="waitTimeout">The wait timeout.</param>
		IDocumentQueryCustomization IDocumentQueryCustomization.WaitForNonStaleResultsAsOf(Etag cutOffEtag, TimeSpan waitTimeout)
		{
			WaitForNonStaleResultsAsOf(cutOffEtag, waitTimeout);
			return this;
		}

		/// <summary>
		///   Instructs the query to wait for non stale results as of now.
		/// </summary>
		/// <returns></returns>
		IDocumentQueryCustomization IDocumentQueryCustomization.WaitForNonStaleResultsAsOfNow()
		{
			WaitForNonStaleResultsAsOfNow();
			return this;
		}

		/// <summary>
		///   Instructs the query to wait for non stale results as of now for the specified timeout.
		/// </summary>
		/// <param name = "waitTimeout">The wait timeout.</param>
		/// <returns></returns>
		public void WaitForNonStaleResultsAsOfNow(TimeSpan waitTimeout)
		{
			theWaitForNonStaleResults = true;
		    theWaitForNonStaleResultsAsOfNow = true;
			cutoff = SystemTime.UtcNow;
			timeout = waitTimeout;
		}

		/// <summary>
		///   Instructs the query to wait for non stale results as of the cutoff date.
		/// </summary>
		/// <param name = "cutOff">The cut off.</param>
		/// <returns></returns>
		public void WaitForNonStaleResultsAsOf(DateTime cutOff)
		{
			WaitForNonStaleResultsAsOf(cutOff, DefaultTimeout);
		}

		/// <summary>
		///   Instructs the query to wait for non stale results as of the cutoff date for the specified timeout
		/// </summary>
		/// <param name = "cutOff">The cut off.</param>
		/// <param name = "waitTimeout">The wait timeout.</param>
		public void WaitForNonStaleResultsAsOf(DateTime cutOff, TimeSpan waitTimeout)
		{
			theWaitForNonStaleResults = true;
			cutoff = cutOff.ToUniversalTime();
			timeout = waitTimeout;
		}

		/// <summary>
		/// Instructs the query to wait for non stale results as of the cutoff etag.
		/// </summary>
		public void WaitForNonStaleResultsAsOf(Etag cutOffEtag)
		{
			WaitForNonStaleResultsAsOf(cutOffEtag, DefaultTimeout);
		}

		/// <summary>
		/// Instructs the query to wait for non stale results as of the cutoff etag.
		/// </summary>
		public void WaitForNonStaleResultsAsOf(Etag cutOffEtag, TimeSpan waitTimeout)
		{
			theWaitForNonStaleResults = true;
			timeout = waitTimeout;
			cutoffEtag = cutOffEtag;
		}
		
		/// <summary>
		/// Instructs the query to wait for non stale results as of the last write made by any session belonging to the 
		/// current document store.
		/// This ensures that you'll always get the most relevant results for your scenarios using simple indexes (map only or dynamic queries).
		/// However, when used to query map/reduce indexes, it does NOT guarantee that the document that this etag belong to is actually considered for the results. 
		/// </summary>
		public void WaitForNonStaleResultsAsOfLastWrite()
		{
			WaitForNonStaleResultsAsOfLastWrite(DefaultTimeout);
		}

		/// <summary>
		/// Instructs the query to wait for non stale results as of the last write made by any session belonging to the 
		/// current document store.
		/// This ensures that you'll always get the most relevant results for your scenarios using simple indexes (map only or dynamic queries).
		/// However, when used to query map/reduce indexes, it does NOT guarantee that the document that this etag belong to is actually considered for the results. 
		/// </summary>
		public void WaitForNonStaleResultsAsOfLastWrite(TimeSpan waitTimeout)
		{
			theWaitForNonStaleResults = true;
			timeout = waitTimeout;
			cutoffEtag = theSession.DocumentStore.GetLastWrittenEtag();
		}

		/// <summary>
		///   EXPERT ONLY: Instructs the query to wait for non stale results.
		///   This shouldn't be used outside of unit tests unless you are well aware of the implications
		/// </summary>
		public void WaitForNonStaleResults()
		{
			WaitForNonStaleResults(DefaultTimeout);
		}

		/// <summary>
		/// Provide statistics about the query, such as total count of matching records
		/// </summary>
		public void Statistics(out RavenQueryStatistics stats)
		{
			stats = queryStats;
		}

		/// <summary>
		/// Callback to get the results of the query
		/// </summary>
		public void AfterQueryExecuted(Action<QueryResult> afterQueryExecutedCallback)
		{
			this.afterQueryExecutedCallback += afterQueryExecutedCallback;
		}

		/// <summary>
		/// Called externally to raise the after query executed callback
		/// </summary>
		public void InvokeAfterQueryExecuted(QueryResult result)
		{
			var queryExecuted = afterQueryExecutedCallback;
			if (queryExecuted != null)
				queryExecuted(result);
		}

		#endregion

		protected virtual async Task<QueryOperation> ExecuteActualQueryAsync()
		{
			theSession.IncrementRequestCount();
			while (true)
			{
				using (queryOperation.EnterQueryContext())
				{
					queryOperation.LogQuery();
					var result = await theAsyncDatabaseCommands.QueryAsync(indexName, queryOperation.IndexQuery, includes.ToArray());

					if (queryOperation.IsAcceptable(result) == false)
					{
						await Task.Delay(100);
						continue;
					}
					InvokeAfterQueryExecuted(queryOperation.CurrentQueryResults);
					return queryOperation;
				}
			}
		}

		/// <summary>
		///   Generates the index query.
		/// </summary>
		/// <param name = "query">The query.</param>
		/// <returns></returns>
		protected virtual IndexQuery GenerateIndexQuery(string query)
		{
			if(isSpatialQuery)
			{
				if (indexName == "dynamic" || indexName.StartsWith("dynamic/"))
					throw new NotSupportedException("Dynamic indexes do not support spatial queries. A static index, with spatial field(s), must be defined.");

				return new SpatialIndexQuery
				{
					IsDistinct = isDistinct,
					Query = query,
					PageSize = pageSize ?? 128,
					Start = start,
					Cutoff = cutoff,
                    WaitForNonStaleResultsAsOfNow = theWaitForNonStaleResultsAsOfNow,
					WaitForNonStaleResults = theWaitForNonStaleResults,
					CutoffEtag = cutoffEtag,
					SortedFields = orderByFields.Select(x => new SortedField(x)).ToArray(),
					FieldsToFetch = fieldsToFetch,
					SpatialFieldName = spatialFieldName,
					QueryShape = queryShape,
					RadiusUnitOverride = spatialUnits,
					SpatialRelation = spatialRelation,
					DistanceErrorPercentage = distanceErrorPct,
					DefaultField = defaultField,
					DefaultOperator = defaultOperator,
					HighlightedFields = highlightedFields.Select(x => x.Clone()).ToArray(),
					HighlighterPreTags = highlighterPreTags.ToArray(),
					HighlighterPostTags = highlighterPostTags.ToArray(),
                    ResultsTransformer = resultsTransformer,
                    AllowMultipleIndexEntriesForSameDocumentToResultTransformer = allowMultipleIndexEntriesForSameDocumentToResultTransformer,
<<<<<<< HEAD
                    TransformerParameters  = transformerParameters,
					DisableCaching = disableCaching,
					ShowTimings = showQueryTimings,
					ExplainScores = shouldExplainScores
=======
                    QueryInputs  = queryInputs,
					DisableCaching = disableCaching
>>>>>>> 2dd178ad
				};
			}

			var indexQuery = new IndexQuery
			{
				IsDistinct = isDistinct,
				Query = query,
				Start = start,
				Cutoff = cutoff,
				CutoffEtag = cutoffEtag,
                WaitForNonStaleResultsAsOfNow = theWaitForNonStaleResultsAsOfNow,
				WaitForNonStaleResults = theWaitForNonStaleResults,
				SortedFields = orderByFields.Select(x => new SortedField(x)).ToArray(),
				FieldsToFetch = fieldsToFetch,
				DefaultField = defaultField,
				DefaultOperator = defaultOperator,
				HighlightedFields = highlightedFields.Select(x => x.Clone()).ToArray(),
				HighlighterPreTags = highlighterPreTags.ToArray(),
				HighlighterPostTags = highlighterPostTags.ToArray(),
                ResultsTransformer = this.resultsTransformer,
<<<<<<< HEAD
                TransformerParameters = transformerParameters,
                AllowMultipleIndexEntriesForSameDocumentToResultTransformer = allowMultipleIndexEntriesForSameDocumentToResultTransformer,
				DisableCaching = disableCaching,
				ShowTimings = showQueryTimings,
				ExplainScores = shouldExplainScores
=======
                QueryInputs = queryInputs,
                AllowMultipleIndexEntriesForSameDocumentToResultTransformer = allowMultipleIndexEntriesForSameDocumentToResultTransformer,
				DisableCaching = disableCaching
>>>>>>> 2dd178ad
			};

			if (pageSize != null)
				indexQuery.PageSize = pageSize.Value;

			return indexQuery;
		}

		private static readonly Regex espacePostfixWildcard = new Regex(@"\\\*(\s|$)",
			RegexOptions.Compiled
			);
<<<<<<< HEAD
		protected QueryOperator defaultOperator;
		protected bool isDistinct;
=======
	    protected QueryOperator defaultOperator;
>>>>>>> 2dd178ad
	    protected bool allowMultipleIndexEntriesForSameDocumentToResultTransformer;

	    /// <summary>
		/// Perform a search for documents which fields that match the searchTerms.
		/// If there is more than a single term, each of them will be checked independently.
		/// </summary>
		public void Search(string fieldName, string searchTerms, EscapeQueryOptions escapeQueryOptions = EscapeQueryOptions.RawQuery)
		{
			queryText.Append(' ');
			
			NegateIfNeeded();
			switch (escapeQueryOptions)
			{
				case EscapeQueryOptions.EscapeAll:
					searchTerms = RavenQuery.Escape(searchTerms, false, false);
					break;
				case EscapeQueryOptions.AllowPostfixWildcard:
					searchTerms = RavenQuery.Escape(searchTerms, false, false);
					searchTerms = espacePostfixWildcard.Replace(searchTerms, "*");
					break;
				case EscapeQueryOptions.AllowAllWildcards:
					searchTerms = RavenQuery.Escape(searchTerms, false, false);
					searchTerms = searchTerms.Replace("\\*", "*");
					break;
				case EscapeQueryOptions.RawQuery:
					break;
				default:
					throw new ArgumentOutOfRangeException("escapeQueryOptions", "Value: "  + escapeQueryOptions);
			}
			lastEquality = new KeyValuePair<string, string>(fieldName, "(" + searchTerms + ")");

			queryText.Append(fieldName).Append(":").Append("(").Append(searchTerms).Append(")");
		}

		private string TransformToEqualValue(WhereParams whereParams)
		{
			if (whereParams.Value == null)
			{
				return Constants.NullValueNotAnalyzed;
			}
			if(Equals(whereParams.Value, string.Empty))
			{
				return Constants.EmptyStringNotAnalyzed;
			}

			var type = TypeSystem.GetNonNullableType(whereParams.Value.GetType());

			if (type == typeof(bool))
			{
				return (bool)whereParams.Value ? "true" : "false";
			}
			if (type == typeof(DateTime))
			{
				var val = (DateTime)whereParams.Value;
				var s = val.ToString(Default.DateTimeFormatsToWrite, CultureInfo.InvariantCulture);
				if (val.Kind == DateTimeKind.Utc)
					s += "Z";
				return s;
			}
			if (type == typeof(DateTimeOffset))
			{
				var val = (DateTimeOffset)whereParams.Value;
				return val.UtcDateTime.ToString(Default.DateTimeFormatsToWrite, CultureInfo.InvariantCulture) + "Z";
			}
			
			if(type == typeof(decimal))
			{
				return RavenQuery.Escape(((double)((decimal)whereParams.Value)).ToString(CultureInfo.InvariantCulture), false, false);
			}

			if (type == typeof(double))
			{
				return RavenQuery.Escape(((double)(whereParams.Value)).ToString("r", CultureInfo.InvariantCulture), false, false);
			}
			if(whereParams.FieldName == Constants.DocumentIdFieldName && whereParams.Value is string == false)
			{
				return theSession.Conventions.FindFullDocumentKeyFromNonStringIdentifier(whereParams.Value, 
					whereParams.FieldTypeForIdentifier ?? typeof(T), false);
			}
			var strValue = whereParams.Value as string;
			if (strValue != null)
			{
				strValue = RavenQuery.Escape(strValue, 
						whereParams.AllowWildcards && whereParams.IsAnalyzed, true);

				return whereParams.IsAnalyzed ? strValue : String.Concat("[[", strValue, "]]");
			}

			if (conventions.TryConvertValueForQuery(whereParams.FieldName, whereParams.Value, QueryValueConvertionType.Equality, out strValue))
				return strValue;

			if (whereParams.Value is ValueType)
			{
				var escaped = RavenQuery.Escape(Convert.ToString(whereParams.Value, CultureInfo.InvariantCulture),
												whereParams.AllowWildcards && whereParams.IsAnalyzed, true);

				return escaped;
			}

			var result = GetImplicitStringConvertion(whereParams.Value.GetType());
			if(result != null)
			{
				return RavenQuery.Escape(result(whereParams.Value), whereParams.AllowWildcards && whereParams.IsAnalyzed, true);
			}

			var jsonSerializer = conventions.CreateSerializer();
			var ravenJTokenWriter = new RavenJTokenWriter();
			jsonSerializer.Serialize(ravenJTokenWriter, whereParams.Value);
			var term = ravenJTokenWriter.Token.ToString(Formatting.None);
			if(term.Length > 1 && term[0] == '"' && term[term.Length-1] == '"')
			{
				term = term.Substring(1, term.Length - 2);
			}
			switch (ravenJTokenWriter.Token.Type)
			{
				case JTokenType.Object:
				case JTokenType.Array:
					return "[[" + RavenQuery.Escape(term, whereParams.AllowWildcards && whereParams.IsAnalyzed, false) + "]]";
		
				default:
					return RavenQuery.Escape(term, whereParams.AllowWildcards && whereParams.IsAnalyzed, true);
			}
		}

		private Func<object,string> GetImplicitStringConvertion(Type type)
		{
			if(type == null)
				return null;

			Func<object, string> value;
			var localStringsCache = implicitStringsCache;
			if(localStringsCache.TryGetValue(type,out value))
				return value;

			var methodInfo = type.GetMethod("op_Implicit", new[] {type});

			if (methodInfo == null || methodInfo.ReturnType != typeof(string))
			{
				implicitStringsCache = new Dictionary<Type, Func<object, string>>(localStringsCache)
				{
					{type, null}
				};
				return null;
			}

			var arg = Expression.Parameter(typeof(object), "self");

			var func = (Func<object, string>) Expression.Lambda(Expression.Call(methodInfo, Expression.Convert(arg, type)), arg).Compile();

			implicitStringsCache = new Dictionary<Type, Func<object, string>>(localStringsCache)
				{
					{type, func}
				};
			return func;
		}

		private string TransformToRangeValue(WhereParams whereParams)
		{
			if (whereParams.Value == null)
				return Constants.NullValueNotAnalyzed;
			if (Equals(whereParams.Value, string.Empty))
				return Constants.EmptyStringNotAnalyzed;

			if (whereParams.Value is DateTime)
			{
				var dateTime = (DateTime) whereParams.Value;
				var dateStr = dateTime.ToString(Default.DateTimeFormatsToWrite, CultureInfo.InvariantCulture);
				if(dateTime.Kind == DateTimeKind.Utc)
					dateStr += "Z";
				return dateStr;
			}
			if (whereParams.Value is DateTimeOffset)
				return ((DateTimeOffset)whereParams.Value).UtcDateTime.ToString(Default.DateTimeFormatsToWrite, CultureInfo.InvariantCulture) + "Z";

			if (whereParams.FieldName == Constants.DocumentIdFieldName && whereParams.Value is string == false)
			{
				return theSession.Conventions.FindFullDocumentKeyFromNonStringIdentifier(whereParams.Value, typeof(T), false);
			}
			if (whereParams.Value is int)
				return NumberUtil.NumberToString((int)whereParams.Value);
			if (whereParams.Value is long)
				return NumberUtil.NumberToString((long)whereParams.Value);
			if (whereParams.Value is decimal)
				return NumberUtil.NumberToString((double)(decimal)whereParams.Value);
			if (whereParams.Value is double)
				return NumberUtil.NumberToString((double)whereParams.Value);
			if (whereParams.Value is TimeSpan)
				return NumberUtil.NumberToString(((TimeSpan) whereParams.Value).Ticks);
			if (whereParams.Value is float)
				return NumberUtil.NumberToString((float)whereParams.Value);
			if(whereParams.Value is string)
				return RavenQuery.Escape(whereParams.Value.ToString(), false, true);

			string strVal;
			if (conventions.TryConvertValueForQuery(whereParams.FieldName, whereParams.Value, QueryValueConvertionType.Range,
			                                        out strVal))
				return strVal;

			if(whereParams.Value is ValueType)
				return RavenQuery.Escape(Convert.ToString(whereParams.Value, CultureInfo.InvariantCulture),
										 false, true);

			var stringWriter = new StringWriter();
			conventions.CreateSerializer().Serialize(stringWriter, whereParams.Value);

			var sb = stringWriter.GetStringBuilder();
			if (sb.Length > 1 && sb[0] == '"' && sb[sb.Length - 1] == '"')
			{
				sb.Remove(sb.Length - 1, 1);
				sb.Remove(0, 1);
			}
		
			return RavenQuery.Escape(sb.ToString(), false, true);
		}

		/// <summary>
		///   Returns a <see cref = "System.String" /> that represents the query for this instance.
		/// </summary>
		/// <returns>
		///   A <see cref = "System.String" /> that represents the query for this instance.
		/// </returns>
		public override string ToString()
		{
			if (currentClauseDepth != 0)
				throw new InvalidOperationException(string.Format("A clause was not closed correctly within this query, current clause depth = {0}", currentClauseDepth));

			return queryText.ToString().Trim();
		}

		/// <summary>
		/// The last term that we asked the query to use equals on
		/// </summary>
		public KeyValuePair<string, string> GetLastEqualityTerm(bool isAsync = false)
		{
			return lastEquality;
		}

		public void Intersect()
		{
			queryText.Append(Constants.IntersectSeparator);
		}

		public void ContainsAny(string fieldName, IEnumerable<object> values)
		{
			ContainsAnyAllProcessor(fieldName, values, "OR");
		}

		public void ContainsAll(string fieldName, IEnumerable<object> values)
		{
			ContainsAnyAllProcessor(fieldName, values, "AND");
		}

		private void ContainsAnyAllProcessor(string fieldName, IEnumerable<object> values, string seperator)
		{
			AppendSpaceIfNeeded(queryText.Length > 0 && char.IsWhiteSpace(queryText[queryText.Length - 1]) == false);
			NegateIfNeeded();

			var list = UnpackEnumerable(values).ToList();
			if (list.Count == 0)
			{
				return;
			}

			var first = true;
			queryText.Append("(");
			foreach (var value in list)
			{
				if (first == false)
				{
					queryText.Append(" " + seperator + " ");
				}
				first = false;
				var whereParams = new WhereParams
				{
					AllowWildcards = true,
					IsAnalyzed = true,
					FieldName = fieldName,
					Value = value
				};
				EnsureValidFieldName(whereParams);
				queryText.Append(fieldName)
						 .Append(":")
						 .Append(TransformToEqualValue(whereParams));
			}
			queryText.Append(")");
		}

		public void AddRootType(Type type)
		{
			rootTypes.Add(type);
		}

		/// <summary>
		/// Order the search results randomly
		/// </summary>
		IDocumentQueryCustomization IDocumentQueryCustomization.RandomOrdering()
		{
			RandomOrdering();
			return this;
		}

		/// <summary>
		/// Order the search results randomly using the specified seed
		/// this is useful if you want to have repeatable random queries
		/// </summary>
		IDocumentQueryCustomization IDocumentQueryCustomization.RandomOrdering(string seed)
		{
			RandomOrdering(seed);
			return this;
		}

		/// <summary>
		/// Returns a list of results for a query asynchronously. 
		/// </summary>
		public async Task<IList<T>> ToListAsync()
		{
			var currentQueryOperation = await InitAsync();
			var tuple = await ProcessEnumerator(currentQueryOperation);
			return tuple.Item2;
		}

		/// <summary>
		/// Gets the total count of records for this query
		/// </summary>
		public async Task<int> CountAsync()
		{
			Take(0);
			var result = await QueryResultAsync();
			return result.TotalResults;
		}

		public string GetMemberQueryPathForOrderBy(Expression expression)
		{
			var memberQueryPath = GetMemberQueryPath(expression);
			var memberExpression = linqPathProvider.GetMemberExpression(expression);
			if (DocumentConvention.UsesRangeType(memberExpression.Type))
				return memberQueryPath + "_Range";
			return memberQueryPath;
		}

		public string GetMemberQueryPath(Expression expression)
		{
			var result = linqPathProvider.GetPath(expression);
			result.Path = result.Path.Substring(result.Path.IndexOf('.') + 1);

			if (expression.NodeType == ExpressionType.ArrayLength)
				result.Path += ".Length";

			var propertyName = indexName == null || indexName.StartsWith("dynamic/", StringComparison.OrdinalIgnoreCase)
				? conventions.FindPropertyNameForDynamicIndex(typeof(T), indexName, "", result.Path)
				: conventions.FindPropertyNameForIndex(typeof(T), indexName, "", result.Path);
			return propertyName;
		}

	    public void SetAllowMultipleIndexEntriesForSameDocumentToResultTransformer(
	        bool val)
<<<<<<< HEAD
	    {
	        this.allowMultipleIndexEntriesForSameDocumentToResultTransformer =
	            val;
	    }

        public void SetResultTransformer(string transformer)
	    {
            this.resultsTransformer = transformer;
	    }

		public void Distinct()
		{
			isDistinct = true;
		}
=======
	    {
	        this.allowMultipleIndexEntriesForSameDocumentToResultTransformer =
	            val;
	    }

        public void SetResultTransformer(string transformer)
	    {
            this.resultsTransformer = transformer;
	    }


        public void SetQueryInputs(Dictionary<string, RavenJToken> queryInputs)
        {
            this.queryInputs = queryInputs;
        }

>>>>>>> 2dd178ad
	}
}<|MERGE_RESOLUTION|>--- conflicted
+++ resolved
@@ -83,7 +83,7 @@
 
 		private int currentClauseDepth;
 
-		protected KeyValuePair<string, string> lastEquality;
+	    protected KeyValuePair<string, string> lastEquality;
 
 		protected Dictionary<string, RavenJToken> transformerParameters = new Dictionary<string, RavenJToken>();
 
@@ -163,15 +163,15 @@
 		/// Should we wait for non stale results
 		/// </summary>
 		protected bool theWaitForNonStaleResults;
-        /// <summary>
+		/// <summary>
         /// Should we wait for non stale results as of now?
-        /// </summary>
+		/// </summary>
 	    protected bool theWaitForNonStaleResultsAsOfNow;
 		/// <summary>
 		/// The paths to include when loading the query
 		/// </summary>
 		protected HashSet<string> includes = new HashSet<string>();
-	
+
 		/// <summary>
 		/// Holds the query stats
 		/// </summary>
@@ -673,13 +673,13 @@
 			InvokeAfterQueryExecuted(queryOperation.CurrentQueryResults);
 		}
 
-        protected void ClearSortHints(IAsyncDatabaseCommands dbCommands)
-        {
+		protected void ClearSortHints(IAsyncDatabaseCommands dbCommands)
+		{
             foreach (var key in dbCommands.OperationsHeaders.AllKeys.Where(key => key.StartsWith("SortHint")).ToArray())
-            {
-                dbCommands.OperationsHeaders.Remove(key);
-            }
-        }
+			{
+				dbCommands.OperationsHeaders.Remove(key);
+			}
+		}
 
 		/// <summary>
 		/// Register the query as a lazy query in the session and return a lazy
@@ -757,7 +757,7 @@
 		{
 			var result = await InitAsync();
 			return result.CurrentQueryResults.CreateSnapshot();
-		}
+			}
 
 		protected virtual async Task<QueryOperation> InitAsync()
 		{
@@ -836,11 +836,7 @@
 	        return this;
 	    }
 
-<<<<<<< HEAD
 		IDocumentQueryCustomization IDocumentQueryCustomization.SetHighlighterTags(string preTag, string postTag)
-=======
-	    IDocumentQueryCustomization IDocumentQueryCustomization.SetHighlighterTags(string preTag, string postTag)
->>>>>>> 2dd178ad
 		{
 			this.SetHighlighterTags(preTag, postTag);
 			return this;
@@ -1006,13 +1002,13 @@
 		///   that is nearly always a mistake.
 		/// </summary>
 		[Obsolete(
-            @"
+			@"
 You cannot issue an in memory filter - such as Count() - on IDocumentQuery. 
 This is likely a bug, because this will execute the filter in memory, rather than in RavenDB.
 Consider using session.Query<T>() instead of session.Advanced.DocumentQuery<T>. The session.Query<T>() method fully supports Linq queries, while session.Advanced.DocumentQuery<T>() is intended for lower level API access.
 If you really want to do in memory filtering on the data returned from the query, you can use: session.Advanced.DocumentQuery<T>().ToList().Count()
 "
-            , true)]
+			, true)]
 		public int Count()
 		{
 			throw new NotSupportedException();
@@ -1077,7 +1073,7 @@
             return queryOperation.Complete<T>();
         }
 
-	    /// <summary>
+		/// <summary>
 		///   Filter the results from the index using the specified where clause.
 		/// </summary>
 		/// <param name = "whereClause">The where clause.</param>
@@ -1234,7 +1230,7 @@
 			};
 			fieldName = EnsureValidFieldName(whereParams);
 
-			var list = UnpackEnumerable(values).ToList();
+            var list = UnpackEnumerable(values).ToList();
 
 			if (list.Count == 0)
 			{
@@ -1790,18 +1786,18 @@
 			{
 				using (queryOperation.EnterQueryContext())
 				{
-					queryOperation.LogQuery();
+				queryOperation.LogQuery();
 					var result = await theAsyncDatabaseCommands.QueryAsync(indexName, queryOperation.IndexQuery, includes.ToArray());
 
 					if (queryOperation.IsAcceptable(result) == false)
 					{
 						await Task.Delay(100);
 						continue;
-					}
-					InvokeAfterQueryExecuted(queryOperation.CurrentQueryResults);
+						}
+						InvokeAfterQueryExecuted(queryOperation.CurrentQueryResults);
 					return queryOperation;
-				}
-			}
+			}
+		}
 		}
 
 		/// <summary>
@@ -1840,15 +1836,10 @@
 					HighlighterPostTags = highlighterPostTags.ToArray(),
                     ResultsTransformer = resultsTransformer,
                     AllowMultipleIndexEntriesForSameDocumentToResultTransformer = allowMultipleIndexEntriesForSameDocumentToResultTransformer,
-<<<<<<< HEAD
                     TransformerParameters  = transformerParameters,
 					DisableCaching = disableCaching,
 					ShowTimings = showQueryTimings,
 					ExplainScores = shouldExplainScores
-=======
-                    QueryInputs  = queryInputs,
-					DisableCaching = disableCaching
->>>>>>> 2dd178ad
 				};
 			}
 
@@ -1869,17 +1860,11 @@
 				HighlighterPreTags = highlighterPreTags.ToArray(),
 				HighlighterPostTags = highlighterPostTags.ToArray(),
                 ResultsTransformer = this.resultsTransformer,
-<<<<<<< HEAD
                 TransformerParameters = transformerParameters,
                 AllowMultipleIndexEntriesForSameDocumentToResultTransformer = allowMultipleIndexEntriesForSameDocumentToResultTransformer,
 				DisableCaching = disableCaching,
 				ShowTimings = showQueryTimings,
 				ExplainScores = shouldExplainScores
-=======
-                QueryInputs = queryInputs,
-                AllowMultipleIndexEntriesForSameDocumentToResultTransformer = allowMultipleIndexEntriesForSameDocumentToResultTransformer,
-				DisableCaching = disableCaching
->>>>>>> 2dd178ad
 			};
 
 			if (pageSize != null)
@@ -1891,15 +1876,11 @@
 		private static readonly Regex espacePostfixWildcard = new Regex(@"\\\*(\s|$)",
 			RegexOptions.Compiled
 			);
-<<<<<<< HEAD
-		protected QueryOperator defaultOperator;
+	    protected QueryOperator defaultOperator;
 		protected bool isDistinct;
-=======
-	    protected QueryOperator defaultOperator;
->>>>>>> 2dd178ad
 	    protected bool allowMultipleIndexEntriesForSameDocumentToResultTransformer;
 
-	    /// <summary>
+		/// <summary>
 		/// Perform a search for documents which fields that match the searchTerms.
 		/// If there is more than a single term, each of them will be checked independently.
 		/// </summary>
@@ -2253,7 +2234,6 @@
 
 	    public void SetAllowMultipleIndexEntriesForSameDocumentToResultTransformer(
 	        bool val)
-<<<<<<< HEAD
 	    {
 	        this.allowMultipleIndexEntriesForSameDocumentToResultTransformer =
 	            val;
@@ -2264,27 +2244,15 @@
             this.resultsTransformer = transformer;
 	    }
 
-		public void Distinct()
-		{
-			isDistinct = true;
-		}
-=======
-	    {
-	        this.allowMultipleIndexEntriesForSameDocumentToResultTransformer =
-	            val;
-	    }
-
-        public void SetResultTransformer(string transformer)
-	    {
-            this.resultsTransformer = transformer;
-	    }
-
 
         public void SetQueryInputs(Dictionary<string, RavenJToken> queryInputs)
         {
             this.queryInputs = queryInputs;
-        }
-
->>>>>>> 2dd178ad
+	}
+
+		public void Distinct()
+		{
+			isDistinct = true;
+}
 	}
 }