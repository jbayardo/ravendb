--- conflicted
+++ resolved
@@ -28,309 +28,308 @@
 
 namespace Raven.Client.Document
 {
-    /// <summary>
-    /// Abstract implementation for in memory session operations
-    /// </summary>
-    public abstract class InMemoryDocumentSessionOperations : IDisposable
-    {
-        private static int counter;
-
-        private readonly int hash = Interlocked.Increment(ref counter);
-
-        protected bool GenerateDocumentKeysOnStore = true;
-        /// <summary>
-        /// The session id 
-        /// </summary>
-        public Guid Id { get; private set; }
-
-        /// <summary>
-        /// The database name for this session
-        /// </summary>
-        public string DatabaseName { get; internal set; }
-
-        protected static readonly ILog log = LogManager.GetCurrentClassLogger();
-
-        /// <summary>
-        /// The entities waiting to be deleted
-        /// </summary>
-        protected readonly HashSet<object> deletedEntities = new HashSet<object>(ObjectReferenceEqualityComparer<object>.Default);
-
-        /// <summary>
-        /// Entities whose id we already know do not exists, because they are a missing include, or a missing load, etc.
-        /// </summary>
-        protected readonly HashSet<string> knownMissingIds = new HashSet<string>(StringComparer.OrdinalIgnoreCase);
-
-        private Dictionary<string, object> externalState;
-
-        public IDictionary<string, object> ExternalState
-        {
-            get { return externalState ?? (externalState = new Dictionary<string, object>()); }
-        }
+	/// <summary>
+	/// Abstract implementation for in memory session operations
+	/// </summary>
+	public abstract class InMemoryDocumentSessionOperations : IDisposable
+	{
+		private static int counter;
+
+		private readonly int hash = Interlocked.Increment(ref counter);
+
+		protected bool GenerateDocumentKeysOnStore = true;
+		/// <summary>
+		/// The session id 
+		/// </summary>
+		public Guid Id { get; private set; }
+
+		/// <summary>
+		/// The database name for this session
+		/// </summary>
+		public string DatabaseName { get; internal set; }
+
+		protected static readonly ILog log = LogManager.GetCurrentClassLogger();
+
+		/// <summary>
+		/// The entities waiting to be deleted
+		/// </summary>
+		protected readonly HashSet<object> deletedEntities = new HashSet<object>(ObjectReferenceEqualityComparer<object>.Default);
+
+		/// <summary>
+		/// Entities whose id we already know do not exists, because they are a missing include, or a missing load, etc.
+		/// </summary>
+		protected readonly HashSet<string> knownMissingIds = new HashSet<string>(StringComparer.OrdinalIgnoreCase);
+
+		private Dictionary<string, object> externalState;
+
+		public IDictionary<string, object> ExternalState
+		{
+			get { return externalState ?? (externalState = new Dictionary<string, object>()); }
+		}
 
 #if !SILVERLIGHT
-        private bool hasEnlisted;
-        [ThreadStatic]
-        private static Dictionary<string, HashSet<string>> _registeredStoresInTransaction;
-
-        private static Dictionary<string, HashSet<string>> RegisteredStoresInTransaction
-        {
-            get { return (_registeredStoresInTransaction ?? (_registeredStoresInTransaction = new Dictionary<string, HashSet<string>>())); }
-        }
+		private bool hasEnlisted;
+		[ThreadStatic]
+		private static Dictionary<string, HashSet<string>> _registeredStoresInTransaction;
+
+		private static Dictionary<string, HashSet<string>> RegisteredStoresInTransaction
+		{
+			get { return (_registeredStoresInTransaction ?? (_registeredStoresInTransaction = new Dictionary<string, HashSet<string>>())); }
+		}
 #endif
 
-        /// <summary>
-        /// hold the data required to manage the data for RavenDB's Unit of Work
-        /// </summary>
-        protected readonly Dictionary<object, DocumentMetadata> entitiesAndMetadata =
-            new Dictionary<object, DocumentMetadata>(ObjectReferenceEqualityComparer<object>.Default);
-
-        /// <summary>
-        /// Translate between a key and its associated entity
-        /// </summary>
-        protected readonly Dictionary<string, object> entitiesByKey = new Dictionary<string, object>(StringComparer.OrdinalIgnoreCase);
-
-        protected readonly string dbName;
-        private readonly DocumentStoreBase documentStore;
-
-        /// <summary>
-        /// all the listeners for this session
-        /// </summary>
-        protected readonly DocumentSessionListeners listeners;
-
-        ///<summary>
-        /// The document store associated with this session
-        ///</summary>
-        public IDocumentStore DocumentStore
-        {
-            get { return documentStore; }
-        }
-
-
-        /// <summary>
-        /// Gets the number of requests for this session
-        /// </summary>
-        /// <value></value>
-        public int NumberOfRequests { get; private set; }
-
-        /// <summary>
-        /// Gets the number of entities held in memory to manage Unit of Work
-        /// </summary>
-        public int NumberOfEntitiesInUnitOfWork
-        {
-            get
-            {
-                return entitiesAndMetadata.Count;
-            }
-        }
-
-        /// <summary>
-        /// Initializes a new instance of the <see cref="InMemoryDocumentSessionOperations"/> class.
-        /// </summary>
-        protected InMemoryDocumentSessionOperations(
-            string dbName,
-            DocumentStoreBase documentStore,
-            DocumentSessionListeners listeners,
-            Guid id)
-        {
-            Id = id;
-            this.dbName = dbName;
-            this.documentStore = documentStore;
-            this.listeners = listeners;
-            ResourceManagerId = documentStore.ResourceManagerId;
-            UseOptimisticConcurrency = false;
-            AllowNonAuthoritativeInformation = true;
-            NonAuthoritativeInformationTimeout = TimeSpan.FromSeconds(15);
-            MaxNumberOfRequestsPerSession = documentStore.Conventions.MaxNumberOfRequestsPerSession;
-            GenerateEntityIdOnTheClient = new GenerateEntityIdOnTheClient(documentStore, GenerateKey);
-            EntityToJson = new EntityToJson(documentStore, listeners);
-        }
-
-        /// <summary>
-        /// Gets or sets the timeout to wait for authoritative information if encountered non authoritative document.
-        /// </summary>
-        /// <value></value>
-        public TimeSpan NonAuthoritativeInformationTimeout { get; set; }
-
-        /// <summary>
-        /// Gets the store identifier for this session.
-        /// The store identifier is the identifier for the particular RavenDB instance.
-        /// </summary>
-        /// <value>The store identifier.</value>
-        public string StoreIdentifier
-        {
+		/// <summary>
+		/// hold the data required to manage the data for RavenDB's Unit of Work
+		/// </summary>
+		protected readonly Dictionary<object, DocumentMetadata> entitiesAndMetadata =
+			new Dictionary<object, DocumentMetadata>(ObjectReferenceEqualityComparer<object>.Default);
+
+		/// <summary>
+		/// Translate between a key and its associated entity
+		/// </summary>
+		protected readonly Dictionary<string, object> entitiesByKey = new Dictionary<string, object>(StringComparer.OrdinalIgnoreCase);
+
+		protected readonly string dbName;
+		private readonly DocumentStoreBase documentStore;
+
+		/// <summary>
+		/// all the listeners for this session
+		/// </summary>
+		protected readonly DocumentSessionListeners listeners;
+
+		///<summary>
+		/// The document store associated with this session
+		///</summary>
+		public IDocumentStore DocumentStore
+		{
+			get { return documentStore; }
+		}
+
+
+		/// <summary>
+		/// Gets the number of requests for this session
+		/// </summary>
+		/// <value></value>
+		public int NumberOfRequests { get; private set; }
+
+		/// <summary>
+		/// Gets the number of entities held in memory to manage Unit of Work
+		/// </summary>
+		public int NumberOfEntitiesInUnitOfWork
+		{
+			get
+			{
+				return entitiesAndMetadata.Count;
+			}
+		}
+
+		/// <summary>
+		/// Initializes a new instance of the <see cref="InMemoryDocumentSessionOperations"/> class.
+		/// </summary>
+		protected InMemoryDocumentSessionOperations(
+			string dbName,
+			DocumentStoreBase documentStore,
+			DocumentSessionListeners listeners,
+			Guid id)
+		{
+			Id = id;
+			this.dbName = dbName;
+			this.documentStore = documentStore;
+			this.listeners = listeners;
+			ResourceManagerId = documentStore.ResourceManagerId;
+			UseOptimisticConcurrency = false;
+			AllowNonAuthoritativeInformation = true;
+			NonAuthoritativeInformationTimeout = TimeSpan.FromSeconds(15);
+			MaxNumberOfRequestsPerSession = documentStore.Conventions.MaxNumberOfRequestsPerSession;
+			GenerateEntityIdOnTheClient = new GenerateEntityIdOnTheClient(documentStore, GenerateKey);
+			EntityToJson = new EntityToJson(documentStore, listeners);
+		}
+
+		/// <summary>
+		/// Gets or sets the timeout to wait for authoritative information if encountered non authoritative document.
+		/// </summary>
+		/// <value></value>
+		public TimeSpan NonAuthoritativeInformationTimeout { get; set; }
+
+		/// <summary>
+		/// Gets the store identifier for this session.
+		/// The store identifier is the identifier for the particular RavenDB instance.
+		/// </summary>
+		/// <value>The store identifier.</value>
+		public string StoreIdentifier
+		{
             get { return documentStore.Identifier + ";" + DatabaseName; }
-        }
-
-        /// <summary>
-        /// Gets the conventions used by this session
-        /// </summary>
-        /// <value>The conventions.</value>
-        /// <remarks>
-        /// This instance is shared among all sessions, changes to the <see cref="DocumentConvention"/> should be done
-        /// via the <see cref="IDocumentStore"/> instance, not on a single session.
-        /// </remarks>
-        public DocumentConvention Conventions
-        {
-            get { return documentStore.Conventions; }
-        }
-
-        /// <summary>
-        /// The transaction resource manager identifier
-        /// </summary>
-        public Guid ResourceManagerId { get; private set; }
-
-
-        /// <summary>
-        /// Gets or sets the max number of requests per session.
-        /// If the <see cref="NumberOfRequests"/> rise above <see cref="MaxNumberOfRequestsPerSession"/>, an exception will be thrown.
-        /// </summary>
-        /// <value>The max number of requests per session.</value>
-        public int MaxNumberOfRequestsPerSession { get; set; }
-
-        /// <summary>
-        /// Gets or sets a value indicating whether the session should use optimistic concurrency.
-        /// When set to <c>true</c>, a check is made so that a change made behind the session back would fail
-        /// and raise <see cref="ConcurrencyException"/>.
-        /// </summary>
-        /// <value></value>
-        public bool UseOptimisticConcurrency { get; set; }
-
-        /// <summary>
-        /// Gets the ETag for the specified entity.
-        /// If the entity is transient, it will load the etag from the store
-        /// and associate the current state of the entity with the etag from the server.
-        /// </summary>
-        /// <param name="instance">The instance.</param>
-        /// <returns></returns>
-        public Etag GetEtagFor<T>(T instance)
-        {
-            return GetDocumentMetadata(instance).ETag;
-        }
-
-        /// <summary>
-        /// Gets the metadata for the specified entity.
-        /// </summary>
-        /// <typeparam name="T"></typeparam>
-        /// <param name="instance">The instance.</param>
-        /// <returns></returns>
-        public RavenJObject GetMetadataFor<T>(T instance)
-        {
-            return GetDocumentMetadata(instance).Metadata;
-        }
-
-        private DocumentMetadata GetDocumentMetadata<T>(T instance)
-        {
-            DocumentMetadata value;
-            if (entitiesAndMetadata.TryGetValue(instance, out value) == false)
-            {
-                string id;
-                if (GenerateEntityIdOnTheClient.TryGetIdFromInstance(instance, out id)
-                    || (instance is IDynamicMetaObjectProvider &&
-                       GenerateEntityIdOnTheClient.TryGetIdFromDynamic(instance, out id))
+		}
+
+		/// <summary>
+		/// Gets the conventions used by this session
+		/// </summary>
+		/// <value>The conventions.</value>
+		/// <remarks>
+		/// This instance is shared among all sessions, changes to the <see cref="DocumentConvention"/> should be done
+		/// via the <see cref="IDocumentStore"/> instance, not on a single session.
+		/// </remarks>
+		public DocumentConvention Conventions
+		{
+			get { return documentStore.Conventions; }
+		}
+
+		/// <summary>
+		/// The transaction resource manager identifier
+		/// </summary>
+		public Guid ResourceManagerId { get; private set; }
+
+
+		/// <summary>
+		/// Gets or sets the max number of requests per session.
+		/// If the <see cref="NumberOfRequests"/> rise above <see cref="MaxNumberOfRequestsPerSession"/>, an exception will be thrown.
+		/// </summary>
+		/// <value>The max number of requests per session.</value>
+		public int MaxNumberOfRequestsPerSession { get; set; }
+
+		/// <summary>
+		/// Gets or sets a value indicating whether the session should use optimistic concurrency.
+		/// When set to <c>true</c>, a check is made so that a change made behind the session back would fail
+		/// and raise <see cref="ConcurrencyException"/>.
+		/// </summary>
+		/// <value></value>
+		public bool UseOptimisticConcurrency { get; set; }
+
+		/// <summary>
+		/// Gets the ETag for the specified entity.
+		/// If the entity is transient, it will load the etag from the store
+		/// and associate the current state of the entity with the etag from the server.
+		/// </summary>
+		/// <param name="instance">The instance.</param>
+		/// <returns></returns>
+		public Etag GetEtagFor<T>(T instance)
+		{
+			return GetDocumentMetadata(instance).ETag;
+		}
+
+		/// <summary>
+		/// Gets the metadata for the specified entity.
+		/// </summary>
+		/// <typeparam name="T"></typeparam>
+		/// <param name="instance">The instance.</param>
+		/// <returns></returns>
+		public RavenJObject GetMetadataFor<T>(T instance)
+		{
+			return GetDocumentMetadata(instance).Metadata;
+		}
+
+		private DocumentMetadata GetDocumentMetadata<T>(T instance)
+		{
+			DocumentMetadata value;
+			if (entitiesAndMetadata.TryGetValue(instance, out value) == false)
+			{
+				string id;
+				if (GenerateEntityIdOnTheClient.TryGetIdFromInstance(instance, out id)
+					|| (instance is IDynamicMetaObjectProvider &&
+					   GenerateEntityIdOnTheClient.TryGetIdFromDynamic(instance, out id))
 )
-                {
-                    AssertNoNonUniqueInstance(instance, id);
-
-                    var jsonDocument = GetJsonDocument(id);
-                    entitiesByKey[id] = instance;
-                    entitiesAndMetadata[instance] = value = new DocumentMetadata
-                    {
-                        ETag = UseOptimisticConcurrency ? Etag.Empty : null,
-                        Key = id,
-                        OriginalMetadata = jsonDocument.Metadata,
-                        Metadata = (RavenJObject)jsonDocument.Metadata.CloneToken(),
-                        OriginalValue = new RavenJObject()
-                    };
-                }
-                else
-                {
-                    throw new InvalidOperationException("Could not find the document key for " + instance);
-                }
-            }
-            return value;
-        }
-
-        /// <summary>
-        /// Get the json document by key from the store
-        /// </summary>
-        protected abstract JsonDocument GetJsonDocument(string documentKey);
-
-        /// <summary>
-        /// Returns whatever a document with the specified id is loaded in the 
-        /// current session
-        /// </summary>
-        public bool IsLoaded(string id)
-        {
-            return entitiesByKey.ContainsKey(id);
-        }
-
-        /// <summary>
-        /// Returns whatever a document with the specified id is deleted 
-        /// or known to be missing
-        /// </summary>
-        public bool IsDeleted(string id)
-        {
-            return knownMissingIds.Contains(id);
-        }
-
-
-        /// <summary>
-        /// Gets the document id.
-        /// </summary>
-        /// <param name="instance">The instance.</param>
-        /// <returns></returns>
-        public string GetDocumentId(object instance)
-        {
-            if (instance == null)
-                return null;
-            DocumentMetadata value;
-            if (entitiesAndMetadata.TryGetValue(instance, out value) == false)
-                return null;
-            return value.Key;
-        }
-        /// <summary>
-        /// Gets a value indicating whether any of the entities tracked by the session has changes.
-        /// </summary>
-        /// <value></value>
-        public bool HasChanges
-        {
-            get
-            {
-                return deletedEntities.Count > 0 ||
-                        entitiesAndMetadata.Any(pair => EntityChanged(pair.Key, pair.Value));
-            }
-        }
-
-
-
-        /// <summary>
-        /// Determines whether the specified entity has changed.
-        /// </summary>
-        /// <param name="entity">The entity.</param>
-        /// <returns>
-        /// 	<c>true</c> if the specified entity has changed; otherwise, <c>false</c>.
-        /// </returns>
-        public bool HasChanged(object entity)
-        {
-            DocumentMetadata value;
-            if (entitiesAndMetadata.TryGetValue(entity, out value) == false)
-                return false;
-            return EntityChanged(entity, value);
-        }
-
-        public void IncrementRequestCount()
-        {
-            if (++NumberOfRequests > MaxNumberOfRequestsPerSession)
-                throw new InvalidOperationException(
-                    string.Format(
-                        @"The maximum number of requests ({0}) allowed for this session has been reached.
+				{
+					AssertNoNonUniqueInstance(instance, id);
+
+					var jsonDocument = GetJsonDocument(id);
+					entitiesByKey[id] = instance;
+					entitiesAndMetadata[instance] = value = new DocumentMetadata
+					{
+						ETag = UseOptimisticConcurrency ? Etag.Empty : null,
+						Key = id,
+						OriginalMetadata = jsonDocument.Metadata,
+						Metadata = (RavenJObject)jsonDocument.Metadata.CloneToken(),
+						OriginalValue = new RavenJObject()
+					};
+				}
+				else
+				{
+					throw new InvalidOperationException("Could not find the document key for " + instance);
+				}
+			}
+			return value;
+		}
+
+		/// <summary>
+		/// Get the json document by key from the store
+		/// </summary>
+		protected abstract JsonDocument GetJsonDocument(string documentKey);
+
+		/// <summary>
+		/// Returns whatever a document with the specified id is loaded in the 
+		/// current session
+		/// </summary>
+		public bool IsLoaded(string id)
+		{
+			return entitiesByKey.ContainsKey(id);
+		}
+
+		/// <summary>
+		/// Returns whatever a document with the specified id is deleted 
+		/// or known to be missing
+		/// </summary>
+		public bool IsDeleted(string id)
+		{
+			return knownMissingIds.Contains(id);
+		}
+
+
+		/// <summary>
+		/// Gets the document id.
+		/// </summary>
+		/// <param name="instance">The instance.</param>
+		/// <returns></returns>
+		public string GetDocumentId(object instance)
+		{
+			if (instance == null)
+				return null;
+			DocumentMetadata value;
+			if (entitiesAndMetadata.TryGetValue(instance, out value) == false)
+				return null;
+			return value.Key;
+		}
+		/// <summary>
+		/// Gets a value indicating whether any of the entities tracked by the session has changes.
+		/// </summary>
+		/// <value></value>
+		public bool HasChanges
+		{
+			get
+			{
+				return deletedEntities.Count > 0 ||
+						entitiesAndMetadata.Any(pair => EntityChanged(pair.Key, pair.Value));
+			}
+		}
+
+
+
+		/// <summary>
+		/// Determines whether the specified entity has changed.
+		/// </summary>
+		/// <param name="entity">The entity.</param>
+		/// <returns>
+		/// 	<c>true</c> if the specified entity has changed; otherwise, <c>false</c>.
+		/// </returns>
+		public bool HasChanged(object entity)
+		{
+			DocumentMetadata value;
+			if (entitiesAndMetadata.TryGetValue(entity, out value) == false)
+				return false;
+			return EntityChanged(entity, value);
+		}
+
+		public void IncrementRequestCount()
+		{
+			if (++NumberOfRequests > MaxNumberOfRequestsPerSession)
+				throw new InvalidOperationException(
+					string.Format(
+						@"The maximum number of requests ({0}) allowed for this session has been reached.
 Raven limits the number of remote calls that a session is allowed to make as an early warning system. Sessions are expected to be short lived, and 
 Raven provides facilities like Load(string[] keys) to load multiple documents at once and batch saves (call SaveChanges() only once).
 You can increase the limit by setting DocumentConvention.MaxNumberOfRequestsPerSession or MaxNumberOfRequestsPerSession, but it is
 advisable that you'll look into reducing the number of remote calls first, since that will speed up your application significantly and result in a 
 more responsive application.
 ",
-<<<<<<< HEAD
 						MaxNumberOfRequestsPerSession));
 		}
 
@@ -356,14 +355,14 @@
 		/// <returns></returns>
 		public T TrackEntity<T>(string key, RavenJObject document, RavenJObject metadata, bool noTracking)
 		{
-			var entity = TrackEntity(typeof (T), key, document, metadata, noTracking);
+            var entity = TrackEntity(typeof(T), key, document, metadata, noTracking);
 			try
 			{
-				return (T) entity;
+                return (T)entity;
 			}
 			catch (InvalidCastException e)
 			{
-				var actual = typeof (T).Name;
+                var actual = typeof(T).Name;
 				var expected = entity.GetType().Name;
 				var message = string.Format("The query results type is '{0}' but you expected to get results of type '{1}'. If you want to return a projection, you should use .AsProjection<{1}>() before calling to .ToList().", expected, actual);
 				throw new InvalidOperationException(message, e);
@@ -389,7 +388,7 @@
 			{
 				return GetDefaultValue(entityType); // document is not really there.
 			}
-			if (documentFound.Etag != null && !documentFound.Metadata.ContainsKey("@etag"))
+            if (documentFound.Etag != null && !documentFound.Metadata.ContainsKey("@etag"))
 			{
 				documentFound.Metadata["@etag"] = documentFound.Etag.ToString();
 			}
@@ -410,6 +409,10 @@
 		/// <returns></returns>
 		object TrackEntity(Type entityType, string key, RavenJObject document, RavenJObject metadata, bool noTracking)
 		{
+            if (string.IsNullOrEmpty(key))
+            {
+                return JsonObjectToClrInstancesWithoutTracking(entityType, document);
+            }
 			document.Remove("@metadata");
 			object entity;
 			if (entitiesByKey.TryGetValue(key, out entity) == false)
@@ -458,8 +461,8 @@
 		{
 			try
 			{
-				if (entityType == typeof(RavenJObject))
-					return (object)documentFound.CloneToken();
+                if (entityType == typeof (RavenJObject))
+                    return documentFound.CloneToken();
 
 				var defaultValue = GetDefaultValue(entityType);
 				var entity = defaultValue;
@@ -479,7 +482,7 @@
 					var document = entity as RavenJObject;
 					if (document != null)
 					{
-						entity = (object)(new DynamicJsonObject(document));
+                        entity = (object) (new DynamicJsonObject(document));
 					}
 				}
 				GenerateEntityIdOnTheClient.TrySetIdentity(entity, id);
@@ -491,967 +494,788 @@
 
 				return entity;
 			}
-			catch (Exception ex)
-			{
-				throw new InvalidOperationException("Could not convert document " + id + " to entity of type " + entityType, ex);
-			}
-		}
-
-		/// <summary>
-		/// Gets the default value of the specified type.
-		/// </summary>
-		/// <param name="type"></param>
-		/// <returns></returns>
-		static object GetDefaultValue(Type type)
-		{
-=======
-                        MaxNumberOfRequestsPerSession));
-        }
-
-        /// <summary>
-        /// Tracks the entity inside the unit of work
-        /// </summary>
-        /// <typeparam name="T"></typeparam>
-        /// <param name="documentFound">The document found.</param>
-        /// <returns></returns>
-        public T TrackEntity<T>(JsonDocument documentFound)
-        {
-            return (T)TrackEntity(typeof(T), documentFound);
-        }
-
-        /// <summary>
-        /// Tracks the entity.
-        /// </summary>
-        /// <typeparam name="T"></typeparam>
-        /// <param name="key">The key.</param>
-        /// <param name="document">The document.</param>
-        /// <param name="metadata">The metadata.</param>'
-        /// <param name="noTracking"></param>
-        /// <returns></returns>
-        public T TrackEntity<T>(string key, RavenJObject document, RavenJObject metadata, bool noTracking)
-        {
-            var entity = TrackEntity(typeof(T), key, document, metadata, noTracking);
-            try
-            {
-                return (T)entity;
-            }
-            catch (InvalidCastException e)
-            {
-                var actual = typeof(T).Name;
-                var expected = entity.GetType().Name;
-                var message = string.Format("The query results type is '{0}' but you expected to get results of type '{1}'. If you want to return a projection, you should use .AsProjection<{1}>() before calling to .ToList().", expected, actual);
-                throw new InvalidOperationException(message, e);
-            }
-        }
-
-        /// <summary>
-        /// Tracks the entity inside the unit of work
-        /// </summary>
-        /// <param name="entityType"></param>
-        /// <param name="documentFound">The document found.</param>
-        /// <returns></returns>
-        public object TrackEntity(Type entityType, JsonDocument documentFound)
-        {
-            if (documentFound.NonAuthoritativeInformation.HasValue
-                && documentFound.NonAuthoritativeInformation.Value
-                && AllowNonAuthoritativeInformation == false)
-            {
-                throw new NonAuthoritativeInformationException("Document " + documentFound.Key +
-                " returned Non Authoritative Information (probably modified by a transaction in progress) and AllowNonAuthoritativeInformation  is set to false");
-            }
-            if (documentFound.Metadata.Value<bool?>(Constants.RavenDocumentDoesNotExists) == true)
-            {
-                return GetDefaultValue(entityType); // document is not really there.
-            }
-            if (documentFound.Etag != null && !documentFound.Metadata.ContainsKey("@etag"))
-            {
-                documentFound.Metadata["@etag"] = documentFound.Etag.ToString();
-            }
-            if (!documentFound.Metadata.ContainsKey(Constants.LastModified))
-            {
-                documentFound.Metadata[Constants.LastModified] = documentFound.LastModified;
-            }
-
-            return TrackEntity(entityType, documentFound.Key, documentFound.DataAsJson, documentFound.Metadata, noTracking: false);
-        }
-
-        /// <summary>
-        /// Tracks the entity.
-        /// </summary>
-        /// <param name="key">The key.</param>
-        /// <param name="document">The document.</param>
-        /// <param name="metadata">The metadata.</param>
-        /// <returns></returns>
-        object TrackEntity(Type entityType, string key, RavenJObject document, RavenJObject metadata, bool noTracking)
-        {
-            if (string.IsNullOrEmpty(key))
-            {
-                return JsonObjectToClrInstancesWithoutTracking(entityType, document);
-            }
-            document.Remove("@metadata");
-            object entity;
-            if (entitiesByKey.TryGetValue(key, out entity) == false)
-            {
-                entity = ConvertToEntity(entityType, key, document, metadata);
-            }
-            else
-            {
-                // the local instance may have been changed, we adhere to the current Unit of Work
-                // instance, and return that, ignoring anything new.
-                return entity;
-            }
-            var etag = metadata.Value<string>("@etag");
-            if (metadata.Value<bool>("Non-Authoritative-Information") &&
-                AllowNonAuthoritativeInformation == false)
-            {
-                throw new NonAuthoritativeInformationException("Document " + key +
-                    " returned Non Authoritative Information (probably modified by a transaction in progress) and AllowNonAuthoritativeInformation  is set to false");
-            }
-
-            if (noTracking == false)
-            {
-                entitiesAndMetadata[entity] = new DocumentMetadata
-                {
-                    OriginalValue = document,
-                    Metadata = metadata,
-                    OriginalMetadata = (RavenJObject)metadata.CloneToken(),
-                    ETag = HttpExtensions.EtagHeaderToEtag(etag),
-                    Key = key
-                };
-                entitiesByKey[key] = entity;
-            }
-
-            return entity;
-        }
-
-        /// <summary>
-        /// Converts the json document to an entity.
-        /// </summary>
-        /// <param name="entityType"></param>
-        /// <param name="id">The id.</param>
-        /// <param name="documentFound">The document found.</param>
-        /// <param name="metadata">The metadata.</param>
-        /// <returns></returns>
-        object ConvertToEntity(Type entityType, string id, RavenJObject documentFound, RavenJObject metadata)
-        {
-            try
-            {
-                if (entityType == typeof (RavenJObject))
-                    return documentFound.CloneToken();
-
-                var defaultValue = GetDefaultValue(entityType);
-                var entity = defaultValue;
-                EnsureNotReadVetoed(metadata);
-
-                var documentType = Conventions.GetClrType(id, documentFound, metadata);
-                if (documentType != null)
-                {
-                    var type = Type.GetType(documentType);
-                    if (type != null)
-                        entity = documentFound.Deserialize(type, Conventions);
-                }
-
-                if (Equals(entity, defaultValue))
-                {
-                    entity = documentFound.Deserialize(entityType, Conventions);
-                    var document = entity as RavenJObject;
-                    if (document != null)
-                    {
-                        entity = (object) (new DynamicJsonObject(document));
-                    }
-                }
-                GenerateEntityIdOnTheClient.TrySetIdentity(entity, id);
-
-                foreach (var documentConversionListener in listeners.ConversionListeners)
-                {
-                    documentConversionListener.DocumentToEntity(id, entity, documentFound, metadata);
-                }
-
-                return entity;
-            }
             catch (ReadVetoException)
             {
                 throw;
             }
-            catch (Exception ex)
-            {
-                throw new InvalidOperationException("Could not convert document " + id + " to entity of type " + entityType, ex);
-            }
-        }
-
-        /// <summary>
-        /// Gets the default value of the specified type.
-        /// </summary>
-        /// <param name="type"></param>
-        /// <returns></returns>
-        static object GetDefaultValue(Type type)
-        {
->>>>>>> 314cce0b
+			catch (Exception ex)
+			{
+				throw new InvalidOperationException("Could not convert document " + id + " to entity of type " + entityType, ex);
+			}
+		}
+
+		/// <summary>
+		/// Gets the default value of the specified type.
+		/// </summary>
+		/// <param name="type"></param>
+		/// <returns></returns>
+		static object GetDefaultValue(Type type)
+		{
 #if !NETFX_CORE
-            return type.IsValueType ? Activator.CreateInstance(type) : null;
+			return type.IsValueType ? Activator.CreateInstance(type) : null;
 #else
             return null;
 #endif
-        }
-
-        /// <summary>
-        /// Gets or sets a value indicating whether non authoritative information is allowed.
-        /// Non authoritative information is document that has been modified by a transaction that hasn't been committed.
-        /// The server provides the latest committed version, but it is known that attempting to write to a non authoritative document
-        /// will fail, because it is already modified.
-        /// If set to <c>false</c>, the session will wait <see cref="NonAuthoritativeInformationTimeout"/> for the transaction to commit to get an
-        /// authoritative information. If the wait is longer than <see cref="NonAuthoritativeInformationTimeout"/>, <see cref="NonAuthoritativeInformationException"/> is thrown.
-        /// </summary>
-        /// <value>
-        /// 	<c>true</c> if non authoritative information is allowed; otherwise, <c>false</c>.
-        /// </value>
-        public bool AllowNonAuthoritativeInformation { get; set; }
-
-        /// <summary>
-        /// Marks the specified entity for deletion. The entity will be deleted when SaveChanges is called.
-        /// </summary>
-        /// <typeparam name="T"></typeparam>
-        /// <param name="entity">The entity.</param>
-        public void Delete<T>(T entity)
-        {
-            if (ReferenceEquals(entity, null)) throw new ArgumentNullException("entity");
-            DocumentMetadata value;
-            if (entitiesAndMetadata.TryGetValue(entity, out value) == false)
-                throw new InvalidOperationException(entity + " is not associated with the session, cannot delete unknown entity instance");
-            if (value.OriginalMetadata.ContainsKey(Constants.RavenReadOnly) && value.OriginalMetadata.Value<bool>(Constants.RavenReadOnly))
-                throw new InvalidOperationException(entity + " is marked as read only and cannot be deleted");
-            deletedEntities.Add(entity);
-            knownMissingIds.Add(value.Key);
-        }
-
-
-        /// <summary>
-        /// Converts the json document to an entity.
-        /// </summary>
-        /// <typeparam name="T"></typeparam>
-        /// <param name="id">The id.</param>
-        /// <param name="documentFound">The document found.</param>
-        /// <param name="metadata">The metadata.</param>
-        /// <returns></returns>
-        protected object ConvertToEntity<T>(string id, RavenJObject documentFound, RavenJObject metadata)
-        {
-            try
-            {
-                if (typeof(T) == typeof(RavenJObject))
-                    return (T)(object)documentFound.CloneToken();
-
-                foreach (var extendedDocumentConversionListener in listeners.ExtendedConversionListeners)
-                {
-                    extendedDocumentConversionListener.BeforeConversionToEntity(id, documentFound, metadata);
-                }
-
-                var entity = default(T);
-                EnsureNotReadVetoed(metadata);
-                var documentType = Conventions.GetClrType(id, documentFound, metadata);
-                if (documentType != null)
-                {
-                    var type = Type.GetType(documentType);
-                    if (type != null)
-                        entity = (T)documentFound.Deserialize(type, Conventions);
-                }
-                if (Equals(entity, default(T)))
-                {
-                    entity = documentFound.Deserialize<T>(Conventions);
-                    var document = entity as RavenJObject;
-                    if (document != null)
-                    {
-                        entity = (T)(object)(new DynamicJsonObject(document));
-                    }
-                }
-                GenerateEntityIdOnTheClient.TrySetIdentity(entity, id);
-
-                foreach (var documentConversionListener in listeners.ConversionListeners)
-                {
-                    documentConversionListener.DocumentToEntity(id, entity, documentFound, metadata);
-                }
-
-                foreach (var extendedDocumentConversionListener in listeners.ExtendedConversionListeners)
-                {
-                    extendedDocumentConversionListener.AfterConversionToEntity(id, documentFound, metadata, entity);
-                }
-
-                return entity;
-            }
+		}
+
+		/// <summary>
+		/// Gets or sets a value indicating whether non authoritative information is allowed.
+		/// Non authoritative information is document that has been modified by a transaction that hasn't been committed.
+		/// The server provides the latest committed version, but it is known that attempting to write to a non authoritative document
+		/// will fail, because it is already modified.
+		/// If set to <c>false</c>, the session will wait <see cref="NonAuthoritativeInformationTimeout"/> for the transaction to commit to get an
+		/// authoritative information. If the wait is longer than <see cref="NonAuthoritativeInformationTimeout"/>, <see cref="NonAuthoritativeInformationException"/> is thrown.
+		/// </summary>
+		/// <value>
+		/// 	<c>true</c> if non authoritative information is allowed; otherwise, <c>false</c>.
+		/// </value>
+		public bool AllowNonAuthoritativeInformation { get; set; }
+
+		/// <summary>
+		/// Marks the specified entity for deletion. The entity will be deleted when SaveChanges is called.
+		/// </summary>
+		/// <typeparam name="T"></typeparam>
+		/// <param name="entity">The entity.</param>
+		public void Delete<T>(T entity)
+		{
+			if (ReferenceEquals(entity, null)) throw new ArgumentNullException("entity");
+			DocumentMetadata value;
+			if (entitiesAndMetadata.TryGetValue(entity, out value) == false)
+				throw new InvalidOperationException(entity + " is not associated with the session, cannot delete unknown entity instance");
+			if (value.OriginalMetadata.ContainsKey(Constants.RavenReadOnly) && value.OriginalMetadata.Value<bool>(Constants.RavenReadOnly))
+				throw new InvalidOperationException(entity + " is marked as read only and cannot be deleted");
+			deletedEntities.Add(entity);
+			knownMissingIds.Add(value.Key);
+		}
+
+
+		/// <summary>
+		/// Converts the json document to an entity.
+		/// </summary>
+		/// <typeparam name="T"></typeparam>
+		/// <param name="id">The id.</param>
+		/// <param name="documentFound">The document found.</param>
+		/// <param name="metadata">The metadata.</param>
+		/// <returns></returns>
+		protected object ConvertToEntity<T>(string id, RavenJObject documentFound, RavenJObject metadata)
+		{
+			try
+			{
+				if (typeof(T) == typeof(RavenJObject))
+					return (T)(object)documentFound.CloneToken();
+
+				foreach (var extendedDocumentConversionListener in listeners.ExtendedConversionListeners)
+				{
+					extendedDocumentConversionListener.BeforeConversionToEntity(id, documentFound, metadata);
+				}
+
+				var entity = default(T);
+				EnsureNotReadVetoed(metadata);
+				var documentType = Conventions.GetClrType(id, documentFound, metadata);
+				if (documentType != null)
+				{
+					var type = Type.GetType(documentType);
+					if (type != null)
+						entity = (T)documentFound.Deserialize(type, Conventions);
+				}
+				if (Equals(entity, default(T)))
+				{
+					entity = documentFound.Deserialize<T>(Conventions);
+					var document = entity as RavenJObject;
+					if (document != null)
+					{
+						entity = (T)(object)(new DynamicJsonObject(document));
+					}
+				}
+				GenerateEntityIdOnTheClient.TrySetIdentity(entity, id);
+
+				foreach (var documentConversionListener in listeners.ConversionListeners)
+				{
+					documentConversionListener.DocumentToEntity(id, entity, documentFound, metadata);
+				}
+
+				foreach (var extendedDocumentConversionListener in listeners.ExtendedConversionListeners)
+				{
+					extendedDocumentConversionListener.AfterConversionToEntity(id, documentFound, metadata, entity);
+				}
+
+				return entity;
+			}
             catch (Exception ex)
-            {
+			{
                 throw new InvalidOperationException("Could not convert document " + id + " to entity of type " + typeof(T), ex);
-            }
-        }
-
-        private static void EnsureNotReadVetoed(RavenJObject metadata)
-        {
-            var readVeto = metadata["Raven-Read-Veto"] as RavenJObject;
-            if (readVeto == null)
-                return;
-
-            var s = readVeto.Value<string>("Reason");
-            throw new ReadVetoException(
-                "Document could not be read because of a read veto." + Environment.NewLine +
-                "The read was vetoed by: " + readVeto.Value<string>("Trigger") + Environment.NewLine +
-                "Veto reason: " + s
-                );
-        }
-
-        /// <summary>
-        /// Stores the specified entity in the session. The entity will be saved when SaveChanges is called.
-        /// </summary>
-        public void Store(object entity)
-        {
-            string id;
-            var hasId = GenerateEntityIdOnTheClient.TryGetIdFromInstance(entity, out id);
-            StoreInternal(entity, null, null, forceConcurrencyCheck: hasId == false);
-        }
-
-        /// <summary>
-        /// Stores the specified entity in the session. The entity will be saved when SaveChanges is called.
-        /// </summary>
-        public void Store(object entity, Etag etag)
-        {
-            StoreInternal(entity, etag, null, forceConcurrencyCheck: true);
-        }
-
-        /// <summary>
-        /// Stores the specified entity in the session, explicitly specifying its Id. The entity will be saved when SaveChanges is called.
-        /// </summary>
-        public void Store(object entity, string id)
-        {
-            StoreInternal(entity, null, id, forceConcurrencyCheck: false);
-        }
-
-        /// <summary>
-        /// Stores the specified entity in the session, explicitly specifying its Id. The entity will be saved when SaveChanges is called.
-        /// </summary>
-        public void Store(object entity, Etag etag, string id)
-        {
-            StoreInternal(entity, etag, id, forceConcurrencyCheck: true);
-        }
+			}
+		}
+
+		private static void EnsureNotReadVetoed(RavenJObject metadata)
+		{
+			var readVeto = metadata["Raven-Read-Veto"] as RavenJObject;
+			if (readVeto == null)
+				return;
+
+			var s = readVeto.Value<string>("Reason");
+			throw new ReadVetoException(
+				"Document could not be read because of a read veto." + Environment.NewLine +
+				"The read was vetoed by: " + readVeto.Value<string>("Trigger") + Environment.NewLine +
+				"Veto reason: " + s
+				);
+		}
+
+		/// <summary>
+		/// Stores the specified entity in the session. The entity will be saved when SaveChanges is called.
+		/// </summary>
+		public void Store(object entity)
+		{
+			string id;
+			var hasId = GenerateEntityIdOnTheClient.TryGetIdFromInstance(entity, out id);
+			StoreInternal(entity, null, null, forceConcurrencyCheck: hasId == false);
+		}
+
+		/// <summary>
+		/// Stores the specified entity in the session. The entity will be saved when SaveChanges is called.
+		/// </summary>
+		public void Store(object entity, Etag etag)
+		{
+			StoreInternal(entity, etag, null, forceConcurrencyCheck: true);
+		}
+
+		/// <summary>
+		/// Stores the specified entity in the session, explicitly specifying its Id. The entity will be saved when SaveChanges is called.
+		/// </summary>
+		public void Store(object entity, string id)
+		{
+			StoreInternal(entity, null, id, forceConcurrencyCheck: false);
+		}
+
+		/// <summary>
+		/// Stores the specified entity in the session, explicitly specifying its Id. The entity will be saved when SaveChanges is called.
+		/// </summary>
+		public void Store(object entity, Etag etag, string id)
+		{
+			StoreInternal(entity, etag, id, forceConcurrencyCheck: true);
+		}
 
         private void StoreInternal(object entity, Etag etag, string id, bool forceConcurrencyCheck)
-        {
-            if (null == entity)
-                throw new ArgumentNullException("entity");
-
-            DocumentMetadata value;
-            if (entitiesAndMetadata.TryGetValue(entity, out value))
-            {
-                value.ETag = etag ?? value.ETag;
-                value.ForceConcurrencyCheck = forceConcurrencyCheck;
-                return;
-            }
-
-            if (id == null)
-            {
-                if (GenerateDocumentKeysOnStore)
-                {
-                    id = GenerateEntityIdOnTheClient.GenerateDocumentKeyForStorage(entity);
-                }
-                else
-                {
-                    RememberEntityForDocumentKeyGeneration(entity);
-                }
-            }
-            else
-            {
-                // Store it back into the Id field so the client has access to to it                    
-                GenerateEntityIdOnTheClient.TrySetIdentity(entity, id);
-            }
-
-            // we make the check here even if we just generated the key
-            // users can override the key generation behavior, and we need
-            // to detect if they generate duplicates.
-            AssertNoNonUniqueInstance(entity, id);
-
-            var metadata = new RavenJObject();
-            var tag = documentStore.Conventions.GetTypeTagName(entity.GetType());
-            if (tag != null)
-                metadata.Add(Constants.RavenEntityName, tag);
-            if (id != null)
-                knownMissingIds.Remove(id);
-            StoreEntityInUnitOfWork(id, entity, etag, metadata, forceConcurrencyCheck);
-        }
-
-        public Task StoreAsync(object entity)
-        {
-            string id;
-            var hasId = GenerateEntityIdOnTheClient.TryGetIdFromInstance(entity, out id);
-
-            return StoreAsyncInternal(entity, null, null, forceConcurrencyCheck: hasId == false);
-        }
-
-        public Task StoreAsync(object entity, Etag etag)
-        {
-            return StoreAsyncInternal(entity, etag, null, forceConcurrencyCheck: true);
-        }
-
-        public Task StoreAsync(object entity, Etag etag, string id)
-        {
-            return StoreAsyncInternal(entity, etag, id, forceConcurrencyCheck: true);
-        }
-
-        public Task StoreAsync(object entity, string id)
-        {
-            return StoreAsyncInternal(entity, null, id, forceConcurrencyCheck: false);
-        }
-
-        private Task StoreAsyncInternal(object entity, Etag etag, string id, bool forceConcurrencyCheck)
-        {
-            if (null == entity)
-                throw new ArgumentNullException("entity");
-
-            if (id == null)
-            {
-                return GenerateDocumentKeyForStorageAsync(entity).ContinueWith(task =>
-                {
-                    id = task.Result;
-                    StoreInternal(entity, etag, id, forceConcurrencyCheck);
-
-                    return new CompletedTask();
-                });
-            }
-
-            StoreInternal(entity, etag, id, forceConcurrencyCheck);
-
-            return new CompletedTask();
-        }
-
-        protected abstract string GenerateKey(object entity);
-
-        protected virtual void RememberEntityForDocumentKeyGeneration(object entity)
-        {
-            throw new NotImplementedException("You cannot set GenerateDocumentKeysOnStore to false without implementing RememberEntityForDocumentKeyGeneration");
-        }
-
-        protected internal Task<string> GenerateDocumentKeyForStorageAsync(object entity)
-        {
-            if (entity is IDynamicMetaObjectProvider)
-            {
-                string id;
-                if (GenerateEntityIdOnTheClient.TryGetIdFromDynamic(entity, out id) || id == null)
-                    return CompletedTask.With(id);
-
-                return GenerateKeyAsync(entity)
-                    .ContinueWith(task =>
-                        {
-                            // If we generated a new id, store it back into the Id field so the client has access to to it                    
-                            if (task.Result != null)
-                                GenerateEntityIdOnTheClient.TrySetIdOnDynamic(entity, task.Result);
-                            return task.Result;
-                        });
-            }
-
-            return GetOrGenerateDocumentKeyAsync(entity)
-                .ContinueWith(task =>
-                {
-                    GenerateEntityIdOnTheClient.TrySetIdentity(entity, task.Result);
-                    return task.Result;
-                });
-        }
-
-        protected abstract Task<string> GenerateKeyAsync(object entity);
+		{
+			if (null == entity)
+				throw new ArgumentNullException("entity");
+
+			DocumentMetadata value;
+			if (entitiesAndMetadata.TryGetValue(entity, out value))
+			{
+				value.ETag = etag ?? value.ETag;
+				value.ForceConcurrencyCheck = forceConcurrencyCheck;
+				return;
+			}
+
+			if (id == null)
+			{
+				if (GenerateDocumentKeysOnStore)
+				{
+					id = GenerateEntityIdOnTheClient.GenerateDocumentKeyForStorage(entity);
+				}
+				else
+				{
+					RememberEntityForDocumentKeyGeneration(entity);
+				}
+			}
+			else
+			{
+				// Store it back into the Id field so the client has access to to it                    
+				GenerateEntityIdOnTheClient.TrySetIdentity(entity, id);
+			}
+
+			// we make the check here even if we just generated the key
+			// users can override the key generation behavior, and we need
+			// to detect if they generate duplicates.
+			AssertNoNonUniqueInstance(entity, id);
+
+			var metadata = new RavenJObject();
+			var tag = documentStore.Conventions.GetTypeTagName(entity.GetType());
+			if (tag != null)
+				metadata.Add(Constants.RavenEntityName, tag);
+			if (id != null)
+				knownMissingIds.Remove(id);
+			StoreEntityInUnitOfWork(id, entity, etag, metadata, forceConcurrencyCheck);
+		}
+
+		public Task StoreAsync(object entity)
+		{
+			string id;
+			var hasId = GenerateEntityIdOnTheClient.TryGetIdFromInstance(entity, out id);
+
+			return StoreAsyncInternal(entity, null, null, forceConcurrencyCheck: hasId == false);
+		}
+
+		public Task StoreAsync(object entity, Etag etag)
+		{
+			return StoreAsyncInternal(entity, etag, null, forceConcurrencyCheck: true);
+		}
+
+		public Task StoreAsync(object entity, Etag etag, string id)
+		{
+			return StoreAsyncInternal(entity, etag, id, forceConcurrencyCheck: true);
+		}
+
+		public Task StoreAsync(object entity, string id)
+		{
+			return StoreAsyncInternal(entity, null, id, forceConcurrencyCheck: false);
+		}
+
+		private Task StoreAsyncInternal(object entity, Etag etag, string id, bool forceConcurrencyCheck)
+		{
+			if (null == entity)
+				throw new ArgumentNullException("entity");
+
+			if (id == null)
+			{
+				return GenerateDocumentKeyForStorageAsync(entity).ContinueWith(task =>
+				{
+					id = task.Result;
+					StoreInternal(entity, etag, id, forceConcurrencyCheck);
+
+					return new CompletedTask();
+				});
+			}
+
+			StoreInternal(entity, etag, id, forceConcurrencyCheck);
+
+			return new CompletedTask();
+		}
+
+		protected abstract string GenerateKey(object entity);
+
+		protected virtual void RememberEntityForDocumentKeyGeneration(object entity)
+		{
+			throw new NotImplementedException("You cannot set GenerateDocumentKeysOnStore to false without implementing RememberEntityForDocumentKeyGeneration");
+		}
+
+		protected internal Task<string> GenerateDocumentKeyForStorageAsync(object entity)
+		{
+			if (entity is IDynamicMetaObjectProvider)
+			{
+				string id;
+				if (GenerateEntityIdOnTheClient.TryGetIdFromDynamic(entity, out id) || id == null)
+					return CompletedTask.With(id);
+				
+				return GenerateKeyAsync(entity)
+					.ContinueWith(task =>
+						{
+							// If we generated a new id, store it back into the Id field so the client has access to to it                    
+							if (task.Result != null)
+								GenerateEntityIdOnTheClient.TrySetIdOnDynamic(entity, task.Result);
+							return task.Result;
+						});
+			}
+
+			return GetOrGenerateDocumentKeyAsync(entity)
+				.ContinueWith(task =>
+				{
+					GenerateEntityIdOnTheClient.TrySetIdentity(entity, task.Result);
+					return task.Result;
+				});
+		}
+
+		protected abstract Task<string> GenerateKeyAsync(object entity);
 
         protected virtual void StoreEntityInUnitOfWork(string id, object entity, Etag etag, RavenJObject metadata, bool forceConcurrencyCheck)
-        {
-            entitiesAndMetadata.Add(entity, new DocumentMetadata
-            {
-                Key = id,
-                Metadata = metadata,
-                OriginalMetadata = new RavenJObject(),
-                ETag = etag,
-                OriginalValue = new RavenJObject(),
-                ForceConcurrencyCheck = forceConcurrencyCheck
-            });
-            if (id != null)
-                entitiesByKey[id] = entity;
-        }
-
-        protected virtual void AssertNoNonUniqueInstance(object entity, string id)
-        {
-            if (id == null || id.EndsWith("/") || !entitiesByKey.ContainsKey(id) || ReferenceEquals(entitiesByKey[id], entity))
-                return;
-
-            throw new NonUniqueObjectException("Attempted to associate a different object with id '" + id + "'.");
-        }
-
-
-
-        protected Task<string> GetOrGenerateDocumentKeyAsync(object entity)
-        {
-            string id;
-            GenerateEntityIdOnTheClient.TryGetIdFromInstance(entity, out id);
-
-            Task<string> generator =
-                id != null
-                ? CompletedTask.With(id)
-                : GenerateKeyAsync(entity);
-
-            return generator.ContinueWith(task =>
-            {
-                if (task.Result != null && task.Result.StartsWith("/"))
-                    throw new InvalidOperationException("Cannot use value '" + id + "' as a document id because it begins with a '/'");
-
-                return task.Result;
-            });
-        }
-
-        /// <summary>
-        /// Creates the put entity command.
-        /// </summary>
-        /// <param name="entity">The entity.</param>
-        /// <param name="documentMetadata">The document metadata.</param>
-        /// <returns></returns>
-        protected ICommandData CreatePutEntityCommand(object entity, DocumentMetadata documentMetadata)
-        {
-            string id;
-            if (GenerateEntityIdOnTheClient.TryGetIdFromInstance(entity, out id) &&
-                documentMetadata.Key != null &&
-                documentMetadata.Key.Equals(id, StringComparison.OrdinalIgnoreCase) == false)
-            {
-                throw new InvalidOperationException("Entity " + entity.GetType().FullName + " had document key '" +
-                                                    documentMetadata.Key + "' but now has document key property '" + id + "'." +
-                                                    Environment.NewLine +
-                                                    "You cannot change the document key property of a entity loaded into the session");
-            }
-
-            var json = EntityToJson.ConvertEntityToJson(documentMetadata.Key, entity, documentMetadata.Metadata);
-
-            var etag = UseOptimisticConcurrency || documentMetadata.ForceConcurrencyCheck
-                           ? (documentMetadata.ETag ?? Etag.Empty)
-                           : null;
-
-            return new PutCommandData
-            {
-                Document = json,
-                Etag = etag,
-                Key = documentMetadata.Key,
-                Metadata = (RavenJObject)documentMetadata.Metadata.CloneToken(),
-            };
-        }
-
-        /// <summary>
-        /// Updates the batch results.
-        /// </summary>
-        protected void UpdateBatchResults(IList<BatchResult> batchResults, SaveChangesData saveChangesData)
-        {
+		{
+			entitiesAndMetadata.Add(entity, new DocumentMetadata
+			{
+				Key = id,
+				Metadata = metadata,
+				OriginalMetadata = new RavenJObject(),
+				ETag = etag,
+				OriginalValue = new RavenJObject(),
+				ForceConcurrencyCheck = forceConcurrencyCheck
+			});
+			if (id != null)
+				entitiesByKey[id] = entity;
+		}
+
+		protected virtual void AssertNoNonUniqueInstance(object entity, string id)
+		{
+			if (id == null || id.EndsWith("/") || !entitiesByKey.ContainsKey(id) || ReferenceEquals(entitiesByKey[id], entity))
+				return;
+
+			throw new NonUniqueObjectException("Attempted to associate a different object with id '" + id + "'.");
+		}
+
+		
+
+		protected Task<string> GetOrGenerateDocumentKeyAsync(object entity)
+		{
+			string id;
+			GenerateEntityIdOnTheClient.TryGetIdFromInstance(entity, out id);
+
+			Task<string> generator =
+				id != null
+				? CompletedTask.With(id)
+				: GenerateKeyAsync(entity);
+
+			return generator.ContinueWith(task =>
+			{
+				if (task.Result != null && task.Result.StartsWith("/"))
+					throw new InvalidOperationException("Cannot use value '" + id + "' as a document id because it begins with a '/'");
+
+				return task.Result;
+			});
+		}
+
+		/// <summary>
+		/// Creates the put entity command.
+		/// </summary>
+		/// <param name="entity">The entity.</param>
+		/// <param name="documentMetadata">The document metadata.</param>
+		/// <returns></returns>
+		protected ICommandData CreatePutEntityCommand(object entity, DocumentMetadata documentMetadata)
+		{
+			string id;
+			if (GenerateEntityIdOnTheClient.TryGetIdFromInstance(entity, out id) &&
+				documentMetadata.Key != null &&
+				documentMetadata.Key.Equals(id, StringComparison.OrdinalIgnoreCase) == false)
+			{
+				throw new InvalidOperationException("Entity " + entity.GetType().FullName + " had document key '" +
+													documentMetadata.Key + "' but now has document key property '" + id + "'." +
+													Environment.NewLine +
+													"You cannot change the document key property of a entity loaded into the session");
+			}
+
+			var json = EntityToJson.ConvertEntityToJson(documentMetadata.Key, entity, documentMetadata.Metadata);
+
+		    var etag = UseOptimisticConcurrency || documentMetadata.ForceConcurrencyCheck
+		                   ? (documentMetadata.ETag ?? Etag.Empty)
+		                   : null;
+
+			return new PutCommandData
+			{
+				Document = json,
+				Etag = etag,
+				Key = documentMetadata.Key,
+				Metadata = (RavenJObject)documentMetadata.Metadata.CloneToken(),
+			};
+		}
+
+		/// <summary>
+		/// Updates the batch results.
+		/// </summary>
+		protected void UpdateBatchResults(IList<BatchResult> batchResults, SaveChangesData saveChangesData)
+		{
 #if !SILVERLIGHT && !NETFX_CORE
-            if (documentStore.HasJsonRequestFactory && Conventions.ShouldSaveChangesForceAggressiveCacheCheck && batchResults.Count != 0)
-            {
-                documentStore.JsonRequestFactory.ExpireItemsFromCache(DatabaseName ?? Constants.SystemDatabase);
-            }
+			if (documentStore.HasJsonRequestFactory && Conventions.ShouldSaveChangesForceAggressiveCacheCheck &&  batchResults.Count != 0)
+			{
+				documentStore.JsonRequestFactory.ExpireItemsFromCache(DatabaseName ?? Constants.SystemDatabase);
+			}
 #endif
-            for (var i = saveChangesData.DeferredCommandsCount; i < batchResults.Count; i++)
-            {
-                var batchResult = batchResults[i];
-                if (batchResult.Method != "PUT")
-                    continue;
-
-                var entity = saveChangesData.Entities[i - saveChangesData.DeferredCommandsCount];
-                DocumentMetadata documentMetadata;
-                if (entitiesAndMetadata.TryGetValue(entity, out documentMetadata) == false)
-                    continue;
-
-                batchResult.Metadata["@etag"] = new RavenJValue(batchResult.Etag);
-                entitiesByKey[batchResult.Key] = entity;
-                documentMetadata.ETag = batchResult.Etag;
-                documentMetadata.Key = batchResult.Key;
-                documentMetadata.OriginalMetadata = (RavenJObject)batchResult.Metadata.CloneToken();
-                documentMetadata.Metadata = batchResult.Metadata;
-                documentMetadata.OriginalValue = EntityToJson.ConvertEntityToJson(documentMetadata.Key, entity, documentMetadata.Metadata);
-
-                GenerateEntityIdOnTheClient.TrySetIdentity(entity, batchResult.Key);
-
-                foreach (var documentStoreListener in listeners.StoreListeners)
-                {
-                    documentStoreListener.AfterStore(batchResult.Key, entity, batchResult.Metadata);
-                }
-            }
-
-            var lastPut = batchResults.LastOrDefault(x => x.Method == "PUT");
-            if (lastPut == null)
-                return;
-
-            documentStore.LastEtagHolder.UpdateLastWrittenEtag(lastPut.Etag);
-        }
-
-        /// <summary>
-        /// Prepares for save changes.
-        /// </summary>
-        /// <returns></returns>
-        protected SaveChangesData PrepareForSaveChanges()
-        {
-            EntityToJson.CachedJsonDocs.Clear();
-            var result = new SaveChangesData
-            {
-                Entities = new List<object>(),
-                Commands = new List<ICommandData>(deferedCommands),
-                DeferredCommandsCount = deferedCommands.Count
-            };
-            deferedCommands.Clear();
+			for (var i = saveChangesData.DeferredCommandsCount; i < batchResults.Count; i++)
+			{
+				var batchResult = batchResults[i];
+				if (batchResult.Method != "PUT")
+					continue;
+
+				var entity = saveChangesData.Entities[i - saveChangesData.DeferredCommandsCount];
+				DocumentMetadata documentMetadata;
+				if (entitiesAndMetadata.TryGetValue(entity, out documentMetadata) == false)
+					continue;
+
+				batchResult.Metadata["@etag"] = new RavenJValue(batchResult.Etag);
+				entitiesByKey[batchResult.Key] = entity;
+				documentMetadata.ETag = batchResult.Etag;
+				documentMetadata.Key = batchResult.Key;
+				documentMetadata.OriginalMetadata = (RavenJObject)batchResult.Metadata.CloneToken();
+				documentMetadata.Metadata = batchResult.Metadata;
+				documentMetadata.OriginalValue = EntityToJson.ConvertEntityToJson(documentMetadata.Key, entity, documentMetadata.Metadata);
+
+				GenerateEntityIdOnTheClient.TrySetIdentity(entity, batchResult.Key);
+
+				foreach (var documentStoreListener in listeners.StoreListeners)
+				{
+					documentStoreListener.AfterStore(batchResult.Key, entity, batchResult.Metadata);
+				}
+			}
+
+			var lastPut = batchResults.LastOrDefault(x => x.Method == "PUT");
+			if (lastPut == null)
+				return;
+
+			documentStore.LastEtagHolder.UpdateLastWrittenEtag(lastPut.Etag);
+		}
+
+		/// <summary>
+		/// Prepares for save changes.
+		/// </summary>
+		/// <returns></returns>
+		protected SaveChangesData PrepareForSaveChanges()
+		{
+			EntityToJson.CachedJsonDocs.Clear();
+			var result = new SaveChangesData
+			{
+				Entities = new List<object>(),
+				Commands = new List<ICommandData>(deferedCommands),
+				DeferredCommandsCount = deferedCommands.Count
+			};
+			deferedCommands.Clear();
 
 #if !SILVERLIGHT && !NETFX_CORE
-            if (documentStore.EnlistInDistributedTransactions)
-                TryEnlistInAmbientTransaction();
+			if (documentStore.EnlistInDistributedTransactions)
+				TryEnlistInAmbientTransaction();
 #endif
-            PrepareForEntitiesDeletion(result);
-            PrepareForEntitiesPuts(result);
-
-            return result;
-        }
-
-        private void PrepareForEntitiesPuts(SaveChangesData result)
-        {
-            foreach (var entity in entitiesAndMetadata.Where(pair => EntityChanged(pair.Key, pair.Value)).ToArray())
-            {
-                foreach (var documentStoreListener in listeners.StoreListeners)
-                {
-                    if (documentStoreListener.BeforeStore(entity.Value.Key, entity.Key, entity.Value.Metadata, entity.Value.OriginalValue))
-                        EntityToJson.CachedJsonDocs.Remove(entity.Key);
-                }
-                result.Entities.Add(entity.Key);
-                if (entity.Value.Key != null)
-                    entitiesByKey.Remove(entity.Value.Key);
-                result.Commands.Add(CreatePutEntityCommand(entity.Key, entity.Value));
-            }
-        }
-
-        private void PrepareForEntitiesDeletion(SaveChangesData result)
-        {
-            DocumentMetadata value = null;
-
-            var keysToDelete = (from deletedEntity in deletedEntities
-                                where entitiesAndMetadata.TryGetValue(deletedEntity, out value)
-                                // skip deleting read only entities
-                                where !value.OriginalMetadata.ContainsKey(Constants.RavenReadOnly) ||
-                                      !value.OriginalMetadata.Value<bool>(Constants.RavenReadOnly)
-                                select value.Key).ToList();
-
-            foreach (var key in keysToDelete)
-            {
+			PrepareForEntitiesDeletion(result);
+			PrepareForEntitiesPuts(result);
+
+			return result;
+		}
+
+		private void PrepareForEntitiesPuts(SaveChangesData result)
+		{
+			foreach (var entity in entitiesAndMetadata.Where(pair => EntityChanged(pair.Key, pair.Value)).ToArray())
+			{
+				foreach (var documentStoreListener in listeners.StoreListeners)
+				{
+					if (documentStoreListener.BeforeStore(entity.Value.Key, entity.Key, entity.Value.Metadata, entity.Value.OriginalValue))
+						EntityToJson.CachedJsonDocs.Remove(entity.Key);
+				}
+				result.Entities.Add(entity.Key);
+				if (entity.Value.Key != null)
+					entitiesByKey.Remove(entity.Value.Key);
+				result.Commands.Add(CreatePutEntityCommand(entity.Key, entity.Value));
+			}
+		}
+
+		private void PrepareForEntitiesDeletion(SaveChangesData result)
+		{
+			DocumentMetadata value = null;
+
+			var keysToDelete = (from deletedEntity in deletedEntities
+								where entitiesAndMetadata.TryGetValue(deletedEntity, out value)
+								// skip deleting read only entities
+								where !value.OriginalMetadata.ContainsKey(Constants.RavenReadOnly) ||
+									  !value.OriginalMetadata.Value<bool>(Constants.RavenReadOnly)
+								select value.Key).ToList();
+
+			foreach (var key in keysToDelete)
+			{
                 Etag etag = null;
-                object existingEntity;
-                DocumentMetadata metadata = null;
-                if (entitiesByKey.TryGetValue(key, out existingEntity))
-                {
-                    if (entitiesAndMetadata.TryGetValue(existingEntity, out metadata))
-                        etag = metadata.ETag;
-                    entitiesAndMetadata.Remove(existingEntity);
-                    entitiesByKey.Remove(key);
-                }
-
-                etag = UseOptimisticConcurrency ? etag : null;
-                result.Entities.Add(existingEntity);
-
-                foreach (var deleteListener in listeners.DeleteListeners)
-                {
-                    deleteListener.BeforeDelete(key, existingEntity, metadata != null ? metadata.Metadata : null);
-                }
-
-                result.Commands.Add(new DeleteCommandData
-                {
-                    Etag = etag,
-                    Key = key,
-                });
-            }
-            deletedEntities.Clear();
-        }
+				object existingEntity;
+				DocumentMetadata metadata = null;
+				if (entitiesByKey.TryGetValue(key, out existingEntity))
+				{
+					if (entitiesAndMetadata.TryGetValue(existingEntity, out metadata))
+						etag = metadata.ETag;
+					entitiesAndMetadata.Remove(existingEntity);
+					entitiesByKey.Remove(key);
+				}
+
+				etag = UseOptimisticConcurrency ? etag : null;
+				result.Entities.Add(existingEntity);
+
+				foreach (var deleteListener in listeners.DeleteListeners)
+				{
+					deleteListener.BeforeDelete(key, existingEntity, metadata != null ? metadata.Metadata : null);
+				}
+
+				result.Commands.Add(new DeleteCommandData
+				{
+					Etag = etag,
+					Key = key,
+				});
+			}
+			deletedEntities.Clear();
+		}
 
 #if !SILVERLIGHT && !NETFX_CORE
-        protected virtual void TryEnlistInAmbientTransaction()
-        {
-
-            if (hasEnlisted || Transaction.Current == null)
-                return;
-
-            HashSet<string> registered;
-            var localIdentifier = Transaction.Current.TransactionInformation.LocalIdentifier;
-            if (RegisteredStoresInTransaction.TryGetValue(localIdentifier, out registered) == false)
-            {
-                RegisteredStoresInTransaction[localIdentifier] =
-                    registered = new HashSet<string>();
-            }
-
-            if (registered.Add(StoreIdentifier))
-            {
-                var transactionalSession = (ITransactionalDocumentSession)this;
-                var ravenClientEnlistment = new RavenClientEnlistment(documentStore, transactionalSession, () =>
-                    {
-                        RegisteredStoresInTransaction.Remove(localIdentifier);
-                        if (documentStore.WasDisposed)
-                            throw new ObjectDisposedException("RavenDB Session");
-                    });
+		protected virtual void TryEnlistInAmbientTransaction()
+		{
+
+			if (hasEnlisted || Transaction.Current == null)
+				return;
+
+			HashSet<string> registered;
+			var localIdentifier = Transaction.Current.TransactionInformation.LocalIdentifier;
+			if (RegisteredStoresInTransaction.TryGetValue(localIdentifier, out registered) == false)
+			{
+				RegisteredStoresInTransaction[localIdentifier] =
+					registered = new HashSet<string>();
+			}
+
+			if (registered.Add(StoreIdentifier))
+			{
+				var transactionalSession = (ITransactionalDocumentSession)this;
+				var ravenClientEnlistment = new RavenClientEnlistment(documentStore, transactionalSession, () =>
+					{
+						RegisteredStoresInTransaction.Remove(localIdentifier);
+						if (documentStore.WasDisposed)
+							throw new ObjectDisposedException("RavenDB Session");
+					});
                 if (documentStore.TransactionRecoveryStorage is VolatileOnlyTransactionRecoveryStorage)
-                    Transaction.Current.EnlistVolatile(ravenClientEnlistment, EnlistmentOptions.None);
-                else
-                    Transaction.Current.EnlistDurable(ResourceManagerId, ravenClientEnlistment, EnlistmentOptions.None);
-            }
-            hasEnlisted = true;
-        }
+					Transaction.Current.EnlistVolatile(ravenClientEnlistment, EnlistmentOptions.None);
+				else
+					Transaction.Current.EnlistDurable(ResourceManagerId, ravenClientEnlistment, EnlistmentOptions.None);
+			}
+			hasEnlisted = true;
+		}
 #endif
 
 
-        /// <summary>
-        /// Mark the entity as read only, change tracking won't apply 
-        /// to such an entity. This can be done as an optimization step, so 
-        /// we don't need to check the entity for changes.
-        /// This flag is persisted in the document metadata and subsequent modifications of the document will not be possible.
-        /// If you want the session to ignore this entity, consider using the Evict() method.
-        /// </summary>
-        public void MarkReadOnly(object entity)
-        {
-            GetMetadataFor(entity)[Constants.RavenReadOnly] = true;
-        }
-
-
-        /// <summary>
-        /// Determines if the entity have changed.
-        /// </summary>
-        /// <param name="entity">The entity.</param>
-        /// <param name="documentMetadata">The document metadata.</param>
-        /// <returns></returns>
-        protected bool EntityChanged(object entity, DocumentMetadata documentMetadata)
-        {
-            if (documentMetadata == null)
-                return true;
-
-            string id;
-            if (GenerateEntityIdOnTheClient.TryGetIdFromInstance(entity, out id) &&
-                string.Equals(documentMetadata.Key, id, StringComparison.OrdinalIgnoreCase) == false)
-                return true;
-
-            // prevent saves of a modified read only entity
-            if (documentMetadata.OriginalMetadata.ContainsKey(Constants.RavenReadOnly) &&
-                documentMetadata.OriginalMetadata.Value<bool>(Constants.RavenReadOnly) &&
-                documentMetadata.Metadata.ContainsKey(Constants.RavenReadOnly) &&
-                documentMetadata.Metadata.Value<bool>(Constants.RavenReadOnly))
-                return false;
-
-            var newObj = EntityToJson.ConvertEntityToJson(documentMetadata.Key, entity, documentMetadata.Metadata);
-            return RavenJToken.DeepEquals(newObj, documentMetadata.OriginalValue) == false ||
-                RavenJToken.DeepEquals(documentMetadata.Metadata, documentMetadata.OriginalMetadata) == false;
-        }
-
-        /// <summary>
-        /// Evicts the specified entity from the session.
-        /// Remove the entity from the delete queue and stops tracking changes for this entity.
-        /// </summary>
-        /// <typeparam name="T"></typeparam>
-        /// <param name="entity">The entity.</param>
-        public void Evict<T>(T entity)
-        {
-            DocumentMetadata value;
-            if (entitiesAndMetadata.TryGetValue(entity, out value))
-            {
-                entitiesAndMetadata.Remove(entity);
-                entitiesByKey.Remove(value.Key);
-            }
-            deletedEntities.Remove(entity);
-        }
-
-        /// <summary>
-        /// Clears this instance.
-        /// Remove all entities from the delete queue and stops tracking changes for all entities.
-        /// </summary>
-        public void Clear()
-        {
-            entitiesAndMetadata.Clear();
-            deletedEntities.Clear();
-            entitiesByKey.Clear();
-            knownMissingIds.Clear();
-        }
-
-        private readonly List<ICommandData> deferedCommands = new List<ICommandData>();
-        public GenerateEntityIdOnTheClient GenerateEntityIdOnTheClient { get; private set; }
-        public EntityToJson EntityToJson { get; private set; }
-
-        /// <summary>
-        /// Defer commands to be executed on SaveChanges()
-        /// </summary>
-        /// <param name="commands">The commands to be executed</param>
-        public virtual void Defer(params ICommandData[] commands)
-        {
-            deferedCommands.AddRange(commands);
-        }
-
-        /// <summary>
-        /// Performs application-defined tasks associated with freeing, releasing, or resetting unmanaged resources.
-        /// </summary>
-        public virtual void Dispose()
-        {
-        }
-
-        /// <summary>
-        /// Commits the specified tx id.
-        /// </summary>
-        /// <param name="txId">The tx id.</param>
-        public abstract void Commit(string txId);
-        /// <summary>
-        /// Rollbacks the specified tx id.
-        /// </summary>
-        /// <param name="txId">The tx id.</param>
-        public abstract void Rollback(string txId);
+		/// <summary>
+		/// Mark the entity as read only, change tracking won't apply 
+		/// to such an entity. This can be done as an optimization step, so 
+		/// we don't need to check the entity for changes.
+		/// This flag is persisted in the document metadata and subsequent modifications of the document will not be possible.
+		/// If you want the session to ignore this entity, consider using the Evict() method.
+		/// </summary>
+		public void MarkReadOnly(object entity)
+		{
+			GetMetadataFor(entity)[Constants.RavenReadOnly] = true;
+		}
+
+
+		/// <summary>
+		/// Determines if the entity have changed.
+		/// </summary>
+		/// <param name="entity">The entity.</param>
+		/// <param name="documentMetadata">The document metadata.</param>
+		/// <returns></returns>
+		protected bool EntityChanged(object entity, DocumentMetadata documentMetadata)
+		{
+			if (documentMetadata == null)
+				return true;
+
+			string id;
+			if (GenerateEntityIdOnTheClient.TryGetIdFromInstance(entity, out id) &&
+				string.Equals(documentMetadata.Key, id, StringComparison.OrdinalIgnoreCase) == false)
+				return true;
+
+			// prevent saves of a modified read only entity
+			if (documentMetadata.OriginalMetadata.ContainsKey(Constants.RavenReadOnly) &&
+				documentMetadata.OriginalMetadata.Value<bool>(Constants.RavenReadOnly) &&
+				documentMetadata.Metadata.ContainsKey(Constants.RavenReadOnly) &&
+				documentMetadata.Metadata.Value<bool>(Constants.RavenReadOnly))
+				return false;
+
+			var newObj = EntityToJson.ConvertEntityToJson(documentMetadata.Key, entity, documentMetadata.Metadata);
+			return RavenJToken.DeepEquals(newObj, documentMetadata.OriginalValue) == false ||
+				RavenJToken.DeepEquals(documentMetadata.Metadata, documentMetadata.OriginalMetadata) == false;
+		}
+
+		/// <summary>
+		/// Evicts the specified entity from the session.
+		/// Remove the entity from the delete queue and stops tracking changes for this entity.
+		/// </summary>
+		/// <typeparam name="T"></typeparam>
+		/// <param name="entity">The entity.</param>
+		public void Evict<T>(T entity)
+		{
+			DocumentMetadata value;
+			if (entitiesAndMetadata.TryGetValue(entity, out value))
+			{
+				entitiesAndMetadata.Remove(entity);
+				entitiesByKey.Remove(value.Key);
+			}
+			deletedEntities.Remove(entity);
+		}
+
+		/// <summary>
+		/// Clears this instance.
+		/// Remove all entities from the delete queue and stops tracking changes for all entities.
+		/// </summary>
+		public void Clear()
+		{
+			entitiesAndMetadata.Clear();
+			deletedEntities.Clear();
+			entitiesByKey.Clear();
+			knownMissingIds.Clear();
+		}
+
+		private readonly List<ICommandData> deferedCommands = new List<ICommandData>();
+		public GenerateEntityIdOnTheClient GenerateEntityIdOnTheClient { get; private set; }
+		public EntityToJson EntityToJson { get; private set; }
+
+		/// <summary>
+		/// Defer commands to be executed on SaveChanges()
+		/// </summary>
+		/// <param name="commands">The commands to be executed</param>
+		public virtual void Defer(params ICommandData[] commands)
+		{
+			deferedCommands.AddRange(commands);
+		}
+
+		/// <summary>
+		/// Performs application-defined tasks associated with freeing, releasing, or resetting unmanaged resources.
+		/// </summary>
+		public virtual void Dispose()
+		{
+		}
+
+		/// <summary>
+		/// Commits the specified tx id.
+		/// </summary>
+		/// <param name="txId">The tx id.</param>
+		public abstract void Commit(string txId);
+		/// <summary>
+		/// Rollbacks the specified tx id.
+		/// </summary>
+		/// <param name="txId">The tx id.</param>
+		public abstract void Rollback(string txId);
 
 #if !SILVERLIGHT
-        /// <summary>
-        /// Clears the enlistment.
-        /// </summary>
-        protected void ClearEnlistment()
-        {
-            hasEnlisted = false;
-        }
+		/// <summary>
+		/// Clears the enlistment.
+		/// </summary>
+		protected void ClearEnlistment()
+		{
+			hasEnlisted = false;
+		}
 #endif
-        /// <summary>
-        /// Metadata held about an entity by the session
-        /// </summary>
-        public class DocumentMetadata
-        {
-            /// <summary>
-            /// Gets or sets the original value.
-            /// </summary>
-            /// <value>The original value.</value>
-            public RavenJObject OriginalValue { get; set; }
-            /// <summary>
-            /// Gets or sets the metadata.
-            /// </summary>
-            /// <value>The metadata.</value>
-            public RavenJObject Metadata { get; set; }
-            /// <summary>
-            /// Gets or sets the ETag.
-            /// </summary>
-            /// <value>The ETag.</value>
+		/// <summary>
+		/// Metadata held about an entity by the session
+		/// </summary>
+		public class DocumentMetadata
+		{
+			/// <summary>
+			/// Gets or sets the original value.
+			/// </summary>
+			/// <value>The original value.</value>
+			public RavenJObject OriginalValue { get; set; }
+			/// <summary>
+			/// Gets or sets the metadata.
+			/// </summary>
+			/// <value>The metadata.</value>
+			public RavenJObject Metadata { get; set; }
+			/// <summary>
+			/// Gets or sets the ETag.
+			/// </summary>
+			/// <value>The ETag.</value>
             public Etag ETag { get; set; }
-            /// <summary>
-            /// Gets or sets the key.
-            /// </summary>
-            /// <value>The key.</value>
-            public string Key { get; set; }
-            /// <summary>
-            /// Gets or sets the original metadata.
-            /// </summary>
-            /// <value>The original metadata.</value>
-            public RavenJObject OriginalMetadata { get; set; }
-
-            /// <summary>
-            /// A concurrency check will be forced on this entity 
-            /// even if UseOptimisticConcurrency is set to false
-            /// </summary>
-            public bool ForceConcurrencyCheck { get; set; }
-        }
-
-        /// <summary>
-        /// Data for a batch command to the server
-        /// </summary>
-        public class SaveChangesData
-        {
-            public SaveChangesData()
-            {
-                Commands = new List<ICommandData>();
-                Entities = new List<object>();
-            }
-
-            /// <summary>
-            /// Gets or sets the commands.
-            /// </summary>
-            /// <value>The commands.</value>
-            public List<ICommandData> Commands { get; set; }
-
-            public int DeferredCommandsCount { get; set; }
-
-            /// <summary>
-            /// Gets or sets the entities.
-            /// </summary>
-            /// <value>The entities.</value>
-            public IList<object> Entities { get; set; }
-        }
-
-        protected void LogBatch(SaveChangesData data)
-        {
-            log.Debug(() =>
-            {
-                var sb = new StringBuilder()
-                    .AppendFormat("Saving {0} changes to {1}", data.Commands.Count, StoreIdentifier)
-                    .AppendLine();
-                foreach (var commandData in data.Commands)
-                {
-                    sb.AppendFormat("\t{0} {1}", commandData.Method, commandData.Key).AppendLine();
-                }
-                return sb.ToString();
-            });
-        }
-
-        public void RegisterMissing(string id)
-        {
-            knownMissingIds.Add(id);
-        }
-
-        public void RegisterMissingIncludes(IEnumerable<RavenJObject> results, ICollection<string> includes)
-        {
-            if (includes == null || includes.Any() == false)
-                return;
-
-            foreach (var result in results)
-            {
-                foreach (var include in includes)
-                {
-                    IncludesUtil.Include(result, include, id =>
-                    {
-                        if (id == null)
-                            return false;
-                        if (IsLoaded(id) == false)
-                        {
-                            RegisterMissing(id);
-                            return false;
-                        }
-                        return true;
-                    });
-                }
-            }
-        }
-
-        public override int GetHashCode()
-        {
-            return hash;
-        }
-
-        public override bool Equals(object obj)
-        {
-            return ReferenceEquals(obj, this);
-        }
-
-        internal void HandleInternalMetadata(RavenJObject result)
-        {
-            // Implant a property with "id" value ... if not exists
-            var metadata = result.Value<RavenJObject>("@metadata");
-            if (metadata == null || string.IsNullOrEmpty(metadata.Value<string>("@id")))
-            {
-                // if the item has metadata, then nested items will not have it, so we can skip recursing down
-                foreach (var nested in result.Select(property => property.Value))
-                {
-                    var jObject = nested as RavenJObject;
-                    if (jObject != null)
-                        HandleInternalMetadata(jObject);
-                    var jArray = nested as RavenJArray;
-                    if (jArray == null)
-                        continue;
-                    foreach (var item in jArray.OfType<RavenJObject>())
-                    {
-                        HandleInternalMetadata(item);
-                    }
-                }
-                return;
-            }
-
-            var entityName = metadata.Value<string>(Constants.RavenEntityName);
-
-            var idPropName = Conventions.FindIdentityPropertyNameFromEntityName(entityName);
-            if (result.ContainsKey(idPropName))
-                return;
-
-            result[idPropName] = new RavenJValue(metadata.Value<string>("@id"));
-        }
+			/// <summary>
+			/// Gets or sets the key.
+			/// </summary>
+			/// <value>The key.</value>
+			public string Key { get; set; }
+			/// <summary>
+			/// Gets or sets the original metadata.
+			/// </summary>
+			/// <value>The original metadata.</value>
+			public RavenJObject OriginalMetadata { get; set; }
+
+			/// <summary>
+			/// A concurrency check will be forced on this entity 
+			/// even if UseOptimisticConcurrency is set to false
+			/// </summary>
+			public bool ForceConcurrencyCheck { get; set; }
+		}
+
+		/// <summary>
+		/// Data for a batch command to the server
+		/// </summary>
+		public class SaveChangesData
+		{
+			public SaveChangesData()
+			{
+				Commands = new List<ICommandData>();
+				Entities = new List<object>();
+			}
+
+			/// <summary>
+			/// Gets or sets the commands.
+			/// </summary>
+			/// <value>The commands.</value>
+			public List<ICommandData> Commands { get; set; }
+
+			public int DeferredCommandsCount { get; set; }
+
+			/// <summary>
+			/// Gets or sets the entities.
+			/// </summary>
+			/// <value>The entities.</value>
+			public IList<object> Entities { get; set; }
+		}
+
+		protected void LogBatch(SaveChangesData data)
+		{
+			log.Debug(() =>
+			{
+				var sb = new StringBuilder()
+					.AppendFormat("Saving {0} changes to {1}", data.Commands.Count, StoreIdentifier)
+					.AppendLine();
+				foreach (var commandData in data.Commands)
+				{
+					sb.AppendFormat("\t{0} {1}", commandData.Method, commandData.Key).AppendLine();
+				}
+				return sb.ToString();
+			});
+		}
+
+		public void RegisterMissing(string id)
+		{
+			knownMissingIds.Add(id);
+		}
+
+		public void RegisterMissingIncludes(IEnumerable<RavenJObject> results, ICollection<string> includes)
+		{
+			if (includes == null || includes.Any() == false)
+				return;
+
+			foreach (var result in results)
+			{
+				foreach (var include in includes)
+				{
+					IncludesUtil.Include(result, include, id =>
+					{
+					    if (id == null)
+					        return false;
+						if (IsLoaded(id) == false)
+						{
+						    RegisterMissing(id);
+						    return false;
+						}
+					    return true;
+					});
+				}
+			}
+		}
+
+		public override int GetHashCode()
+		{
+			return hash;
+		}
+
+		public override bool Equals(object obj)
+		{
+			return ReferenceEquals(obj, this);
+		}
+
+	    internal void HandleInternalMetadata(RavenJObject result)
+	    {
+	        // Implant a property with "id" value ... if not exists
+	        var metadata = result.Value<RavenJObject>("@metadata");
+	        if (metadata == null || string.IsNullOrEmpty(metadata.Value<string>("@id")))
+	        {
+	            // if the item has metadata, then nested items will not have it, so we can skip recursing down
+	            foreach (var nested in result.Select(property => property.Value))
+	            {
+	                var jObject = nested as RavenJObject;
+	                if (jObject != null)
+	                    HandleInternalMetadata(jObject);
+	                var jArray = nested as RavenJArray;
+	                if (jArray == null)
+	                    continue;
+	                foreach (var item in jArray.OfType<RavenJObject>())
+	                {
+	                    HandleInternalMetadata(item);
+	                }
+	            }
+	            return;
+	        }
+
+	        var entityName = metadata.Value<string>(Constants.RavenEntityName);
+
+	        var idPropName = Conventions.FindIdentityPropertyNameFromEntityName(entityName);
+	        if (result.ContainsKey(idPropName))
+	            return;
+
+	        result[idPropName] = new RavenJValue(metadata.Value<string>("@id"));
+	    }
 
         protected object JsonObjectToClrInstancesWithoutTracking(Type type, RavenJObject val)
         {
@@ -1511,5 +1335,5 @@
             return instance;
         }
 
-    }
+	}
 }