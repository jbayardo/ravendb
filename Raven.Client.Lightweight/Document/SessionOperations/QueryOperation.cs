﻿using System;
using System.Collections.Generic;
using System.Diagnostics;
using System.Linq;
using System.Reflection;
using System.Text.RegularExpressions;
using Raven.Client.Connection;
using Raven.Imports.Newtonsoft.Json.Linq;
using Raven.Abstractions.Data;
using Raven.Abstractions.Linq;
using Raven.Abstractions.Logging;
using Raven.Client.Exceptions;
using Raven.Json.Linq;

namespace Raven.Client.Document.SessionOperations
{
	public class QueryOperation
	{
		private static readonly ILog log = LogManager.GetCurrentClassLogger();
		private readonly InMemoryDocumentSessionOperations sessionOperations;
		private readonly string indexName;
		private readonly IndexQuery indexQuery;
		private readonly bool waitForNonStaleResults;
		private bool disableEntitiesTracking;
		private readonly TimeSpan timeout;
		private readonly Func<IndexQuery, IEnumerable<object>, IEnumerable<object>> transformResults;
		private readonly HashSet<string> includes;
		private QueryResult currentQueryResults;
		private readonly string[] projectionFields;
		private bool firstRequest = true;

		public QueryResult CurrentQueryResults
		{
			get { return currentQueryResults; }
		}

		public string IndexName
		{
			get { return indexName; }
		}

		public IndexQuery IndexQuery
		{
			get { return indexQuery; }
		}

		private Stopwatch sp;

		public QueryOperation(InMemoryDocumentSessionOperations sessionOperations, string indexName, IndexQuery indexQuery,
		                      string[] projectionFields, bool waitForNonStaleResults, TimeSpan timeout,
		                      Func<IndexQuery, IEnumerable<object>, IEnumerable<object>> transformResults,
		                      HashSet<string> includes, bool disableEntitiesTracking)
		{
			this.indexQuery = indexQuery;
			this.waitForNonStaleResults = waitForNonStaleResults;
			this.timeout = timeout;
			this.transformResults = transformResults;
			this.includes = includes;
			this.projectionFields = projectionFields;
			this.sessionOperations = sessionOperations;
			this.indexName = indexName;
			this.disableEntitiesTracking = disableEntitiesTracking;

			AssertNotQueryById();
		}

		private static readonly Regex idOnly = new Regex(@"^__document_id \s* : \s* ([\w_\-/\\\.]+) \s* $",
			RegexOptions.Compiled|
 RegexOptions.IgnorePatternWhitespace);

		private void AssertNotQueryById()
		{
			// this applies to dynamic indexes only
			if (!indexName.StartsWith("dynamic/", StringComparison.OrdinalIgnoreCase) &&
			    !string.Equals(indexName, "dynamic", StringComparison.OrdinalIgnoreCase))
				return;

			var match = idOnly.Match(IndexQuery.Query);
			if (match.Success == false)
				return;

			if (sessionOperations.Conventions.AllowQueriesOnId)
				return;

			var value = match.Groups[1].Value;

            throw new InvalidOperationException("Attempt to query by id only is blocked, you should use call session.Load(\"" + value + "\"); instead of session.Query().Where(x=>x.Id == \"" + value + "\");" + Environment.NewLine + "You can turn this error off by specifying documentStore.Conventions.AllowQueriesOnId = true;, but that is not recommend and provided for backward compatibility reasons only.");
		}

		private void StartTiming()
		{
			sp = Stopwatch.StartNew();
		}

		public void LogQuery()
		{
			if (log.IsDebugEnabled)
			log.Debug("Executing query '{0}' on index '{1}' in '{2}'",
										  indexQuery.Query, indexName, sessionOperations.StoreIdentifier);
		}

		public IDisposable EnterQueryContext()
		{
			if (firstRequest)
			{
				StartTiming();
				firstRequest = false;
			}

			if (waitForNonStaleResults == false)
				return null;

			return sessionOperations.DocumentStore.DisableAggressiveCaching();
		}

		public IList<T> Complete<T>()
		{
			var queryResult = currentQueryResults.CreateSnapshot();
			foreach (var include in SerializationHelper.RavenJObjectsToJsonDocuments(queryResult.Includes))
			{
				sessionOperations.TrackIncludedDocument(include);
			}

			var list = queryResult.Results
				.Select(x => x != null ? Deserialize<T>(x) : default(T))
				.ToList();

			if(disableEntitiesTracking == false)
				sessionOperations.RegisterMissingIncludes(queryResult.Results.Where(x => x != null), includes);

			if (transformResults == null)
				return list;

			return transformResults(indexQuery, list.Cast<object>()).Cast<T>().ToList();
		}

		public bool DisableEntitiesTracking
		{
			get { return disableEntitiesTracking; }
			set { disableEntitiesTracking = value; }
		}

		public T Deserialize<T>(RavenJObject result)
		{
			var metadata = result.Value<RavenJObject>("@metadata");
			if ((projectionFields == null || projectionFields.Length <= 0)  &&
				(metadata != null && string.IsNullOrEmpty(metadata.Value<string>("@id")) == false) )
			{
				return sessionOperations.TrackEntity<T>(metadata.Value<string>("@id"),
				                                        result,
				                                        metadata, disableEntitiesTracking);
			}

			if (typeof(T) == typeof(RavenJObject))
				return (T)(object)result;

			if (typeof(T) == typeof(object) && string.IsNullOrEmpty(result.Value<string>("$type")))
			{
				return (T)(object)new DynamicJsonObject(result);
			}

			var documentId = result.Value<string>(Constants.DocumentIdFieldName); //check if the result contain the reserved name

			if (!string.IsNullOrEmpty(documentId) && typeof(T) == typeof(string) && // __document_id is present, and result type is a string
                // We are projecting one field only (although that could be derived from the
			    // previous check, one could never be too careful
                projectionFields != null && projectionFields.Length == 1 && 
			    ((metadata != null && result.Count == 2) || (metadata == null && result.Count == 1)) // there are no more props in the result object
				)
			{
				return (T)(object)documentId;
			}

			sessionOperations.HandleInternalMetadata(result);

			var deserializedResult = DeserializedResult<T>(result);

			if (string.IsNullOrEmpty(documentId) == false)
			{
				// we need to make an additional check, since it is possible that a value was explicitly stated
				// for the identity property, in which case we don't want to override it.
				var identityProperty = sessionOperations.Conventions.GetIdentityProperty(typeof(T));
				if (identityProperty != null &&
				    (result[identityProperty.Name] == null ||
				     result[identityProperty.Name].Type == JTokenType.Null))
				{
					sessionOperations.GenerateEntityIdOnTheClient.TrySetIdentity(deserializedResult, documentId);
				}
			}

			return deserializedResult;
		}


		private T DeserializedResult<T>(RavenJObject result)
		{
			if (projectionFields != null && projectionFields.Length == 1) // we only select a single field
			{
				var type = typeof(T);
				if (type == typeof(string) || typeof(T).IsValueType || typeof(T).IsEnum)
				{
					return result.Value<T>(projectionFields[0]);
				}
			}

			var jsonSerializer = sessionOperations.Conventions.CreateSerializer();
			var ravenJTokenReader = new RavenJTokenReader(result);

			var resultTypeString = result.Value<string>("$type");
			if(string.IsNullOrEmpty(resultTypeString) )
			{
				return (T)jsonSerializer.Deserialize(ravenJTokenReader, typeof(T));
			}

			var resultType = Type.GetType(resultTypeString, false);
			if(resultType == null) // couldn't find the type, let us give it our best shot
			{
				return (T)jsonSerializer.Deserialize(ravenJTokenReader, typeof(T));
			}

			return (T) jsonSerializer.Deserialize(ravenJTokenReader, resultType);
		}

		public void ForceResult(QueryResult result)
		{
			currentQueryResults = result;
			currentQueryResults.EnsureSnapshot();
		}

		public bool IsAcceptable(QueryResult result)
		{
<<<<<<< HEAD
=======
			if (sessionOperations.AllowNonAuthoritativeInformation == false &&
				result.NonAuthoritativeInformation)
			{
				if (sp.Elapsed > sessionOperations.NonAuthoritativeInformationTimeout)
				{
					sp.Stop();
					throw new TimeoutException(string.Format("Waited for {0:#,#;;0}ms for the query to return authoritative result.", sp.ElapsedMilliseconds));
				}

				if (log.IsDebugEnabled)
				log.Debug(
						"Non authoritative query results on authoritative query '{0}' on index '{1}' in '{2}', query will be retried, index etag is: {3}",
						indexQuery.Query,
						indexName,
						sessionOperations.StoreIdentifier,
						result.IndexEtag);
				return false;
			}
>>>>>>> a24e4839
			if (waitForNonStaleResults && result.IsStale)
			{
				if (sp.Elapsed > timeout)
				{
					sp.Stop();
<<<<<<< HEAD
					throw new TimeoutException( string.Format("Waited for {0:#,#;;0}ms for the query to return non stale result.", sp.ElapsedMilliseconds));
				}

				if (log.IsDebugEnabled)
                {
                    log.Debug( "Stale query results on non stale query '{0}' on index '{1}' in '{2}', query will be retried, index etag is: {3}",
                        indexQuery.Query,
                        indexName,
                        sessionOperations.StoreIdentifier,
                        result.IndexEtag);

                }
=======

					throw new TimeoutException(string.Format("Waited for {0:#,#;;0}ms for the query to return non stale result.", sp.ElapsedMilliseconds));
				}

				if (log.IsDebugEnabled)
				log.Debug(
						"Stale query results on non stale query '{0}' on index '{1}' in '{2}', query will be retried, index etag is: {3}",
						indexQuery.Query,
						indexName,
						sessionOperations.StoreIdentifier,
						result.IndexEtag);
>>>>>>> a24e4839
				return false;
			}
			
            currentQueryResults = result;
			currentQueryResults.EnsureSnapshot();
<<<<<<< HEAD

            if (log.IsDebugEnabled)
            {
                log.Debug("Query returned {0}/{1} {2}results", result.Results.Count, result.TotalResults, result.IsStale ? "stale " : "");
            }
			
            return true;
=======
			if (log.IsDebugEnabled)
			log.Debug("Query returned {0}/{1} {2}results", result.Results.Count,
											  result.TotalResults, result.IsStale ? "stale " : "");
			return true;
>>>>>>> a24e4839
		}
	}
}<|MERGE_RESOLUTION|>--- conflicted
+++ resolved
@@ -2,7 +2,6 @@
 using System.Collections.Generic;
 using System.Diagnostics;
 using System.Linq;
-using System.Reflection;
 using System.Text.RegularExpressions;
 using Raven.Client.Connection;
 using Raven.Imports.Newtonsoft.Json.Linq;
@@ -95,7 +94,7 @@
 		public void LogQuery()
 		{
 			if (log.IsDebugEnabled)
-			log.Debug("Executing query '{0}' on index '{1}' in '{2}'",
+				log.Debug("Executing query '{0}' on index '{1}' in '{2}'",
 										  indexQuery.Query, indexName, sessionOperations.StoreIdentifier);
 		}
 
@@ -229,77 +228,36 @@
 
 		public bool IsAcceptable(QueryResult result)
 		{
-<<<<<<< HEAD
-=======
-			if (sessionOperations.AllowNonAuthoritativeInformation == false &&
-				result.NonAuthoritativeInformation)
-			{
-				if (sp.Elapsed > sessionOperations.NonAuthoritativeInformationTimeout)
+			if (waitForNonStaleResults && result.IsStale)
+			{
+				if (sp.Elapsed > timeout)
 				{
 					sp.Stop();
-					throw new TimeoutException(string.Format("Waited for {0:#,#;;0}ms for the query to return authoritative result.", sp.ElapsedMilliseconds));
+
+					throw new TimeoutException(string.Format("Waited for {0:#,#;;0}ms for the query to return non stale result.", sp.ElapsedMilliseconds));
 				}
 
 				if (log.IsDebugEnabled)
-				log.Debug(
-						"Non authoritative query results on authoritative query '{0}' on index '{1}' in '{2}', query will be retried, index etag is: {3}",
+                {
+                    log.Debug( "Stale query results on non stale query '{0}' on index '{1}' in '{2}', query will be retried, index etag is: {3}",
 						indexQuery.Query,
 						indexName,
 						sessionOperations.StoreIdentifier,
 						result.IndexEtag);
+
+                }
 				return false;
 			}
->>>>>>> a24e4839
-			if (waitForNonStaleResults && result.IsStale)
-			{
-				if (sp.Elapsed > timeout)
-				{
-					sp.Stop();
-<<<<<<< HEAD
-					throw new TimeoutException( string.Format("Waited for {0:#,#;;0}ms for the query to return non stale result.", sp.ElapsedMilliseconds));
-				}
-
-				if (log.IsDebugEnabled)
-                {
-                    log.Debug( "Stale query results on non stale query '{0}' on index '{1}' in '{2}', query will be retried, index etag is: {3}",
-                        indexQuery.Query,
-                        indexName,
-                        sessionOperations.StoreIdentifier,
-                        result.IndexEtag);
-
-                }
-=======
-
-					throw new TimeoutException(string.Format("Waited for {0:#,#;;0}ms for the query to return non stale result.", sp.ElapsedMilliseconds));
-				}
-
-				if (log.IsDebugEnabled)
-				log.Debug(
-						"Stale query results on non stale query '{0}' on index '{1}' in '{2}', query will be retried, index etag is: {3}",
-						indexQuery.Query,
-						indexName,
-						sessionOperations.StoreIdentifier,
-						result.IndexEtag);
->>>>>>> a24e4839
-				return false;
-			}
 			
-            currentQueryResults = result;
+			currentQueryResults = result;
 			currentQueryResults.EnsureSnapshot();
-<<<<<<< HEAD
-
-            if (log.IsDebugEnabled)
+
+			if (log.IsDebugEnabled)
             {
                 log.Debug("Query returned {0}/{1} {2}results", result.Results.Count, result.TotalResults, result.IsStale ? "stale " : "");
             }
 			
-            return true;
-=======
-			if (log.IsDebugEnabled)
-			log.Debug("Query returned {0}/{1} {2}results", result.Results.Count,
-											  result.TotalResults, result.IsStale ? "stale " : "");
 			return true;
->>>>>>> a24e4839
 		}
 	}
 }