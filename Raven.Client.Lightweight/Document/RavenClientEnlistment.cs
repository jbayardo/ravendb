<<<<<<< HEAD
#if !SILVERLIGHT
//-----------------------------------------------------------------------
// <copyright file="RavenClientEnlistment.cs" company="Hibernating Rhinos LTD">
//     Copyright (c) Hibernating Rhinos LTD. All rights reserved.
// </copyright>
//-----------------------------------------------------------------------
using System;
using System.IO;
using System.IO.IsolatedStorage;
using System.Threading;
using System.Transactions;
using Raven.Abstractions.Logging;

namespace Raven.Client.Document
{
	/// <summary>
	/// An implementation of <see cref="IEnlistmentNotification"/> for the Raven Client API, allowing Raven
	/// Client API to participate in Distributed Transactions
	/// </summary>
	public class RavenClientEnlistment : IEnlistmentNotification
	{
		private static readonly ILog logger = LogManager.GetCurrentClassLogger();

		private readonly ITransactionalDocumentSession session;
		private readonly Action onTxComplete;
		private readonly TransactionInformation transaction;

		/// <summary>
		/// Initializes a new instance of the <see cref="RavenClientEnlistment"/> class.
		/// </summary>
		public RavenClientEnlistment(ITransactionalDocumentSession session, Action onTxComplete)
		{
			transaction = Transaction.Current.TransactionInformation;
			this.session = session;
			this.onTxComplete = onTxComplete;
			TransactionRecoveryInformationFileName = Guid.NewGuid() + ".recovery-information";
		}

		/// <summary>
		/// Notifies an enlisted object that a transaction is being prepared for commitment.
		/// </summary>
		/// <param name="preparingEnlistment">A <see cref="T:System.Transactions.PreparingEnlistment"/> object used to send a response to the transaction manager.</param>
		public void Prepare(PreparingEnlistment preparingEnlistment)
		{
			onTxComplete();
			try
			{
				using (var machineStoreForApplication = IsolatedStorageFile.GetMachineStoreForDomain())
				{
					var name = TransactionRecoveryInformationFileName;
					using (var file = machineStoreForApplication.CreateFile(name + ".temp"))
					using(var writer = new BinaryWriter(file))
					{
						writer.Write(session.ResourceManagerId.ToString());
						writer.Write(PromotableRavenClientEnlistment.GetLocalOrDistributedTransactionId(transaction).ToString());
						writer.Write(session.DatabaseName ?? "");
						writer.Write(preparingEnlistment.RecoveryInformation());
						file.Flush(true);
					}
					machineStoreForApplication.MoveFile(name + ".temp", name);
			}
			}
			catch (Exception e)
			{
				logger.ErrorException("Could not prepare distributed transaction", e);
				preparingEnlistment.ForceRollback(e);
				return;
			}
			preparingEnlistment.Prepared();
		}

		private string TransactionRecoveryInformationFileName { get; set; }

		/// <summary>
		/// Notifies an enlisted object that a transaction is being committed.
		/// </summary>
		/// <param name="enlistment">An <see cref="T:System.Transactions.Enlistment"/> object used to send a response to the transaction manager.</param>
		public void Commit(Enlistment enlistment)
		{
			onTxComplete();
			try
			{
				session.Commit(PromotableRavenClientEnlistment.GetLocalOrDistributedTransactionId(transaction));

				DeleteFile();
			}
			catch (Exception e)
			{
				logger.ErrorException("Could not commit distributed transaction", e);
				return; // nothing to do, DTC will mark tx as hang
			}
			enlistment.Done();

		}

		/// <summary>
		/// Notifies an enlisted object that a transaction is being rolled back (aborted).
		/// </summary>
		/// <param name="enlistment">A <see cref="T:System.Transactions.Enlistment"/> object used to send a response to the transaction manager.</param>
		public void Rollback(Enlistment enlistment)
		{
			onTxComplete();
			try
			{
				session.Rollback(PromotableRavenClientEnlistment.GetLocalOrDistributedTransactionId(transaction));

				DeleteFile();
			}
			catch (Exception e)
			{
				logger.ErrorException("Could not rollback distributed transaction", e);
			}
			enlistment.Done(); // will happen anyway, tx will be rolled back after timeout
		}

		private void DeleteFile()
		{
			using (var machineStoreForApplication = IsolatedStorageFile.GetMachineStoreForDomain())
			{
				// docs says to retry: http://msdn.microsoft.com/en-us/library/system.io.isolatedstorage.isolatedstoragefile.deletefile%28v=vs.95%29.aspx
				int retries = 10;
				while(true)
				{
					if (machineStoreForApplication.FileExists(TransactionRecoveryInformationFileName) == false)
						break;
					try
					{
						machineStoreForApplication.DeleteFile(TransactionRecoveryInformationFileName);
						break;
					}
					catch (IsolatedStorageException)
					{
						retries -= 1;
						if(retries > 0 )
						{
							Thread.Sleep(100);
							continue;
						}
						throw;
					}
				}
			}
		}

		/// <summary>
		/// Notifies an enlisted object that the status of a transaction is in doubt.
		/// </summary>
		/// <param name="enlistment">An <see cref="T:System.Transactions.Enlistment"/> object used to send a response to the transaction manager.</param>
		public void InDoubt(Enlistment enlistment)
		{
			onTxComplete();
			try
			{
				session.Rollback(PromotableRavenClientEnlistment.GetLocalOrDistributedTransactionId(transaction));

				DeleteFile();
			}
			catch (Exception e)
			{
				logger.ErrorException("Could not mark distriubted transaction as in doubt", e);
			}
			enlistment.Done(); // what else can we do?
		}

		/// <summary>
		/// Initializes this instance.
		/// </summary>
		public void Initialize()
		{
		}

		/// <summary>
		/// Rollbacks the specified single phase enlistment.
		/// </summary>
		/// <param name="singlePhaseEnlistment">The single phase enlistment.</param>
		public void Rollback(SinglePhaseEnlistment singlePhaseEnlistment)
		{
			onTxComplete();
			try
			{
				session.Rollback(PromotableRavenClientEnlistment.GetLocalOrDistributedTransactionId(transaction));

				DeleteFile();
			}
			catch (Exception e)
			{
				logger.ErrorException("Could not rollback distributed transaction", e);
				singlePhaseEnlistment.InDoubt(e);
				return;
			}
			singlePhaseEnlistment.Aborted();
		}
	}
}
#endif
=======
#if !SILVERLIGHT
//-----------------------------------------------------------------------
// <copyright file="RavenClientEnlistment.cs" company="Hibernating Rhinos LTD">
//     Copyright (c) Hibernating Rhinos LTD. All rights reserved.
// </copyright>
//-----------------------------------------------------------------------
using System;
using System.IO;
using System.IO.IsolatedStorage;
using System.Threading;
using System.Transactions;
using NLog;

namespace Raven.Client.Document
{
	/// <summary>
	/// An implementation of <see cref="IEnlistmentNotification"/> for the Raven Client API, allowing Raven
	/// Client API to participate in Distributed Transactions
	/// </summary>
	public class RavenClientEnlistment : IEnlistmentNotification
	{
		private static readonly Logger logger = LogManager.GetCurrentClassLogger();

		private readonly ITransactionalDocumentSession session;
		private readonly Action onTxComplete;
		private readonly TransactionInformation transaction;

		/// <summary>
		/// Initializes a new instance of the <see cref="RavenClientEnlistment"/> class.
		/// </summary>
		public RavenClientEnlistment(ITransactionalDocumentSession session, Action onTxComplete)
		{
			transaction = Transaction.Current.TransactionInformation;
			this.session = session;
			this.onTxComplete = onTxComplete;
			TransactionRecoveryInformationFileName = Guid.NewGuid() + ".recovery-information";
		}

		/// <summary>
		/// Notifies an enlisted object that a transaction is being prepared for commitment.
		/// </summary>
		/// <param name="preparingEnlistment">A <see cref="T:System.Transactions.PreparingEnlistment"/> object used to send a response to the transaction manager.</param>
		public void Prepare(PreparingEnlistment preparingEnlistment)
		{
			onTxComplete();
			try
			{
				using (var machineStoreForApplication = IsolatedStorageFile.GetMachineStoreForDomain())
				{
					var name = TransactionRecoveryInformationFileName;
					using (var file = machineStoreForApplication.CreateFile(name + ".temp"))
					using(var writer = new BinaryWriter(file))
					{
						writer.Write(session.ResourceManagerId.ToString());
						writer.Write(PromotableRavenClientEnlistment.GetLocalOrDistributedTransactionId(transaction).ToString());
						writer.Write(session.DatabaseName ?? "");
						writer.Write(preparingEnlistment.RecoveryInformation());
						file.Flush(true);
					}
					machineStoreForApplication.MoveFile(name + ".temp", name);
			}
			}
			catch (Exception e)
			{
				logger.ErrorException("Could not prepare distributed transaction", e);
				preparingEnlistment.ForceRollback(e);
				return;
			}
			preparingEnlistment.Prepared();
		}

		private string TransactionRecoveryInformationFileName { get; set; }

		/// <summary>
		/// Notifies an enlisted object that a transaction is being committed.
		/// </summary>
		/// <param name="enlistment">An <see cref="T:System.Transactions.Enlistment"/> object used to send a response to the transaction manager.</param>
		public void Commit(Enlistment enlistment)
		{
			onTxComplete();
			try
			{
				session.Commit(PromotableRavenClientEnlistment.GetLocalOrDistributedTransactionId(transaction));

				DeleteFile();
			}
			catch (Exception e)
			{
				logger.ErrorException("Could not commit distributed transaction", e);
				return; // nothing to do, DTC will mark tx as hang
			}
			enlistment.Done();

		}

		/// <summary>
		/// Notifies an enlisted object that a transaction is being rolled back (aborted).
		/// </summary>
		/// <param name="enlistment">A <see cref="T:System.Transactions.Enlistment"/> object used to send a response to the transaction manager.</param>
		public void Rollback(Enlistment enlistment)
		{
			onTxComplete();
			try
			{
				session.Rollback(PromotableRavenClientEnlistment.GetLocalOrDistributedTransactionId(transaction));

				DeleteFile();
			}
			catch (Exception e)
			{
				logger.ErrorException("Could not rollback distributed transaction", e);
			}
			enlistment.Done(); // will happen anyway, tx will be rolled back after timeout
		}

		private void DeleteFile()
		{
			using (var machineStoreForApplication = IsolatedStorageFile.GetMachineStoreForDomain())
			{
				// docs says to retry: http://msdn.microsoft.com/en-us/library/system.io.isolatedstorage.isolatedstoragefile.deletefile%28v=vs.95%29.aspx
				int retries = 10;
				while(true)
				{
					if (machineStoreForApplication.FileExists(TransactionRecoveryInformationFileName) == false)
						break;
					try
					{
						machineStoreForApplication.DeleteFile(TransactionRecoveryInformationFileName);
						break;
					}
					catch (IsolatedStorageException)
					{
						retries -= 1;
						if(retries > 0 )
						{
							Thread.Sleep(100);
							continue;
						}
						throw;
					}
				}
			}
		}

		/// <summary>
		/// Notifies an enlisted object that the status of a transaction is in doubt.
		/// </summary>
		/// <param name="enlistment">An <see cref="T:System.Transactions.Enlistment"/> object used to send a response to the transaction manager.</param>
		public void InDoubt(Enlistment enlistment)
		{
			onTxComplete();
			try
			{
				session.Rollback(PromotableRavenClientEnlistment.GetLocalOrDistributedTransactionId(transaction));

				DeleteFile();
			}
			catch (Exception e)
			{
				logger.ErrorException("Could not mark distriubted transaction as in doubt", e);
			}
			enlistment.Done(); // what else can we do?
		}

		/// <summary>
		/// Initializes this instance.
		/// </summary>
		public void Initialize()
		{
		}

		/// <summary>
		/// Rollbacks the specified single phase enlistment.
		/// </summary>
		/// <param name="singlePhaseEnlistment">The single phase enlistment.</param>
		public void Rollback(SinglePhaseEnlistment singlePhaseEnlistment)
		{
			onTxComplete();
			try
			{
				session.Rollback(PromotableRavenClientEnlistment.GetLocalOrDistributedTransactionId(transaction));

				DeleteFile();
			}
			catch (Exception e)
			{
				logger.ErrorException("Could not rollback distributed transaction", e);
				singlePhaseEnlistment.InDoubt(e);
				return;
			}
			singlePhaseEnlistment.Aborted();
		}
	}
}
#endif
>>>>>>> 6b65248a
<|MERGE_RESOLUTION|>--- conflicted
+++ resolved
@@ -1,4 +1,3 @@
-<<<<<<< HEAD
 #if !SILVERLIGHT
 //-----------------------------------------------------------------------
 // <copyright file="RavenClientEnlistment.cs" company="Hibernating Rhinos LTD">
@@ -59,7 +58,7 @@
 						file.Flush(true);
 					}
 					machineStoreForApplication.MoveFile(name + ".temp", name);
-			}
+				}
 			}
 			catch (Exception e)
 			{
@@ -84,7 +83,7 @@
 				session.Commit(PromotableRavenClientEnlistment.GetLocalOrDistributedTransactionId(transaction));
 
 				DeleteFile();
-			}
+				}
 			catch (Exception e)
 			{
 				logger.ErrorException("Could not commit distributed transaction", e);
@@ -116,8 +115,8 @@
 
 		private void DeleteFile()
 		{
-			using (var machineStoreForApplication = IsolatedStorageFile.GetMachineStoreForDomain())
-			{
+				using (var machineStoreForApplication = IsolatedStorageFile.GetMachineStoreForDomain())
+				{
 				// docs says to retry: http://msdn.microsoft.com/en-us/library/system.io.isolatedstorage.isolatedstoragefile.deletefile%28v=vs.95%29.aspx
 				int retries = 10;
 				while(true)
@@ -126,9 +125,9 @@
 						break;
 					try
 					{
-						machineStoreForApplication.DeleteFile(TransactionRecoveryInformationFileName);
+					machineStoreForApplication.DeleteFile(TransactionRecoveryInformationFileName);
 						break;
-					}
+				}
 					catch (IsolatedStorageException)
 					{
 						retries -= 1;
@@ -139,7 +138,7 @@
 						}
 						throw;
 					}
-				}
+			}
 			}
 		}
 
@@ -155,7 +154,7 @@
 				session.Rollback(PromotableRavenClientEnlistment.GetLocalOrDistributedTransactionId(transaction));
 
 				DeleteFile();
-			}
+				}
 			catch (Exception e)
 			{
 				logger.ErrorException("Could not mark distriubted transaction as in doubt", e);
@@ -193,201 +192,4 @@
 		}
 	}
 }
-#endif
-=======
-#if !SILVERLIGHT
-//-----------------------------------------------------------------------
-// <copyright file="RavenClientEnlistment.cs" company="Hibernating Rhinos LTD">
-//     Copyright (c) Hibernating Rhinos LTD. All rights reserved.
-// </copyright>
-//-----------------------------------------------------------------------
-using System;
-using System.IO;
-using System.IO.IsolatedStorage;
-using System.Threading;
-using System.Transactions;
-using NLog;
-
-namespace Raven.Client.Document
-{
-	/// <summary>
-	/// An implementation of <see cref="IEnlistmentNotification"/> for the Raven Client API, allowing Raven
-	/// Client API to participate in Distributed Transactions
-	/// </summary>
-	public class RavenClientEnlistment : IEnlistmentNotification
-	{
-		private static readonly Logger logger = LogManager.GetCurrentClassLogger();
-
-		private readonly ITransactionalDocumentSession session;
-		private readonly Action onTxComplete;
-		private readonly TransactionInformation transaction;
-
-		/// <summary>
-		/// Initializes a new instance of the <see cref="RavenClientEnlistment"/> class.
-		/// </summary>
-		public RavenClientEnlistment(ITransactionalDocumentSession session, Action onTxComplete)
-		{
-			transaction = Transaction.Current.TransactionInformation;
-			this.session = session;
-			this.onTxComplete = onTxComplete;
-			TransactionRecoveryInformationFileName = Guid.NewGuid() + ".recovery-information";
-		}
-
-		/// <summary>
-		/// Notifies an enlisted object that a transaction is being prepared for commitment.
-		/// </summary>
-		/// <param name="preparingEnlistment">A <see cref="T:System.Transactions.PreparingEnlistment"/> object used to send a response to the transaction manager.</param>
-		public void Prepare(PreparingEnlistment preparingEnlistment)
-		{
-			onTxComplete();
-			try
-			{
-				using (var machineStoreForApplication = IsolatedStorageFile.GetMachineStoreForDomain())
-				{
-					var name = TransactionRecoveryInformationFileName;
-					using (var file = machineStoreForApplication.CreateFile(name + ".temp"))
-					using(var writer = new BinaryWriter(file))
-					{
-						writer.Write(session.ResourceManagerId.ToString());
-						writer.Write(PromotableRavenClientEnlistment.GetLocalOrDistributedTransactionId(transaction).ToString());
-						writer.Write(session.DatabaseName ?? "");
-						writer.Write(preparingEnlistment.RecoveryInformation());
-						file.Flush(true);
-					}
-					machineStoreForApplication.MoveFile(name + ".temp", name);
-			}
-			}
-			catch (Exception e)
-			{
-				logger.ErrorException("Could not prepare distributed transaction", e);
-				preparingEnlistment.ForceRollback(e);
-				return;
-			}
-			preparingEnlistment.Prepared();
-		}
-
-		private string TransactionRecoveryInformationFileName { get; set; }
-
-		/// <summary>
-		/// Notifies an enlisted object that a transaction is being committed.
-		/// </summary>
-		/// <param name="enlistment">An <see cref="T:System.Transactions.Enlistment"/> object used to send a response to the transaction manager.</param>
-		public void Commit(Enlistment enlistment)
-		{
-			onTxComplete();
-			try
-			{
-				session.Commit(PromotableRavenClientEnlistment.GetLocalOrDistributedTransactionId(transaction));
-
-				DeleteFile();
-			}
-			catch (Exception e)
-			{
-				logger.ErrorException("Could not commit distributed transaction", e);
-				return; // nothing to do, DTC will mark tx as hang
-			}
-			enlistment.Done();
-
-		}
-
-		/// <summary>
-		/// Notifies an enlisted object that a transaction is being rolled back (aborted).
-		/// </summary>
-		/// <param name="enlistment">A <see cref="T:System.Transactions.Enlistment"/> object used to send a response to the transaction manager.</param>
-		public void Rollback(Enlistment enlistment)
-		{
-			onTxComplete();
-			try
-			{
-				session.Rollback(PromotableRavenClientEnlistment.GetLocalOrDistributedTransactionId(transaction));
-
-				DeleteFile();
-			}
-			catch (Exception e)
-			{
-				logger.ErrorException("Could not rollback distributed transaction", e);
-			}
-			enlistment.Done(); // will happen anyway, tx will be rolled back after timeout
-		}
-
-		private void DeleteFile()
-		{
-			using (var machineStoreForApplication = IsolatedStorageFile.GetMachineStoreForDomain())
-			{
-				// docs says to retry: http://msdn.microsoft.com/en-us/library/system.io.isolatedstorage.isolatedstoragefile.deletefile%28v=vs.95%29.aspx
-				int retries = 10;
-				while(true)
-				{
-					if (machineStoreForApplication.FileExists(TransactionRecoveryInformationFileName) == false)
-						break;
-					try
-					{
-						machineStoreForApplication.DeleteFile(TransactionRecoveryInformationFileName);
-						break;
-					}
-					catch (IsolatedStorageException)
-					{
-						retries -= 1;
-						if(retries > 0 )
-						{
-							Thread.Sleep(100);
-							continue;
-						}
-						throw;
-					}
-				}
-			}
-		}
-
-		/// <summary>
-		/// Notifies an enlisted object that the status of a transaction is in doubt.
-		/// </summary>
-		/// <param name="enlistment">An <see cref="T:System.Transactions.Enlistment"/> object used to send a response to the transaction manager.</param>
-		public void InDoubt(Enlistment enlistment)
-		{
-			onTxComplete();
-			try
-			{
-				session.Rollback(PromotableRavenClientEnlistment.GetLocalOrDistributedTransactionId(transaction));
-
-				DeleteFile();
-			}
-			catch (Exception e)
-			{
-				logger.ErrorException("Could not mark distriubted transaction as in doubt", e);
-			}
-			enlistment.Done(); // what else can we do?
-		}
-
-		/// <summary>
-		/// Initializes this instance.
-		/// </summary>
-		public void Initialize()
-		{
-		}
-
-		/// <summary>
-		/// Rollbacks the specified single phase enlistment.
-		/// </summary>
-		/// <param name="singlePhaseEnlistment">The single phase enlistment.</param>
-		public void Rollback(SinglePhaseEnlistment singlePhaseEnlistment)
-		{
-			onTxComplete();
-			try
-			{
-				session.Rollback(PromotableRavenClientEnlistment.GetLocalOrDistributedTransactionId(transaction));
-
-				DeleteFile();
-			}
-			catch (Exception e)
-			{
-				logger.ErrorException("Could not rollback distributed transaction", e);
-				singlePhaseEnlistment.InDoubt(e);
-				return;
-			}
-			singlePhaseEnlistment.Aborted();
-		}
-	}
-}
-#endif
->>>>>>> 6b65248a
+#endif