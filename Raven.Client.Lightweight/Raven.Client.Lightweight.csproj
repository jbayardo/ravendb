--- conflicted
+++ resolved
@@ -65,12 +65,9 @@
     </Compile>
     <Compile Include="Bundles\MoreLikeThis\MoreLikeThisExtensions.cs" />
     <Compile Include="Bundles\Versioning\VersioningExtensions.cs" />
-<<<<<<< HEAD
     <Compile Include="Spatial\SpatialCriteria.cs" />
     <Compile Include="Spatial\SpatialCriteriaFactory.cs" />
     <Compile Include="Spatial\ClientShapeConverter.cs" />
-=======
->>>>>>> 34cc7820
     <Compile Include="Util\EvictItemsFromCacheBasedOnChanges.cs" />
     <Compile Include="Changes\IDatabaseChanges.cs" />
     <Compile Include="Changes\LocalConnectionState.cs" />
@@ -246,7 +243,6 @@
     <Compile Include="Util\Inflector.cs" />
     <Compile Include="Util\LastEtagHolder.cs" />
     <Compile Include="Util\ObjectReferenceEqualityComparer.cs" />
-    <Compile Include="Util\RequestsCacheExtensions.cs" />
     <Compile Include="Util\SimpleCache.cs" />
     <Compile Include="Util\Types.cs" />
     <Compile Include="WhereEqualsParams.cs" />
