--- conflicted
+++ resolved
@@ -28,7 +28,6 @@
         /// </summary>
         public Etag Etag { get; set; }
 
-<<<<<<< HEAD
 		/// <summary>
 		/// Initializes a new instance of the <see cref="ConflictException"/> class.
 		/// </summary>
@@ -54,34 +53,6 @@
 			: base(message, inner)
 		{
 		}
-=======
-        /// <summary>
-        /// Initializes a new instance of the <see cref="ConflictException"/> class.
-        /// </summary>
-        public ConflictException(bool properlyHandlesClientSideResolution)
-        {
-        }
-
-        /// <summary>
-        /// Initializes a new instance of the <see cref="ConflictException"/> class.
-        /// </summary>
-        /// <param name="message">The message.</param>
-        /// <param name="properlyHandlesClientSideResolution"></param>
-        public ConflictException(string message, bool properlyHandlesClientSideResolution)
-            : base(message)
-        {
-        }
-
-        /// <summary>
-        /// Initializes a new instance of the <see cref="ConflictException"/> class.
-        /// </summary>
-        /// <param name="message">The message.</param>
-        /// <param name="inner">The inner.</param>
-        public ConflictException(string message, Exception inner, bool properlyHandlesClientSideResolution)
-            : base(message, inner)
-        {
-        }
->>>>>>> b19bf61a
 
         /// <summary>
         /// Initializes a new instance of the <see cref="ConflictException"/> class.
