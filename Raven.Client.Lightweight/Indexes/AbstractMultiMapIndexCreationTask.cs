--- conflicted
+++ resolved
@@ -47,14 +47,9 @@
 			var addMapGeneric = GetType().GetMethod("AddMap", BindingFlags.Instance | BindingFlags.NonPublic);
 			foreach (var child in children)
 			{
-<<<<<<< HEAD
-				var genericEnumerable = typeof(IEnumerable<>).MakeGenericType(child.AsType());
-=======
 				if (child.IsGenericTypeDefinition)
 					continue;
-
-				var genericEnumerable = typeof(IEnumerable<>).MakeGenericType(child);
->>>>>>> fdb72071
+				var genericEnumerable = typeof(IEnumerable<>).MakeGenericType(child.AsType());
 				var delegateType = typeof(Func<,>).MakeGenericType(genericEnumerable, typeof(IEnumerable));
 				var lambdaExpression = Expression.Lambda(delegateType, expr.Body, Expression.Parameter(genericEnumerable, expr.Parameters[0].Name));
 				addMapGeneric.MakeGenericMethod(child.AsType()).Invoke(this, new[] { lambdaExpression });
