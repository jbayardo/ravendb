--- conflicted
+++ resolved
@@ -17,7 +17,6 @@
 
 namespace Raven.Client.Indexes
 {
-<<<<<<< HEAD
 	/// <summary>
 	/// This class provides a way to define a strongly typed index on the client.
 	/// </summary>
@@ -122,112 +121,12 @@
 		/// Prevent index from being kept in memory. Default: false
 		/// </summary>
 		public bool DisableInMemoryIndexing { get; set; }
-=======
-    /// <summary>
-    /// This class provides a way to define a strongly typed index on the client.
-    /// </summary>
-    public class IndexDefinitionBuilder<TDocument, TReduceResult>
-    {
-        private readonly string indexName;
-        /// <summary>
-        /// Gets or sets the map function
-        /// </summary>
-        /// <value>The map.</value>
-        public Expression<Func<IEnumerable<TDocument>, IEnumerable>> Map { get; set; }
-        /// <summary>
-        /// Gets or sets the reduce function
-        /// </summary>
-        /// <value>The reduce.</value>
-        public Expression<Func<IEnumerable<TReduceResult>, IEnumerable>> Reduce { get; set; }
-
-        /// <summary>
-        /// Gets or sets the stores options
-        /// </summary>
-        /// <value>The stores.</value>
-        public IDictionary<Expression<Func<TReduceResult, object>>, FieldStorage> Stores { get; set; }
-
-        /// <summary>
-        /// Gets or sets the stores options
-        /// </summary>
-        /// <value>The stores.</value>
-        public IDictionary<string, FieldStorage> StoresStrings { get; set; }
-
-        /// <summary>
-        /// Gets or sets the indexing options
-        /// </summary>
-        /// <value>The indexes.</value>
-        public IDictionary<Expression<Func<TReduceResult, object>>, FieldIndexing> Indexes { get; set; }
-
-        /// <summary>
-        /// Gets or sets the indexing options
-        /// </summary>
-        /// <value>The indexes.</value>
-        public IDictionary<string, FieldIndexing> IndexesStrings { get; set; }
-
-        /// <summary>
-        /// Gets or sets the sort options.
-        /// </summary>
-        /// <value>The sort options.</value>
-        public IDictionary<Expression<Func<TReduceResult, object>>, SortOptions> SortOptions { get; set; }
-
-        /// <summary>
-        /// Gets or sets the sort options.
-        /// </summary>
-        /// <value>The sort options.</value>
-        public Dictionary<string, SortOptions> SortOptionsStrings { get; set; }
-
-        /// <summary>
-        /// Get os set the analyzers
-        /// </summary>
-        public IDictionary<Expression<Func<TReduceResult, object>>, string> Analyzers { get; set; }
-
-        /// <summary>
-        /// Get os set the analyzers
-        /// </summary>
-        public IDictionary<string, string> AnalyzersStrings { get; set; }
-
-        /// <summary>
-        /// Gets or sets the suggestion options.
-        /// </summary>
-        /// <value>The suggestion options.</value>
-        public IDictionary<Expression<Func<TReduceResult, object>>, SuggestionOptions> Suggestions { get; set; }
-
-        /// <summary>
-        /// Gets or sets the term vector options
-        /// </summary>
-        /// <value>The term vectors.</value>
-        public IDictionary<Expression<Func<TReduceResult, object>>, FieldTermVector> TermVectors { get; set; }
-
-        /// <summary>
-        /// Gets or sets the term vector options
-        /// </summary>
-        /// <value>The term vectors.</value>
-        public IDictionary<string, FieldTermVector> TermVectorsStrings { get; set; }
-
-        /// <summary>
-        /// Gets or sets the spatial options
-        /// </summary>
-        /// <value>The spatial options.</value>
-        public IDictionary<Expression<Func<TReduceResult, object>>, SpatialOptions> SpatialIndexes { get; set; }
-
-        /// <summary>
-        /// Gets or sets the spatial options
-        /// </summary>
-        /// <value>The spatial options.</value>
-        public IDictionary<string, SpatialOptions> SpatialIndexesStrings { get; set; }
-
-        /// <summary>
-        /// Prevent index from being kept in memory. Default: false
-        /// </summary>
-        public bool DisableInMemoryIndexing { get; set; }
->>>>>>> b19bf61a
 
         /// <summary>
         /// Gets or sets the index lock mode
         /// </summary>
         public IndexLockMode LockMode { get; set; }
 
-<<<<<<< HEAD
 		/// <summary>
 		/// Max number of allowed indexing outputs per one source document
 		/// </summary>
@@ -252,32 +151,6 @@
 			TermVectorsStrings = new Dictionary<string, FieldTermVector>();
 			SpatialIndexes = new Dictionary<Expression<Func<TReduceResult, object>>, SpatialOptions>();
 			SpatialIndexesStrings = new Dictionary<string, SpatialOptions>();
-=======
-        /// <summary>
-        /// Max number of allowed indexing outputs per one source document
-        /// </summary>
-        public int? MaxIndexOutputsPerDocument { get; set; }
-
-        /// <summary>
-        /// Initializes a new instance of the <see cref="IndexDefinitionBuilder{TDocument,TReduceResult}"/> class.
-        /// </summary>
-        public IndexDefinitionBuilder(string indexName = null)
-        {
-            this.indexName = indexName ?? GetType().FullName;
-            Stores = new Dictionary<Expression<Func<TReduceResult, object>>, FieldStorage>();
-            StoresStrings = new Dictionary<string, FieldStorage>();
-            Indexes = new Dictionary<Expression<Func<TReduceResult, object>>, FieldIndexing>();
-            IndexesStrings = new Dictionary<string, FieldIndexing>();
-            SortOptions = new Dictionary<Expression<Func<TReduceResult, object>>, SortOptions>();
-            SortOptionsStrings = new Dictionary<string, SortOptions>();
-            Suggestions = new Dictionary<Expression<Func<TReduceResult, object>>, SuggestionOptions>();
-            Analyzers = new Dictionary<Expression<Func<TReduceResult, object>>, string>();
-            AnalyzersStrings = new Dictionary<string, string>();
-            TermVectors = new Dictionary<Expression<Func<TReduceResult, object>>, FieldTermVector>();
-            TermVectorsStrings = new Dictionary<string, FieldTermVector>();
-            SpatialIndexes = new Dictionary<Expression<Func<TReduceResult, object>>, SpatialOptions>();
-            SpatialIndexesStrings = new Dictionary<string, SpatialOptions>();
->>>>>>> b19bf61a
             LockMode = IndexLockMode.Unlock;
         }
 
@@ -366,7 +239,6 @@
                 }
                 return indexDefinition;
             }
-<<<<<<< HEAD
 		    catch (Exception e)
 		    {
 		        throw new IndexCompilationException("Failed to create index " + indexName, e);
@@ -425,53 +297,4 @@
 	    {
 	    }
 	}
-=======
-            catch (Exception e)
-            {
-                throw new IndexCompilationException("Failed to create index " + indexName, e);
-            }
-        }
-
-        private bool ContainsWhereEntityIs()
-        {
-            if (Map == null) return false;
-            var whereEntityIsVisitor = new WhereEntityIsVisitor();
-            whereEntityIsVisitor.Visit(Map.Body);
-            return whereEntityIsVisitor.HasWhereEntityIs;
-        }
-
-        private class WhereEntityIsVisitor : ExpressionVisitor
-        {
-            public bool HasWhereEntityIs { get; set; }
-
-            protected override Expression VisitMethodCall(MethodCallExpression node)
-            {
-                if (node.Method.Name == "WhereEntityIs")
-                    HasWhereEntityIs = true;
-                return base.VisitMethodCall(node);
-            }
-        }
-
-        private static IDictionary<string, TValue> ConvertToStringDictionary<TValue>(IEnumerable<KeyValuePair<Expression<Func<TReduceResult, object>>, TValue>> input)
-        {
-            var result = new Dictionary<string, TValue>();
-            foreach (var value in input)
-            {
-                var propertyPath = value.Key.ToPropertyPath('_');
-                result[propertyPath] = value.Value;
-            }
-            return result;
-        }
-    }
-
-    /// <summary>
-    /// This class provides a way to define a strongly typed index on the client.
-    /// </summary>
-    public class IndexDefinitionBuilder<TDocument> : IndexDefinitionBuilder<TDocument, TDocument>
-    {
-        public IndexDefinitionBuilder(string indexName = null) : base(indexName)
-        {
-        }
-    }
->>>>>>> b19bf61a
 }