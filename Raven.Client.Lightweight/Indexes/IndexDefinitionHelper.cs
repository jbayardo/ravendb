--- conflicted
+++ resolved
@@ -64,26 +64,21 @@
                         linqQuery.Substring(indexOfQuerySource + querySourceName.Length);
 
             linqQuery = ReplaceAnonymousTypeBraces(linqQuery);
-<<<<<<< HEAD
-            linqQuery = Regex.Replace(linqQuery, @"<>([a-z])_", "__$1_"); // replace <>h_ in transparent identifiers
-            linqQuery = Regex.Replace(linqQuery, @"__h__TransparentIdentifier(\w)+", "this$1");
-
-            if (EnvironmentUtils.RunningOnPosix)
-            {
-                linqQuery = Regex.Replace(linqQuery, @"<>__TranspIdent(\w)+", "this$1");
-            }
-            
-=======
             linqQuery = Regex.Replace(linqQuery, "<>([a-z])_",
                 // replace <>h_ in transparent identifiers
                 match => "__" + match.Groups[1].Value + "_");
             linqQuery = Regex.Replace(linqQuery, @"__h__TransparentIdentifier(\w+)", match => "this" + match.Groups[1].Value);
->>>>>>> e61b6840
+
+            if (EnvironmentUtils.RunningOnPosix)
+            {
+                linqQuery = Regex.Replace(linqQuery, @"<>__TranspIdent(\w)+", "this$1");
+            }
+            
             linqQuery = JSBeautify.Apply(linqQuery);
             return linqQuery;
         }
 
-        private static MethodCallExpression GetFirstMethodCallExpression(Expression expression)
+	    private static MethodCallExpression GetFirstMethodCallExpression(Expression expression)
 	    {
 		    var firstMethodCallExpression = ((MethodCallExpression)expression);
 			if(firstMethodCallExpression.Arguments.Count > 0)
