--- conflicted
+++ resolved
@@ -225,11 +225,8 @@
     <Compile Include="RavenDB_187.cs" />
     <Compile Include="RavenDB_1877.cs" />
     <Compile Include="RavenDb_1977.cs" />
-<<<<<<< HEAD
     <Compile Include="RavenDB_2113.cs" />
-=======
     <Compile Include="RavenDB_2124.cs" />
->>>>>>> a42c3882
     <Compile Include="RavenDB_295.cs" />
     <Compile Include="RavenDB_299.cs" />
     <Compile Include="RavenDB_301.cs" />
