--- conflicted
+++ resolved
@@ -60,15 +60,12 @@
       <HintPath>..\packages\FluentAssertions.3.4.1\lib\net45\FluentAssertions.dll</HintPath>
       <Private>True</Private>
     </Reference>
-<<<<<<< HEAD
     <Reference Include="FluentAssertions.Core, Version=3.4.1.0, Culture=neutral, PublicKeyToken=33f2691a05b67b6a, processorArchitecture=MSIL">
       <SpecificVersion>False</SpecificVersion>
       <HintPath>..\packages\FluentAssertions.3.4.1\lib\net45\FluentAssertions.Core.dll</HintPath>
-=======
     <Reference Include="FluentAssertions.Core">
       <HintPath>..\packages\FluentAssertions.3.4.1\lib\net45\FluentAssertions.Core.dll</HintPath>
       <Private>True</Private>
->>>>>>> 681ed691
     </Reference>
     <Reference Include="Jint, Version=2.4.0.0, Culture=neutral, PublicKeyToken=2e92ba9c8d81157f, processorArchitecture=MSIL">
       <SpecificVersion>False</SpecificVersion>
