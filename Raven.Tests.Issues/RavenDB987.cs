// -----------------------------------------------------------------------
//  <copyright file="RavenDB987.cs" company="Hibernating Rhinos LTD">
//      Copyright (c) Hibernating Rhinos LTD. All rights reserved.
//  </copyright>
// -----------------------------------------------------------------------
using System.Collections.Generic;
using System.Linq;
using Raven.Abstractions.Indexing;
using Raven.Client.Indexes;
using Raven.Tests.Common;

using Xunit;

namespace Raven.Tests.Issues
{
<<<<<<< HEAD
	public class RavenDB987 : RavenTest
	{
		public sealed class Categories_InUse_ByCity : AbstractIndexCreationTask<Restaurant, Categories_InUse_ByCity.Result>
		{
			public Categories_InUse_ByCity()
			{
				Map = restaurants => from r in restaurants
				                     from c in r.Categories.Union(new[] {r.MainCategory})
				                     let categ = LoadDocument<Category>(c)
				                     select new
				                     {
					                     categ.Id,
					                     categ.Name,
					                     categ.Icon,
					                     categ.Color,
					                     categ.Index,
					                     r.CityId,
					                     r.CityName,
				                     };

				Reduce = results => from r in results
				                    group r by r.Id
				                    into g
				                    let r = g.First()
				                    select new
				                    {
					                    r.Id,
					                    r.Name,
					                    r.Icon,
					                    r.Color,
					                    r.Index,
					                    r.CityId,
					                    r.CityName,
				                    };

				Sort(r => r.Index, SortOptions.Int);
			}

			public sealed class Result
			{
				public string Id { get; set; }

				public string Name { get; set; }

				public string Icon { get; set; }

				public string Color { get; set; }

				public int Index { get; set; }


				public string CityId { get; set; }

				public string CityName { get; set; }
			}
		}

		public class Category
		{
			public string Name { get; set; }
			public string Icon { get; set; }
			public string Color { get; set; }
			public int Index { get; set; }
			public string Id { get; set; }
		}

		public class Restaurant
		{
			public string Id { get; set; }
			public string MainCategory { get; set; }
			public List<string> Categories { get; set; }
			public string CityId { get; set; }
			public string CityName { get; set; }
		}

		protected override void ModifyConfiguration(Database.Config.InMemoryRavenConfiguration configuration)
		{
			configuration.Core.MaxNumberOfParallelProcessingTasks = 1;
		}

		[Fact]
		public void ShouldGetAppropriateResults()
		{
			using (var store = NewDocumentStore())
			{
				new Categories_InUse_ByCity().Execute(store);

				using (var sesssion = store.OpenSession())
				{
					for (int i = 0; i < 6; i++)
					{
						sesssion.Store(new Category
						{
							Color = "red",
							Icon = "foo.jpg",
							Index = i,
							Name = "test " + i
						});
					}

					for (int i = 0; i < 3; i++)
					{
						sesssion.Store(new Restaurant
						{
							Categories = new List<string> { "categories/1", "categories/2", "categories/3", "categories/4", "categories/5" },
							CityId = "cities/2",
							CityName = "New York",
							MainCategory = "categories/6"
						});
					}

					sesssion.SaveChanges();
				}

				using (var session = store.OpenSession())
				{
					var results = session.Query<Categories_InUse_ByCity.Result, Categories_InUse_ByCity>()
					       .Customize(x => x.WaitForNonStaleResults())
					       .ToList();

					Assert.Equal(6, results.Count);
					Assert.Empty(store.SystemDatabase.Statistics.Errors);
				}
			}
		}
	}
=======
    public class RavenDB987 : RavenTest
    {
        public sealed class Categories_InUse_ByCity : AbstractIndexCreationTask<Restaurant, Categories_InUse_ByCity.Result>
        {
            public Categories_InUse_ByCity()
            {
                Map = restaurants => from r in restaurants
                                     from c in r.Categories.Union(new[] {r.MainCategory})
                                     let categ = LoadDocument<Category>(c)
                                     select new
                                     {
                                         categ.Id,
                                         categ.Name,
                                         categ.Icon,
                                         categ.Color,
                                         categ.Index,
                                         r.CityId,
                                         r.CityName,
                                     };

                Reduce = results => from r in results
                                    group r by r.Id
                                    into g
                                    let r = g.First()
                                    select new
                                    {
                                        r.Id,
                                        r.Name,
                                        r.Icon,
                                        r.Color,
                                        r.Index,
                                        r.CityId,
                                        r.CityName,
                                    };

                Sort(r => r.Index, SortOptions.Int);
            }

            public sealed class Result
            {
                public string Id { get; set; }

                public string Name { get; set; }

                public string Icon { get; set; }

                public string Color { get; set; }

                public int Index { get; set; }


                public string CityId { get; set; }

                public string CityName { get; set; }
            }
        }

        public class Category
        {
            public string Name { get; set; }
            public string Icon { get; set; }
            public string Color { get; set; }
            public int Index { get; set; }
            public string Id { get; set; }
        }

        public class Restaurant
        {
            public string Id { get; set; }
            public string MainCategory { get; set; }
            public List<string> Categories { get; set; }
            public string CityId { get; set; }
            public string CityName { get; set; }
        }

        protected override void ModifyConfiguration(Database.Config.InMemoryRavenConfiguration configuration)
        {
            configuration.MaxNumberOfParallelProcessingTasks = 1;
        }

        [Fact]
        public void ShouldGetAppropriateResults()
        {
            using (var store = NewDocumentStore())
            {
                new Categories_InUse_ByCity().Execute(store);

                using (var sesssion = store.OpenSession())
                {
                    for (int i = 0; i < 6; i++)
                    {
                        sesssion.Store(new Category
                        {
                            Color = "red",
                            Icon = "foo.jpg",
                            Index = i,
                            Name = "test " + i
                        });
                    }

                    for (int i = 0; i < 3; i++)
                    {
                        sesssion.Store(new Restaurant
                        {
                            Categories = new List<string> { "categories/1", "categories/2", "categories/3", "categories/4", "categories/5" },
                            CityId = "cities/2",
                            CityName = "New York",
                            MainCategory = "categories/6"
                        });
                    }

                    sesssion.SaveChanges();
                }

                using (var session = store.OpenSession())
                {
                    var results = session.Query<Categories_InUse_ByCity.Result, Categories_InUse_ByCity>()
                           .Customize(x => x.WaitForNonStaleResults())
                           .ToList();

                    Assert.Equal(6, results.Count);
                    Assert.Empty(store.SystemDatabase.Statistics.Errors);
                }
            }
        }
    }
>>>>>>> 68f1ca50
}<|MERGE_RESOLUTION|>--- conflicted
+++ resolved
@@ -13,134 +13,6 @@
 
 namespace Raven.Tests.Issues
 {
-<<<<<<< HEAD
-	public class RavenDB987 : RavenTest
-	{
-		public sealed class Categories_InUse_ByCity : AbstractIndexCreationTask<Restaurant, Categories_InUse_ByCity.Result>
-		{
-			public Categories_InUse_ByCity()
-			{
-				Map = restaurants => from r in restaurants
-				                     from c in r.Categories.Union(new[] {r.MainCategory})
-				                     let categ = LoadDocument<Category>(c)
-				                     select new
-				                     {
-					                     categ.Id,
-					                     categ.Name,
-					                     categ.Icon,
-					                     categ.Color,
-					                     categ.Index,
-					                     r.CityId,
-					                     r.CityName,
-				                     };
-
-				Reduce = results => from r in results
-				                    group r by r.Id
-				                    into g
-				                    let r = g.First()
-				                    select new
-				                    {
-					                    r.Id,
-					                    r.Name,
-					                    r.Icon,
-					                    r.Color,
-					                    r.Index,
-					                    r.CityId,
-					                    r.CityName,
-				                    };
-
-				Sort(r => r.Index, SortOptions.Int);
-			}
-
-			public sealed class Result
-			{
-				public string Id { get; set; }
-
-				public string Name { get; set; }
-
-				public string Icon { get; set; }
-
-				public string Color { get; set; }
-
-				public int Index { get; set; }
-
-
-				public string CityId { get; set; }
-
-				public string CityName { get; set; }
-			}
-		}
-
-		public class Category
-		{
-			public string Name { get; set; }
-			public string Icon { get; set; }
-			public string Color { get; set; }
-			public int Index { get; set; }
-			public string Id { get; set; }
-		}
-
-		public class Restaurant
-		{
-			public string Id { get; set; }
-			public string MainCategory { get; set; }
-			public List<string> Categories { get; set; }
-			public string CityId { get; set; }
-			public string CityName { get; set; }
-		}
-
-		protected override void ModifyConfiguration(Database.Config.InMemoryRavenConfiguration configuration)
-		{
-			configuration.Core.MaxNumberOfParallelProcessingTasks = 1;
-		}
-
-		[Fact]
-		public void ShouldGetAppropriateResults()
-		{
-			using (var store = NewDocumentStore())
-			{
-				new Categories_InUse_ByCity().Execute(store);
-
-				using (var sesssion = store.OpenSession())
-				{
-					for (int i = 0; i < 6; i++)
-					{
-						sesssion.Store(new Category
-						{
-							Color = "red",
-							Icon = "foo.jpg",
-							Index = i,
-							Name = "test " + i
-						});
-					}
-
-					for (int i = 0; i < 3; i++)
-					{
-						sesssion.Store(new Restaurant
-						{
-							Categories = new List<string> { "categories/1", "categories/2", "categories/3", "categories/4", "categories/5" },
-							CityId = "cities/2",
-							CityName = "New York",
-							MainCategory = "categories/6"
-						});
-					}
-
-					sesssion.SaveChanges();
-				}
-
-				using (var session = store.OpenSession())
-				{
-					var results = session.Query<Categories_InUse_ByCity.Result, Categories_InUse_ByCity>()
-					       .Customize(x => x.WaitForNonStaleResults())
-					       .ToList();
-
-					Assert.Equal(6, results.Count);
-					Assert.Empty(store.SystemDatabase.Statistics.Errors);
-				}
-			}
-		}
-	}
-=======
     public class RavenDB987 : RavenTest
     {
         public sealed class Categories_InUse_ByCity : AbstractIndexCreationTask<Restaurant, Categories_InUse_ByCity.Result>
@@ -218,7 +90,7 @@
 
         protected override void ModifyConfiguration(Database.Config.InMemoryRavenConfiguration configuration)
         {
-            configuration.MaxNumberOfParallelProcessingTasks = 1;
+            configuration.Core.MaxNumberOfParallelProcessingTasks = 1;
         }
 
         [Fact]
@@ -267,5 +139,4 @@
             }
         }
     }
->>>>>>> 68f1ca50
 }