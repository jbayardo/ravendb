--- conflicted
+++ resolved
@@ -1,583 +1,511 @@
-//-----------------------------------------------------------------------
-// <copyright file="HttpServer.cs" company="Hibernating Rhinos LTD">
-//     Copyright (c) Hibernating Rhinos LTD. All rights reserved.
-// </copyright>
-//-----------------------------------------------------------------------
-using System;
-using System.Collections.Concurrent;
-using System.Collections.Specialized;
-using System.ComponentModel.Composition;
-using System.Diagnostics;
-using System.IO;
-using System.IO.Compression;
-using System.Net;
-using System.Text.RegularExpressions;
-using System.Threading;
-using System.Linq;
-using Newtonsoft.Json;
-using NLog;
-using Raven.Abstractions;
-using Raven.Abstractions.Data;
-using Raven.Abstractions.Exceptions;
-using Raven.Abstractions.MEF;
-using Raven.Http.Abstractions;
-using Raven.Http.Exceptions;
-using Raven.Http.Extensions;
-using Raven.Http.Security;
-using Raven.Http.Security.OAuth;
-using Raven.Http.Security.Windows;
-using Formatting = Newtonsoft.Json.Formatting;
-
-namespace Raven.Http
-{
-	public abstract class HttpServer : IDisposable
-	{
-		private const int MaxConcurrentRequests = 192;
-		public IResourceStore DefaultResourceStore { get; private set; }
-		public IRavenHttpConfiguration DefaultConfiguration { get; private set; }
-		readonly AbstractRequestAuthorizer requestAuthorizer;
-
-		private readonly ThreadLocal<string> currentTenantId = new ThreadLocal<string>();
-		private readonly ThreadLocal<IResourceStore> currentDatabase = new ThreadLocal<IResourceStore>();
-		private readonly ThreadLocal<IRavenHttpConfiguration> currentConfiguration = new ThreadLocal<IRavenHttpConfiguration>();
-
-		protected readonly ConcurrentDictionary<string, IResourceStore> ResourcesStoresCache =
-			new ConcurrentDictionary<string, IResourceStore>(StringComparer.InvariantCultureIgnoreCase);
-
-<<<<<<< HEAD
-		private readonly ConcurrentDictionary<string, DateTime> databaseLastRecentlyUsed = new ConcurrentDictionary<string, DateTime>(StringComparer.InvariantCultureIgnoreCase);
-=======
-		private readonly ConcurrentDictionary<string, DateTime> databaseLastRecentlyUsed = new ConcurrentDictionary<string, DateTime>();
->>>>>>> 65adca6f
-
-
-		public int NumberOfRequests
-		{
-			get { return Thread.VolatileRead(ref physicalRequestsCount); }
-		}
-
-		[ImportMany]
-		public OrderedPartCollection<AbstractRequestResponder> RequestResponders { get; set; }
-
-		[ImportMany]
-		public OrderedPartCollection<IConfigureHttpListener> ConfigureHttpListeners { get; set; }
-
-		public IRavenHttpConfiguration Configuration
-		{
-			get
-			{
-				return DefaultConfiguration;
-			}
-		}
-
-		public abstract Regex TenantsQuery { get; }
-
-		private HttpListener listener;
-
-		private static readonly Logger logger = LogManager.GetCurrentClassLogger();
-
-		private int reqNum;
-
-
-		// concurrent requests
-		// we set 1/4 aside for handling background tasks
-		private readonly SemaphoreSlim concurretRequestSemaphore = new SemaphoreSlim(MaxConcurrentRequests);
-		private Timer databasesCleanupTimer;
-		private int physicalRequestsCount;
-
-		public bool HasPendingRequests
-		{
-			get { return concurretRequestSemaphore.CurrentCount != MaxConcurrentRequests; }
-		}
-
-		protected HttpServer(IRavenHttpConfiguration configuration, IResourceStore resourceStore)
-		{
-			DefaultResourceStore = resourceStore;
-			DefaultConfiguration = configuration;
-
-			configuration.Container.SatisfyImportsOnce(this);
-
-			foreach (var responder in RequestResponders)
-			{
-				responder.Value.Initialize(() => currentDatabase.Value, () => currentConfiguration.Value, () => currentTenantId.Value, this);
-			}
-
-		    switch (configuration.AuthenticationMode.ToLowerInvariant())
-		    {
-				case "windows":
-		            requestAuthorizer = new WindowsRequestAuthorizer();
-					break;
-				case "oauth":
-		            requestAuthorizer = new OAuthRequestAuthorizer();
-					break;
-				default:
-		            throw new InvalidOperationException(
-						string.Format("Unknown AuthenticationMode {0}. Options are Windows and OAuth", configuration.AuthenticationMode));
-		    }
-
-<<<<<<< HEAD
-            requestAuthorizer.Initialize(() => currentDatabase.Value, () => currentConfiguration.Value, () => currentTenantId.Value, this);
-        }
-
-        #region IDisposable Members
-
-        public void Dispose()
-        {
-            databasesCleanupTimer.Dispose();
-            if (listener != null && listener.IsListening)
-                listener.Stop();
-            currentConfiguration.Dispose();
-            currentDatabase.Dispose();
-            currentTenantId.Dispose();
-            foreach (var documentDatabase in ResourcesStoresCache)
-            {
-                documentDatabase.Value.Dispose();
-            }
-        }
-
-        #endregion
-
-        public void Start()
-        {
-            listener = new HttpListener();
-            string virtualDirectory = DefaultConfiguration.VirtualDirectory;
-            if (virtualDirectory.EndsWith("/") == false)
-                virtualDirectory = virtualDirectory + "/";
-            listener.Prefixes.Add("http://" + (DefaultConfiguration.HostName ?? "+") + ":" + DefaultConfiguration.Port + virtualDirectory);
-
-            foreach (var configureHttpListener in ConfigureHttpListeners)
-            {
-                configureHttpListener.Value.Configure(listener, DefaultConfiguration);
-            }
-
-            databasesCleanupTimer = new Timer(CleanupDatabases, null, TimeSpan.FromMinutes(1), TimeSpan.FromMinutes(1));
-            listener.Start();
-            listener.BeginGetContext(GetContext, null);
-        }
-
-        private void CleanupDatabases(object state)
-        {
-            var databasesToCleanup = databaseLastRecentlyUsed
-                .Where(x=>(SystemTime.Now - x.Value).TotalMinutes > 10)
-                .Select(x=>x.Key)
-                .ToArray();
-
-            foreach (var db in databasesToCleanup)
-            {
-				// intentionally inside the loop, so we get better concurrency overall
-				// since shutting down a database can take a while
-                CleanupDatabase(db);
-				
-            }
-        }
-
-		protected void CleanupDatabase(string db)
-		{
-			lock (ResourcesStoresCache) 
-			{
-				DateTime time;
-				databaseLastRecentlyUsed.TryRemove(db, out time);
-
-				IResourceStore database;
-				if (ResourcesStoresCache.TryRemove(db, out database))
-					database.Dispose();
-
-				
-=======
-			requestAuthorizer.Initialize(() => currentDatabase.Value, () => currentConfiguration.Value, () => currentTenantId.Value, this);
-		}
-
-		#region IDisposable Members
-
-		public void Dispose()
-		{
-			databasesCleanupTimer.Dispose();
-			if (listener != null && listener.IsListening)
-				listener.Stop();
-			currentConfiguration.Dispose();
-			currentDatabase.Dispose();
-			currentTenantId.Dispose();
-			foreach (var documentDatabase in ResourcesStoresCache)
-			{
-				documentDatabase.Value.Dispose();
-			}
-		}
-
-		#endregion
-
-		public void Start()
-		{
-			listener = new HttpListener();
-			string virtualDirectory = DefaultConfiguration.VirtualDirectory;
-			if (virtualDirectory.EndsWith("/") == false)
-				virtualDirectory = virtualDirectory + "/";
-			listener.Prefixes.Add("http://" + (DefaultConfiguration.HostName ?? "+") + ":" + DefaultConfiguration.Port + virtualDirectory);
-
-			foreach (var configureHttpListener in ConfigureHttpListeners)
-			{
-				configureHttpListener.Value.Configure(listener, DefaultConfiguration);
-			}
-
-			databasesCleanupTimer = new Timer(CleanupDatabases, null, TimeSpan.FromMinutes(1), TimeSpan.FromMinutes(1));
-			listener.Start();
-			listener.BeginGetContext(GetContext, null);
-		}
-
-		private void CleanupDatabases(object state)
-		{
-			var databasesToCleanup = databaseLastRecentlyUsed
-				.Where(x=>(SystemTime.Now - x.Value).TotalMinutes > 10)
-				.Select(x=>x.Key)
-				.ToArray();
-
-			foreach (var db in databasesToCleanup)
-			{
-				DateTime _;
-				databaseLastRecentlyUsed.TryRemove(db, out _);
-
-				IResourceStore database;
-				if(ResourcesStoresCache.TryRemove(db, out database))
-					database.Dispose();
->>>>>>> 65adca6f
-			}
-		}
-
-		private void GetContext(IAsyncResult ar)
-<<<<<<< HEAD
-        {
-            IHttpContext ctx;
-            try
-            {
-                ctx = new HttpListenerContextAdpater(listener.EndGetContext(ar), DefaultConfiguration);
-                //setup waiting for the next request
-                listener.BeginGetContext(GetContext, null);
-            }
-=======
-		{
-			IHttpContext ctx;
-			try
-			{
-				ctx = new HttpListenerContextAdpater(listener.EndGetContext(ar), DefaultConfiguration);
-				//setup waiting for the next request
-				listener.BeginGetContext(GetContext, null);
-			}
->>>>>>> 65adca6f
-			catch(AggregateException)
-			{
-				// can't get current request / end new one, probably
-				// listner shutdown
-				return;
-			}
-			catch (InvalidOperationException)
-			{
-				// can't get current request / end new one, probably
-				// listner shutdown
-				return;
-			}
-			catch (HttpListenerException)
-			{
-				// can't get current request / end new one, probably
-				// listner shutdown
-				return;
-			}
-
-			if (concurretRequestSemaphore.Wait(TimeSpan.FromSeconds(5)) == false)
-			{
-				HandleTooBusyError(ctx);
-				return;
-			}
-			try
-			{
-				Interlocked.Increment(ref physicalRequestsCount);
-				HandleActualRequest(ctx);
-			}
-			finally
-			{
-				concurretRequestSemaphore.Release();
-			}
-		}
-
-		public void HandleActualRequest(IHttpContext ctx)
-		{
-			var sw = Stopwatch.StartNew();
-			bool ravenUiRequest = false;
-			try
-			{
-				ravenUiRequest = DispatchRequest(ctx);
-			}
-			catch (Exception e)
-			{
-				HandleException(ctx, e);
-				if (ShouldLogException(e))
-					logger.WarnException("Error on request", e);
-			}
-			finally
-			{
-				try
-				{
-					FinalizeRequestProcessing(ctx, sw, ravenUiRequest);
-				}
-				catch (Exception e)
-				{
-					logger.ErrorException("Could not finalize request properly", e);
-				}
-			}
-		}
-
-		protected virtual bool ShouldLogException(Exception exception)
-		{
-			return true;
-		}
-
-		private void FinalizeRequestProcessing(IHttpContext ctx, Stopwatch sw, bool ravenUiRequest)
-		{
-			LogHttpRequestStatsParams logHttpRequestStatsParam = null;
-			try
-			{
-				logHttpRequestStatsParam = new LogHttpRequestStatsParams(
-					sw, 
-					ctx.Request.Headers, 
-					ctx.Request.HttpMethod, 
-					ctx.Response.StatusCode, 
-					ctx.Request.Url.PathAndQuery);
-			}
-			catch (Exception e)
-			{
-				logger.WarnException("Could not gather information to log request stats", e);
-			}
-
-			ctx.FinalizeResonse();
-			sw.Stop();
-
-			if (ravenUiRequest || logHttpRequestStatsParam == null) 
-				return;
-
-			LogHttpRequestStats(logHttpRequestStatsParam);
-			ctx.OutputSavedLogItems(logger);
-		}
-
-		private void LogHttpRequestStats(LogHttpRequestStatsParams logHttpRequestStatsParams)
-		{
-			// we filter out requests for the UI because they fill the log with information
-			// we probably don't care about them anyway. That said, we do output them if they take too
-			// long.
-			if (logHttpRequestStatsParams.Headers["Raven-Timer-Request"] == "true" && logHttpRequestStatsParams.Stopwatch.ElapsedMilliseconds <= 25) 
-				return;
-
-			var curReq = Interlocked.Increment(ref reqNum);
-			logger.Debug("Request #{0,4:#,0}: {1,-7} - {2,5:#,0} ms - {5,-10} - {3} - {4}",
-			                   curReq, 
-							   logHttpRequestStatsParams.HttpMethod, 
-							   logHttpRequestStatsParams.Stopwatch.ElapsedMilliseconds, 
-							   logHttpRequestStatsParams.ResponseStatusCode,
-			                   logHttpRequestStatsParams.RequestUri,
-			                   currentTenantId.Value);
-		}
-
-		private void HandleException(IHttpContext ctx, Exception e)
-		{
-			try
-			{
-				if (e is BadRequestException)
-					HandleBadRequest(ctx, (BadRequestException)e);
-				else if (e is ConcurrencyException)
-					HandleConcurrencyException(ctx, (ConcurrencyException)e);
-				else if (TryHandleException(ctx, e))
-					return;
-				else
-					HandleGenericException(ctx, e);
-			}
-			catch (Exception)
-			{
-				logger.ErrorException("Failed to properly handle error, further error handling is ignored", e);
-			}
-		}
-
-		protected abstract bool TryHandleException(IHttpContext ctx, Exception exception);
-
-	   
-		private static void HandleTooBusyError(IHttpContext ctx)
-		{
-			ctx.Response.StatusCode = 503;
-			ctx.Response.StatusDescription = "Service Unavailable";
-			SerializeError(ctx, new
-			{
-				Url = ctx.Request.RawUrl,
-				Error = "The server is too busy, could not acquire transactional access"
-			});
-		}
-
-
-		private static void HandleGenericException(IHttpContext ctx, Exception e)
-		{
-			ctx.Response.StatusCode = 500;
-			ctx.Response.StatusDescription = "Internal Server Error";
-			SerializeError(ctx, new
-			{
-				Url = ctx.Request.RawUrl,
-				Error = e.ToString()
-			});
-		}
-
-		private static void HandleBadRequest(IHttpContext ctx, BadRequestException e)
-		{
-			ctx.SetStatusToBadRequest();
-			SerializeError(ctx, new
-			{
-				Url = ctx.Request.RawUrl,
-				e.Message,
-				Error = e.Message
-			});
-		}
-
-		private static void HandleConcurrencyException(IHttpContext ctx, ConcurrencyException e)
-		{
-			ctx.Response.StatusCode = 409;
-			ctx.Response.StatusDescription = "Conflict";
-			SerializeError(ctx, new
-			{
-				Url = ctx.Request.RawUrl,
-				e.ActualETag,
-				e.ExpectedETag,
-				Error = e.Message
-			});
-		}
-
-		protected static void SerializeError(IHttpContext ctx, object error)
-		{
-			var sw = new StreamWriter(ctx.Response.OutputStream);
-			new JsonSerializer().Serialize(new JsonTextWriter(sw)
-			{
-				Formatting = Formatting.Indented,
-			}, error);
-			sw.Flush();
-		}
-
-		private bool DispatchRequest(IHttpContext ctx)
-		{
-			SetupRequestToProperDatabase(ctx);
-
-			CurrentOperationContext.Headers.Value = ctx.Request.Headers;
-
-			if (requestAuthorizer.Authorize(ctx) == false)
-				return false;
-
-			try
-			{
-				OnDispatchingRequest(ctx);
-
-				if (DefaultConfiguration.HttpCompression)
-					AddHttpCompressionIfClientCanAcceptIt(ctx);
-
-				AddAccessControlAllowOriginHeader(ctx);
-
-				foreach (var requestResponderLazy in RequestResponders)
-				{
-					var requestResponder = requestResponderLazy.Value;
-					if (requestResponder.WillRespond(ctx))
-					{
-						requestResponder.Respond(ctx);
-						return requestResponder.IsUserInterfaceRequest;
-					}
-				}
-				ctx.SetStatusToBadRequest();
-				if (ctx.Request.HttpMethod == "HEAD")
-					return false;
-				ctx.Write(
-					@"
-<html>
-	<body>
-		<h1>Could not figure out what to do</h1>
-		<p>Your request didn't match anything that Raven knows to do, sorry...</p>
-	</body>
-</html>
-");
-			}
-			finally
-			{
-				CurrentOperationContext.Headers.Value = new NameValueCollection();
-				currentDatabase.Value = DefaultResourceStore;
-				currentConfiguration.Value = DefaultConfiguration;
-			}
-			return false;
-		}
-
-		protected virtual void OnDispatchingRequest(IHttpContext ctx){}
-
-		private void SetupRequestToProperDatabase(IHttpContext ctx)
-		{
-			var requestUrl = ctx.GetRequestUrlForTenantSelection();
-			var match = TenantsQuery.Match(requestUrl);
-
-			if (match.Success == false)
-			{
-				currentTenantId.Value = Constants.DefaultDatabase;
-				currentDatabase.Value = DefaultResourceStore;
-				currentConfiguration.Value = DefaultConfiguration;
-			} 
-			else
-			{
-				var tenantId = match.Groups[1].Value;
-				IResourceStore resourceStore;
-				if(TryGetOrCreateResourceStore(tenantId, out resourceStore))
-				{
-					databaseLastRecentlyUsed.AddOrUpdate(tenantId, SystemTime.Now, (s, time) => SystemTime.Now);
-
-					if (string.IsNullOrEmpty(Configuration.VirtualDirectory) == false && Configuration.VirtualDirectory != "/")
-					{
-						ctx.AdjustUrl(Configuration.VirtualDirectory + match.Value);
-					}
-					else
-					{
-						ctx.AdjustUrl(match.Value);
-					}
-					currentTenantId.Value = tenantId;
-					currentDatabase.Value = resourceStore;
-					currentConfiguration.Value = resourceStore.Configuration;
-				}
-				else
-				{
-					throw new BadRequestException("Could not find a database named: " + tenantId);
-				}
-			}
-		}
-
-		protected abstract bool TryGetOrCreateResourceStore(string name, out IResourceStore database);
-
-
-		private void AddAccessControlAllowOriginHeader(IHttpContext ctx)
-		{
-			if (string.IsNullOrEmpty(DefaultConfiguration.AccessControlAllowOrigin))
-				return;
-			ctx.Response.AddHeader("Access-Control-Allow-Origin", DefaultConfiguration.AccessControlAllowOrigin);
-		}
-
-		private static void AddHttpCompressionIfClientCanAcceptIt(IHttpContext ctx)
-		{
-			var acceptEncoding = ctx.Request.Headers["Accept-Encoding"];
-
-			if (string.IsNullOrEmpty(acceptEncoding))
-				return;
-
-			// gzip must be first, because chrome has an issue accepting deflate data
-			// when sending it json text
-			if ((acceptEncoding.IndexOf("gzip", StringComparison.InvariantCultureIgnoreCase) != -1))
-			{
-				ctx.SetResponseFilter(s => new GZipStream(s, CompressionMode.Compress, true));
-				ctx.Response.AddHeader("Content-Encoding","gzip");
-			}
-			else if (acceptEncoding.IndexOf("deflate", StringComparison.InvariantCultureIgnoreCase) != -1)
-			{
-				ctx.SetResponseFilter(s => new DeflateStream(s, CompressionMode.Compress, true));
-				ctx.Response.AddHeader("Content-Encoding", "deflate");
-			}
-
-		}
-
-	    public void ResetNumberOfRequests()
-		{
-			Interlocked.Exchange(ref reqNum, 0);
-			Interlocked.Exchange(ref physicalRequestsCount, 0);
-		}
-	}
-}
+//-----------------------------------------------------------------------
+// <copyright file="HttpServer.cs" company="Hibernating Rhinos LTD">
+//     Copyright (c) Hibernating Rhinos LTD. All rights reserved.
+// </copyright>
+//-----------------------------------------------------------------------
+using System;
+using System.Collections.Concurrent;
+using System.Collections.Specialized;
+using System.ComponentModel.Composition;
+using System.Diagnostics;
+using System.IO;
+using System.IO.Compression;
+using System.Net;
+using System.Text.RegularExpressions;
+using System.Threading;
+using System.Linq;
+using Newtonsoft.Json;
+using NLog;
+using Raven.Abstractions;
+using Raven.Abstractions.Data;
+using Raven.Abstractions.Exceptions;
+using Raven.Abstractions.MEF;
+using Raven.Http.Abstractions;
+using Raven.Http.Exceptions;
+using Raven.Http.Extensions;
+using Raven.Http.Security;
+using Raven.Http.Security.OAuth;
+using Raven.Http.Security.Windows;
+using Formatting = Newtonsoft.Json.Formatting;
+
+namespace Raven.Http
+{
+	public abstract class HttpServer : IDisposable
+	{
+		private const int MaxConcurrentRequests = 192;
+		public IResourceStore DefaultResourceStore { get; private set; }
+		public IRavenHttpConfiguration DefaultConfiguration { get; private set; }
+		readonly AbstractRequestAuthorizer requestAuthorizer;
+
+		private readonly ThreadLocal<string> currentTenantId = new ThreadLocal<string>();
+		private readonly ThreadLocal<IResourceStore> currentDatabase = new ThreadLocal<IResourceStore>();
+		private readonly ThreadLocal<IRavenHttpConfiguration> currentConfiguration = new ThreadLocal<IRavenHttpConfiguration>();
+
+		protected readonly ConcurrentDictionary<string, IResourceStore> ResourcesStoresCache =
+			new ConcurrentDictionary<string, IResourceStore>(StringComparer.InvariantCultureIgnoreCase);
+
+		private readonly ConcurrentDictionary<string, DateTime> databaseLastRecentlyUsed = new ConcurrentDictionary<string, DateTime>(StringComparer.InvariantCultureIgnoreCase);
+
+
+		public int NumberOfRequests
+		{
+			get { return Thread.VolatileRead(ref physicalRequestsCount); }
+		}
+
+		[ImportMany]
+		public OrderedPartCollection<AbstractRequestResponder> RequestResponders { get; set; }
+
+		[ImportMany]
+		public OrderedPartCollection<IConfigureHttpListener> ConfigureHttpListeners { get; set; }
+
+		public IRavenHttpConfiguration Configuration
+		{
+			get
+			{
+				return DefaultConfiguration;
+			}
+		}
+
+		public abstract Regex TenantsQuery { get; }
+
+		private HttpListener listener;
+
+		private static readonly Logger logger = LogManager.GetCurrentClassLogger();
+
+		private int reqNum;
+
+
+		// concurrent requests
+		// we set 1/4 aside for handling background tasks
+		private readonly SemaphoreSlim concurretRequestSemaphore = new SemaphoreSlim(MaxConcurrentRequests);
+		private Timer databasesCleanupTimer;
+		private int physicalRequestsCount;
+
+		public bool HasPendingRequests
+		{
+			get { return concurretRequestSemaphore.CurrentCount != MaxConcurrentRequests; }
+		}
+
+		protected HttpServer(IRavenHttpConfiguration configuration, IResourceStore resourceStore)
+		{
+			DefaultResourceStore = resourceStore;
+			DefaultConfiguration = configuration;
+
+			configuration.Container.SatisfyImportsOnce(this);
+
+			foreach (var responder in RequestResponders)
+			{
+				responder.Value.Initialize(() => currentDatabase.Value, () => currentConfiguration.Value, () => currentTenantId.Value, this);
+			}
+
+		    switch (configuration.AuthenticationMode.ToLowerInvariant())
+		    {
+				case "windows":
+		            requestAuthorizer = new WindowsRequestAuthorizer();
+					break;
+				case "oauth":
+		            requestAuthorizer = new OAuthRequestAuthorizer();
+					break;
+				default:
+		            throw new InvalidOperationException(
+						string.Format("Unknown AuthenticationMode {0}. Options are Windows and OAuth", configuration.AuthenticationMode));
+		    }
+
+			requestAuthorizer.Initialize(() => currentDatabase.Value, () => currentConfiguration.Value, () => currentTenantId.Value, this);
+		}
+
+		#region IDisposable Members
+
+		public void Dispose()
+		{
+			databasesCleanupTimer.Dispose();
+			if (listener != null && listener.IsListening)
+				listener.Stop();
+			currentConfiguration.Dispose();
+			currentDatabase.Dispose();
+			currentTenantId.Dispose();
+			foreach (var documentDatabase in ResourcesStoresCache)
+			{
+				documentDatabase.Value.Dispose();
+			}
+		}
+
+		#endregion
+
+		public void Start()
+		{
+			listener = new HttpListener();
+			string virtualDirectory = DefaultConfiguration.VirtualDirectory;
+			if (virtualDirectory.EndsWith("/") == false)
+				virtualDirectory = virtualDirectory + "/";
+			listener.Prefixes.Add("http://" + (DefaultConfiguration.HostName ?? "+") + ":" + DefaultConfiguration.Port + virtualDirectory);
+
+			foreach (var configureHttpListener in ConfigureHttpListeners)
+			{
+				configureHttpListener.Value.Configure(listener, DefaultConfiguration);
+			}
+
+			databasesCleanupTimer = new Timer(CleanupDatabases, null, TimeSpan.FromMinutes(1), TimeSpan.FromMinutes(1));
+			listener.Start();
+			listener.BeginGetContext(GetContext, null);
+		}
+
+		private void CleanupDatabases(object state)
+		{
+			var databasesToCleanup = databaseLastRecentlyUsed
+				.Where(x=>(SystemTime.Now - x.Value).TotalMinutes > 10)
+				.Select(x=>x.Key)
+				.ToArray();
+
+            foreach (var db in databasesToCleanup)
+            {
+				// intentionally inside the loop, so we get better concurrency overall
+				// since shutting down a database can take a while
+                CleanupDatabase(db);
+				
+            }
+        }
+
+		protected void CleanupDatabase(string db)
+		{
+			lock (ResourcesStoresCache) 
+			{
+				DateTime time;
+				databaseLastRecentlyUsed.TryRemove(db, out time);
+
+				IResourceStore database;
+				if (ResourcesStoresCache.TryRemove(db, out database))
+					database.Dispose();
+
+				
+			}
+		}
+
+		private void GetContext(IAsyncResult ar)
+        {
+            IHttpContext ctx;
+            try
+            {
+                ctx = new HttpListenerContextAdpater(listener.EndGetContext(ar), DefaultConfiguration);
+                //setup waiting for the next request
+                listener.BeginGetContext(GetContext, null);
+            }
+			catch(AggregateException)
+			{
+				// can't get current request / end new one, probably
+				// listner shutdown
+				return;
+			}
+			catch (InvalidOperationException)
+			{
+				// can't get current request / end new one, probably
+				// listner shutdown
+				return;
+			}
+			catch (HttpListenerException)
+			{
+				// can't get current request / end new one, probably
+				// listner shutdown
+				return;
+			}
+
+			if (concurretRequestSemaphore.Wait(TimeSpan.FromSeconds(5)) == false)
+			{
+				HandleTooBusyError(ctx);
+				return;
+			}
+			try
+			{
+				Interlocked.Increment(ref physicalRequestsCount);
+				HandleActualRequest(ctx);
+			}
+			finally
+			{
+				concurretRequestSemaphore.Release();
+			}
+		}
+
+		public void HandleActualRequest(IHttpContext ctx)
+		{
+			var sw = Stopwatch.StartNew();
+			bool ravenUiRequest = false;
+			try
+			{
+				ravenUiRequest = DispatchRequest(ctx);
+			}
+			catch (Exception e)
+			{
+				HandleException(ctx, e);
+				if (ShouldLogException(e))
+					logger.WarnException("Error on request", e);
+			}
+			finally
+			{
+				try
+				{
+					FinalizeRequestProcessing(ctx, sw, ravenUiRequest);
+				}
+				catch (Exception e)
+				{
+					logger.ErrorException("Could not finalize request properly", e);
+				}
+			}
+		}
+
+		protected virtual bool ShouldLogException(Exception exception)
+		{
+			return true;
+		}
+
+		private void FinalizeRequestProcessing(IHttpContext ctx, Stopwatch sw, bool ravenUiRequest)
+		{
+			LogHttpRequestStatsParams logHttpRequestStatsParam = null;
+			try
+			{
+				logHttpRequestStatsParam = new LogHttpRequestStatsParams(
+					sw, 
+					ctx.Request.Headers, 
+					ctx.Request.HttpMethod, 
+					ctx.Response.StatusCode, 
+					ctx.Request.Url.PathAndQuery);
+			}
+			catch (Exception e)
+			{
+				logger.WarnException("Could not gather information to log request stats", e);
+			}
+
+			ctx.FinalizeResonse();
+			sw.Stop();
+
+			if (ravenUiRequest || logHttpRequestStatsParam == null) 
+				return;
+
+			LogHttpRequestStats(logHttpRequestStatsParam);
+			ctx.OutputSavedLogItems(logger);
+		}
+
+		private void LogHttpRequestStats(LogHttpRequestStatsParams logHttpRequestStatsParams)
+		{
+			// we filter out requests for the UI because they fill the log with information
+			// we probably don't care about them anyway. That said, we do output them if they take too
+			// long.
+			if (logHttpRequestStatsParams.Headers["Raven-Timer-Request"] == "true" && logHttpRequestStatsParams.Stopwatch.ElapsedMilliseconds <= 25) 
+				return;
+
+			var curReq = Interlocked.Increment(ref reqNum);
+			logger.Debug("Request #{0,4:#,0}: {1,-7} - {2,5:#,0} ms - {5,-10} - {3} - {4}",
+			                   curReq, 
+							   logHttpRequestStatsParams.HttpMethod, 
+							   logHttpRequestStatsParams.Stopwatch.ElapsedMilliseconds, 
+							   logHttpRequestStatsParams.ResponseStatusCode,
+			                   logHttpRequestStatsParams.RequestUri,
+			                   currentTenantId.Value);
+		}
+
+		private void HandleException(IHttpContext ctx, Exception e)
+		{
+			try
+			{
+				if (e is BadRequestException)
+					HandleBadRequest(ctx, (BadRequestException)e);
+				else if (e is ConcurrencyException)
+					HandleConcurrencyException(ctx, (ConcurrencyException)e);
+				else if (TryHandleException(ctx, e))
+					return;
+				else
+					HandleGenericException(ctx, e);
+			}
+			catch (Exception)
+			{
+				logger.ErrorException("Failed to properly handle error, further error handling is ignored", e);
+			}
+		}
+
+		protected abstract bool TryHandleException(IHttpContext ctx, Exception exception);
+
+	   
+		private static void HandleTooBusyError(IHttpContext ctx)
+		{
+			ctx.Response.StatusCode = 503;
+			ctx.Response.StatusDescription = "Service Unavailable";
+			SerializeError(ctx, new
+			{
+				Url = ctx.Request.RawUrl,
+				Error = "The server is too busy, could not acquire transactional access"
+			});
+		}
+
+
+		private static void HandleGenericException(IHttpContext ctx, Exception e)
+		{
+			ctx.Response.StatusCode = 500;
+			ctx.Response.StatusDescription = "Internal Server Error";
+			SerializeError(ctx, new
+			{
+				Url = ctx.Request.RawUrl,
+				Error = e.ToString()
+			});
+		}
+
+		private static void HandleBadRequest(IHttpContext ctx, BadRequestException e)
+		{
+			ctx.SetStatusToBadRequest();
+			SerializeError(ctx, new
+			{
+				Url = ctx.Request.RawUrl,
+				e.Message,
+				Error = e.Message
+			});
+		}
+
+		private static void HandleConcurrencyException(IHttpContext ctx, ConcurrencyException e)
+		{
+			ctx.Response.StatusCode = 409;
+			ctx.Response.StatusDescription = "Conflict";
+			SerializeError(ctx, new
+			{
+				Url = ctx.Request.RawUrl,
+				e.ActualETag,
+				e.ExpectedETag,
+				Error = e.Message
+			});
+		}
+
+		protected static void SerializeError(IHttpContext ctx, object error)
+		{
+			var sw = new StreamWriter(ctx.Response.OutputStream);
+			new JsonSerializer().Serialize(new JsonTextWriter(sw)
+			{
+				Formatting = Formatting.Indented,
+			}, error);
+			sw.Flush();
+		}
+
+		private bool DispatchRequest(IHttpContext ctx)
+		{
+			SetupRequestToProperDatabase(ctx);
+
+			CurrentOperationContext.Headers.Value = ctx.Request.Headers;
+
+			if (requestAuthorizer.Authorize(ctx) == false)
+				return false;
+
+			try
+			{
+				OnDispatchingRequest(ctx);
+
+				if (DefaultConfiguration.HttpCompression)
+					AddHttpCompressionIfClientCanAcceptIt(ctx);
+
+				AddAccessControlAllowOriginHeader(ctx);
+
+				foreach (var requestResponderLazy in RequestResponders)
+				{
+					var requestResponder = requestResponderLazy.Value;
+					if (requestResponder.WillRespond(ctx))
+					{
+						requestResponder.Respond(ctx);
+						return requestResponder.IsUserInterfaceRequest;
+					}
+				}
+				ctx.SetStatusToBadRequest();
+				if (ctx.Request.HttpMethod == "HEAD")
+					return false;
+				ctx.Write(
+					@"
+<html>
+	<body>
+		<h1>Could not figure out what to do</h1>
+		<p>Your request didn't match anything that Raven knows to do, sorry...</p>
+	</body>
+</html>
+");
+			}
+			finally
+			{
+				CurrentOperationContext.Headers.Value = new NameValueCollection();
+				currentDatabase.Value = DefaultResourceStore;
+				currentConfiguration.Value = DefaultConfiguration;
+			}
+			return false;
+		}
+
+		protected virtual void OnDispatchingRequest(IHttpContext ctx){}
+
+		private void SetupRequestToProperDatabase(IHttpContext ctx)
+		{
+			var requestUrl = ctx.GetRequestUrlForTenantSelection();
+			var match = TenantsQuery.Match(requestUrl);
+
+			if (match.Success == false)
+			{
+				currentTenantId.Value = Constants.DefaultDatabase;
+				currentDatabase.Value = DefaultResourceStore;
+				currentConfiguration.Value = DefaultConfiguration;
+			} 
+			else
+			{
+				var tenantId = match.Groups[1].Value;
+				IResourceStore resourceStore;
+				if(TryGetOrCreateResourceStore(tenantId, out resourceStore))
+				{
+					databaseLastRecentlyUsed.AddOrUpdate(tenantId, SystemTime.Now, (s, time) => SystemTime.Now);
+
+					if (string.IsNullOrEmpty(Configuration.VirtualDirectory) == false && Configuration.VirtualDirectory != "/")
+					{
+						ctx.AdjustUrl(Configuration.VirtualDirectory + match.Value);
+					}
+					else
+					{
+						ctx.AdjustUrl(match.Value);
+					}
+					currentTenantId.Value = tenantId;
+					currentDatabase.Value = resourceStore;
+					currentConfiguration.Value = resourceStore.Configuration;
+				}
+				else
+				{
+					throw new BadRequestException("Could not find a database named: " + tenantId);
+				}
+			}
+		}
+
+		protected abstract bool TryGetOrCreateResourceStore(string name, out IResourceStore database);
+
+
+		private void AddAccessControlAllowOriginHeader(IHttpContext ctx)
+		{
+			if (string.IsNullOrEmpty(DefaultConfiguration.AccessControlAllowOrigin))
+				return;
+			ctx.Response.AddHeader("Access-Control-Allow-Origin", DefaultConfiguration.AccessControlAllowOrigin);
+		}
+
+		private static void AddHttpCompressionIfClientCanAcceptIt(IHttpContext ctx)
+		{
+			var acceptEncoding = ctx.Request.Headers["Accept-Encoding"];
+
+			if (string.IsNullOrEmpty(acceptEncoding))
+				return;
+
+			// gzip must be first, because chrome has an issue accepting deflate data
+			// when sending it json text
+			if ((acceptEncoding.IndexOf("gzip", StringComparison.InvariantCultureIgnoreCase) != -1))
+			{
+				ctx.SetResponseFilter(s => new GZipStream(s, CompressionMode.Compress, true));
+				ctx.Response.AddHeader("Content-Encoding","gzip");
+			}
+			else if (acceptEncoding.IndexOf("deflate", StringComparison.InvariantCultureIgnoreCase) != -1)
+			{
+				ctx.SetResponseFilter(s => new DeflateStream(s, CompressionMode.Compress, true));
+				ctx.Response.AddHeader("Content-Encoding", "deflate");
+			}
+
+		}
+
+	    public void ResetNumberOfRequests()
+		{
+			Interlocked.Exchange(ref reqNum, 0);
+			Interlocked.Exchange(ref physicalRequestsCount, 0);
+		}
+	}
+}