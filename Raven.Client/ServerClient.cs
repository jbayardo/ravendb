--- conflicted
+++ resolved
@@ -1,112 +1,87 @@
-using System;
-using System.IO;
-using System.Linq;
-using System.Text;
-using Newtonsoft.Json;
-using Newtonsoft.Json.Linq;
-using Raven.Database;
-using Raven.Database.Json;
-
-namespace Raven.Client
-{
-    public class ServerClient : IDatabaseCommands
-    {
-        private readonly string url;
-
-        public ServerClient(string localhost, int port)
-        {
-            url = String.Format("http://{0}:{1}", localhost, port);
-        }
-
-        public JsonDocument Get(string key)
-        {
-            var request = new HttpJsonRequest(url + "/docs/" + key, "GET");
-            return new JsonDocument
-            {
-                Data = Encoding.UTF8.GetBytes(request.ReadResponseString()),
-                Key = key,
-            };
-        }
-
-<<<<<<< HEAD
-        public string Put(string name, JObject document, JObject metadata)
-        {
-            var request = WebRequest.Create(url + "/docs");
-            request.Method = "POST";
-            request.ContentType = "application/json";
-
-            using (var dataStream = request.GetRequestStream())
-            {
-                var byteArray = Encoding.UTF8.GetBytes(document.ToString());
-                dataStream.Write(byteArray, 0, byteArray.Length);
-                dataStream.Close();
-            }
-
-            var response = request.GetResponse();
-            using (var responseString = response.GetResponseStream())
-            {
-                var reader = new StreamReader(responseString);
-                var text = reader.ReadToEnd();
-                var id = new JsonDynamicObject(text)["id"];
-                reader.Close();
-                return id.ToString();
-            }
-=======
-        public string Put(string key, JObject document, JObject metadata)
-        {
-            var method = String.IsNullOrEmpty(key) ? "POST" : "PUT";
-            var request = new HttpJsonRequest(url + "/docs/" + key, method);
-            request.Write(document.ToString());
-            return request.ReadResponse()["id"].ToString();
->>>>>>> 1ceca33f
-        }
-
-        public void Delete(string key)
-        {
-            throw new NotImplementedException();
-        }
-
-        public string PutIndex(string name, string indexDef)
-        {
-            var request = new HttpJsonRequest(url + "/indexes/" + name, "PUT");
-            request.Write(indexDef);
-            return request.ReadResponse()["index"].ToString();
-        }
-
-        public QueryResult Query(string index, string query, int start, int pageSize)
-        {
-            var path = url + "/indexes/" + index + "?query=" + query + "&start=" + start + "&pageSize=" + pageSize;
-            var request = new HttpJsonRequest(path, "GET");
-            var serializer = new JsonSerializer();
-            var reader = new JsonTextReader(new StringReader(request.ReadResponseString()));
-            var json = (JToken)serializer.Deserialize(reader);
-            reader.Close();
-
-            return new QueryResult
-            {
-                IsStale = Convert.ToBoolean(json["IsStale"].ToString()),
-                Results = json["Results"].Children().Cast<JObject>().ToArray(),
-            };
-        }
-
-        public void DeleteIndex(string name)
-        {
-            throw new NotImplementedException();
-        }
-
-        public JArray GetDocuments(int start, int pageSize)
-        {
-            throw new NotImplementedException();
-        }
-
-        public JArray GetIndexNames(int start, int pageSize)
-        {
-            throw new NotImplementedException();
-        }
-
-        public JArray GetIndexes(int start, int pageSize)
-        {
-            throw new NotImplementedException();
-        }
-    }
+using System;
+using System.IO;
+using System.Linq;
+using System.Text;
+using Newtonsoft.Json;
+using Newtonsoft.Json.Linq;
+using Raven.Database;
+using Raven.Database.Json;
+
+namespace Raven.Client
+{
+    public class ServerClient : IDatabaseCommands
+    {
+        private readonly string url;
+
+        public ServerClient(string localhost, int port)
+        {
+            url = String.Format("http://{0}:{1}", localhost, port);
+        }
+
+        public JsonDocument Get(string key)
+        {
+            var request = new HttpJsonRequest(url + "/docs/" + key, "GET");
+            return new JsonDocument
+            {
+                Data = Encoding.UTF8.GetBytes(request.ReadResponseString()),
+                Key = key,
+            };
+        }
+
+        public string Put(string key, JObject document, JObject metadata)
+        {
+            var method = String.IsNullOrEmpty(key) ? "POST" : "PUT";
+            var request = new HttpJsonRequest(url + "/docs/" + key, method);
+            request.Write(document.ToString());
+            return request.ReadResponse()["id"].ToString();
+        }
+
+        public void Delete(string key)
+        {
+            throw new NotImplementedException();
+        }
+
+        public string PutIndex(string name, string indexDef)
+        {
+            var request = new HttpJsonRequest(url + "/indexes/" + name, "PUT");
+            request.Write(indexDef);
+            return request.ReadResponse()["index"].ToString();
+        }
+
+        public QueryResult Query(string index, string query, int start, int pageSize)
+        {
+            var path = url + "/indexes/" + index + "?query=" + query + "&start=" + start + "&pageSize=" + pageSize;
+            var request = new HttpJsonRequest(path, "GET");
+            var serializer = new JsonSerializer();
+            var reader = new JsonTextReader(new StringReader(request.ReadResponseString()));
+            var json = (JToken)serializer.Deserialize(reader);
+            reader.Close();
+
+            return new QueryResult
+            {
+                IsStale = Convert.ToBoolean(json["IsStale"].ToString()),
+                Results = json["Results"].Children().Cast<JObject>().ToArray(),
+            };
+        }
+
+        public void DeleteIndex(string name)
+        {
+            throw new NotImplementedException();
+        }
+
+        public JArray GetDocuments(int start, int pageSize)
+        {
+            throw new NotImplementedException();
+        }
+
+        public JArray GetIndexNames(int start, int pageSize)
+        {
+            throw new NotImplementedException();
+        }
+
+        public JArray GetIndexes(int start, int pageSize)
+        {
+            throw new NotImplementedException();
+        }
+    }
 }