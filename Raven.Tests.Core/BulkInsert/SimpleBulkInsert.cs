--- conflicted
+++ resolved
@@ -13,7 +13,6 @@
 
 namespace Raven.Tests.Core.BulkInsert
 {
-<<<<<<< HEAD
 	public class SimpleBulkInsert : RavenCoreTestBase
 	{
         [Theory]
@@ -29,22 +28,6 @@
 						bulkInsert.Store(new User { Name = "User - " + i });
 					}
 				}
-=======
-    public class SimpleBulkInsert : RavenCoreTestBase
-    {
-        [Fact]
-        public void BasicBulkInsert()
-        {
-            using (var store = GetDocumentStore())
-            {
-                using (var bulkInsert = store.BulkInsert())
-                {
-                    for (int i = 0; i < 100; i++)
-                    {
-                        bulkInsert.Store(new User { Name = "User - " + i });
-                    }
-                }
->>>>>>> b19bf61a
 
                 using (var session = store.OpenSession())
                 {
@@ -54,7 +37,6 @@
             }
         }
 
-<<<<<<< HEAD
         [Theory]
         [PropertyData("InsertOptions")]
         public void BulkInsertShouldNotOverwriteWithOverwriteExistingSetToFalse(BulkInsertOptions options)
@@ -68,25 +50,10 @@
 						              Id = "users/1", 
 									  Name = "User - 1"
 					              });
-=======
-        [Fact]
-        public void BulkInsertShouldNotOverwriteWithOverwriteExistingSetToFalse()
-        {
-            using (var store = GetDocumentStore())
-            {
-                using (var session = store.OpenSession())
-                {
-                    session.Store(new User
-                                  {
-                                      Id = "users/1", 
-                                      Name = "User - 1"
-                                  });
->>>>>>> b19bf61a
 
                     session.SaveChanges();
                 }
 
-<<<<<<< HEAD
                 options.OverwriteExisting = false;
 
 				var e = Assert.Throws<ConcurrencyException>(() =>
@@ -103,22 +70,6 @@
 						}
 					}
 				});
-=======
-                var e = Assert.Throws<ConcurrencyException>(() =>
-                {
-                    using (var bulkInsert = store.BulkInsert(options: new BulkInsertOptions { OverwriteExisting = false }))
-                    {
-                        for (var i = 0; i < 10; i++)
-                        {
-                            bulkInsert.Store(new User
-                                             {
-                                                 Id = "users/" + (i + 1), 
-                                                 Name = "resU - " + (i + 1)
-                                             });
-                        }
-                    }
-                });
->>>>>>> b19bf61a
 
                 Assert.Contains("users/1", e.Message);
 
@@ -131,7 +82,6 @@
             }
         }
 
-<<<<<<< HEAD
         [Theory]
         [PropertyData("InsertOptions")]
         public void BulkInsertShouldOverwriteWithOverwriteExistingSetToTrue(BulkInsertOptions options)
@@ -163,36 +113,6 @@
 						                 });
 					}
 				}
-=======
-        [Fact]
-        public void BulkInsertShouldOverwriteWithOverwriteExistingSetToTrue()
-        {
-            using (var store = GetDocumentStore())
-            {
-                using (var bulkInsert = store.BulkInsert())
-                {
-                    for (int i = 0; i < 10; i++)
-                    {
-                        bulkInsert.Store(new User
-                                         {
-                                             Id = "users/" + (i + 1), 
-                                             Name = "User - " + (i + 1)
-                                         });
-                    }
-                }
-
-                using (var bulkInsert = store.BulkInsert(options: new BulkInsertOptions { OverwriteExisting = true }))
-                {
-                    for (int i = 0; i < 10; i++)
-                    {
-                        bulkInsert.Store(new User
-                                         {
-                                             Id = "users/" + (i + 1), 
-                                             Name = "resU - " + (i + 1)
-                                         });
-                    }
-                }
->>>>>>> b19bf61a
 
                 using (var session = store.OpenSession())
                 {
