<<<<<<< HEAD
﻿using System;
using System.IO;

namespace Voron.Trees
{
	public unsafe class EmptyIterator : IIterator
	{
		public bool Seek(Slice key)
		{
			return false;
		}

		public Slice CurrentKey
		{
			get { return new Slice(Current); }
		}

		public int GetCurrentDataSize()
		{
			throw new InvalidOperationException("No current page");
		}

		public bool Skip(int count)
		{
			throw new InvalidOperationException("No records");
		}

		public Stream CreateStreamForCurrent()
		{
			throw new InvalidOperationException("No current page");
		}

		public unsafe NodeHeader* Current
		{
			get
			{
				throw new InvalidOperationException("No current page");
			}
		}

		public Slice MaxKey { get; set; }

		public Slice RequiredPrefix
		{
			get;
			set;
		}

		public bool MoveNext()
		{
			return false;
		}

		public bool MovePrev()
		{
			return false;
		}

		public void Dispose()
		{
		}
	}
=======
﻿using System;
using System.IO;

namespace Voron.Trees
{
	public unsafe class EmptyIterator : IIterator
	{
		public bool Seek(Slice key)
		{
			return false;
		}

		public Slice CurrentKey
		{
			get { return new Slice(Current); }
		}

		public int GetCurrentDataSize()
		{
			throw new InvalidOperationException("No current page");
		}

		public bool Skip(int count)
		{
			throw new InvalidOperationException("No records");
		}

		public ValueReader CreateReaderForCurrent()
		{
			throw new InvalidOperationException("No current page");
		}

		public unsafe NodeHeader* Current
		{
			get
			{
				throw new InvalidOperationException("No current page");
			}
		}

		public Slice MaxKey { get; set; }

		public Slice RequiredPrefix
		{
			get;
			set;
		}

		public bool MoveNext()
		{
			return false;
		}

		public bool MovePrev()
		{
			return false;
		}

		public void Dispose()
		{
		}
	}
>>>>>>> d8897405
}<|MERGE_RESOLUTION|>--- conflicted
+++ resolved
@@ -1,67 +1,3 @@
-<<<<<<< HEAD
-﻿using System;
-using System.IO;
-
-namespace Voron.Trees
-{
-	public unsafe class EmptyIterator : IIterator
-	{
-		public bool Seek(Slice key)
-		{
-			return false;
-		}
-
-		public Slice CurrentKey
-		{
-			get { return new Slice(Current); }
-		}
-
-		public int GetCurrentDataSize()
-		{
-			throw new InvalidOperationException("No current page");
-		}
-
-		public bool Skip(int count)
-		{
-			throw new InvalidOperationException("No records");
-		}
-
-		public Stream CreateStreamForCurrent()
-		{
-			throw new InvalidOperationException("No current page");
-		}
-
-		public unsafe NodeHeader* Current
-		{
-			get
-			{
-				throw new InvalidOperationException("No current page");
-			}
-		}
-
-		public Slice MaxKey { get; set; }
-
-		public Slice RequiredPrefix
-		{
-			get;
-			set;
-		}
-
-		public bool MoveNext()
-		{
-			return false;
-		}
-
-		public bool MovePrev()
-		{
-			return false;
-		}
-
-		public void Dispose()
-		{
-		}
-	}
-=======
 ﻿using System;
 using System.IO;
 
@@ -124,5 +60,4 @@
 		{
 		}
 	}
->>>>>>> d8897405
 }