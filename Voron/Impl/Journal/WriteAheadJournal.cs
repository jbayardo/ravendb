﻿// -----------------------------------------------------------------------
//  <copyright file="WriteAheadJournal.cs" company="Hibernating Rhinos LTD">
//      Copyright (c) Hibernating Rhinos LTD. All rights reserved.
//  </copyright>
// -----------------------------------------------------------------------

using System;
using System.Collections.Generic;
using System.Collections.Immutable;
using System.Diagnostics;
using System.IO;
using System.Linq;
using System.Runtime.InteropServices;
using Voron.Impl.FileHeaders;
using Voron.Trees;

namespace Voron.Impl.Journal
{
	public unsafe class WriteAheadJournal : IDisposable
	{
		private readonly StorageEnvironment _env;
		private readonly IVirtualPager _dataPager;
		internal readonly Func<long, string> LogName = number => string.Format("{0:D19}.journal", number);

	    private long _currentLogFileSize;
	    private DateTime _lastFile;
		private readonly IList<JournalFile> _splitJournalFiles;

		private long _logIndex = -1;
		private FileHeader* _fileHeader;
		private IntPtr _inMemoryHeader;
		private long _dataFlushCounter = 0;

		internal ImmutableList<JournalFile> Files = ImmutableList<JournalFile>.Empty;
		internal JournalFile CurrentFile;

		public WriteAheadJournal(StorageEnvironment env)
		{
			_env = env;
			_dataPager = _env.Options.DataPager;
			_fileHeader = GetEmptyFileHeader();
			_splitJournalFiles = new List<JournalFile>();
		    _currentLogFileSize = env.Options.InitialLogFileSize;
		}

		internal FileHeader* FileHeader
		{
			get { return _fileHeader; }
		}

		public IVirtualPager DataPager
		{
			get { return _dataPager; }
		}

		private JournalFile NextFile(Transaction tx)
		{
			_logIndex++;

			var logPager = _env.Options.CreateJournalPager(LogName(_logIndex));

	        var now = DateTime.UtcNow ;
            if ((now - _lastFile).TotalSeconds < 90)
            {
                _currentLogFileSize = Math.Min(_env.Options.MaxLogFileSize, _currentLogFileSize * 2);
            }
	        _lastFile = now;

	        logPager.AllocateMorePages(null, _currentLogFileSize);

			var log = new JournalFile(logPager, _logIndex);
			log.AddRef(); // one reference added by a creator - write ahead log
			tx.SetLogReference(log); // and the next one for the current transaction

			Files = Files.Add(log);

			UpdateLogInfo();
			WriteFileHeader();

			return log;
		}

		public void RecoverDatabase(FileHeader* fileHeader, out TransactionHeader* lastTxHeader)
		{
			_fileHeader = CopyFileHeader(fileHeader);
			var logInfo = _fileHeader->LogInfo;

			lastTxHeader = null;

			if (logInfo.LogFilesCount == 0)
			{
				return;
			}

			for (var logNumber = logInfo.RecentLog - logInfo.LogFilesCount + 1; logNumber <= logInfo.RecentLog; logNumber++)
			{
				var pager = _env.Options.CreateJournalPager(LogName(logNumber));
			    _currentLogFileSize = pager.NumberOfAllocatedPages;
				var log = new JournalFile(pager, logNumber);
				log.AddRef(); // creator reference - write ahead log
				Files = Files.Add(log);
			}

			foreach (var logItem in Files)
			{
				long startRead = 0;

				if (logItem.Number == logInfo.LastSyncedLog)
					startRead = logInfo.LastSyncedLogPage + 1;

				lastTxHeader = logItem.RecoverAndValidate(startRead, lastTxHeader);
			}

			_logIndex = logInfo.RecentLog;
			_dataFlushCounter = logInfo.DataFlushCounter + 1;

			var lastFile = Files.Last();
			if (lastFile.AvailablePages >= 2) // it must have at least one page for the next transaction header and one page for data
				CurrentFile = lastFile;
		}

		public void UpdateLogInfo()
		{
			_fileHeader->LogInfo.RecentLog = Files.Count > 0 ? _logIndex : -1;
			_fileHeader->LogInfo.LogFilesCount = Files.Count;
			_fileHeader->LogInfo.DataFlushCounter = _dataFlushCounter;

			_fileHeader->BackupInfo.LastCreatedJournal = _logIndex;
		}

		internal void WriteFileHeader(long? pageToWriteHeader = null)
		{
			var fileHeaderPage = _dataPager.TempPage;

			long page = pageToWriteHeader ?? _dataFlushCounter & 1;

			var header = (FileHeader*)(fileHeaderPage.Base);
			header->MagicMarker = Constants.MagicMarker;
			header->Version = Constants.CurrentVersion;
			header->TransactionId = _fileHeader->TransactionId;
			header->LastPageNumber = _fileHeader->LastPageNumber;

			header->Root = _fileHeader->Root;
			header->FreeSpace = _fileHeader->FreeSpace;
			header->LogInfo = _fileHeader->LogInfo;

			_dataPager.Write(fileHeaderPage, page);
		}

		public void TransactionBegin(Transaction tx)
		{
			if (CurrentFile == null)
				CurrentFile = NextFile(tx);

			if (_splitJournalFiles.Count > 0) // last split transaction was not committed
			{
				Debug.Assert(_splitJournalFiles.All(x => x.LastTransactionCommitted == false));
				CurrentFile = _splitJournalFiles[0];
				_splitJournalFiles.Clear();
			}

			CurrentFile.TransactionBegin(tx);
		}

		public void TransactionCommit(Transaction tx)
		{
			if (_splitJournalFiles.Count > 0)
			{
				foreach (var journalFile in _splitJournalFiles)
					journalFile.TransactionCommit(tx);

				_splitJournalFiles.Clear();
			}

			CurrentFile.TransactionCommit(tx);

			if (CurrentFile.AvailablePages < 2) // it must have at least one page for the next transaction header and one page for data
			{
				CurrentFile = null; // it will force new log file creation when next transaction will start
			}
		}

		public Page ReadPage(Transaction tx, long pageNumber)
		{
			// read transactions have to read from log snapshots
			if (tx.Flags == TransactionFlags.Read)
			{
				// read log snapshots from the back to get the most recent version of a page
				for (var i = tx.LogSnapshots.Count - 1; i >= 0; i--)
				{
					var page = tx.LogSnapshots[i].ReadPage(pageNumber);
					if (page != null)
						return page;
				}

				return null;
			}

			// write transactions can read directly from logs
			var logs = Files; // thread safety copy

			for (var i = logs.Count - 1; i >= 0; i--)
			{
				var page = logs[i].ReadPage(tx, pageNumber);
				if (page != null)
					return page;
			}

			return null;
		}

		public Page Allocate(Transaction tx, long startPage, int numberOfPages)
		{
			if (CurrentFile.AvailablePages < numberOfPages)
			{
				// here we need to mark that transaction is split in both log files
				// it will have th following transaction markers in the headers
				// log_1: [Start|Split|Commit] log_2: [Split|Commit]

				CurrentFile.TransactionSplit(tx);
				_splitJournalFiles.Add(CurrentFile);

				CurrentFile = NextFile(tx);

				CurrentFile.TransactionSplit(tx);
			}

			return CurrentFile.Allocate(startPage, numberOfPages);
		}

		public IList<Tuple<Page, int>> AllocateForOverflow(Transaction tx, long startPage, int numberOfPages)
		{
			var pages = new List<Tuple<Page, int>>();

			if (CurrentFile.AvailablePages < numberOfPages)
			{
				CurrentFile.TransactionSplit(tx);
				_splitJournalFiles.Add(CurrentFile);

				while (numberOfPages > 0)
				{
					CurrentFile = NextFile(tx);
					CurrentFile.TransactionSplit(tx);

					var allocatedPages = Math.Min((int)CurrentFile.AvailablePages, numberOfPages);

					pages.Add(new Tuple<Page, int>(CurrentFile.Allocate(startPage, allocatedPages), allocatedPages));

					startPage += allocatedPages;
					numberOfPages -= allocatedPages;

					if (numberOfPages > 0)
						_splitJournalFiles.Add(CurrentFile);
				}

				return pages;
			}

			pages.Add(new Tuple<Page, int>(CurrentFile.Allocate(startPage, numberOfPages), numberOfPages));
			return pages;
		}

		public void Dispose()
		{
			if (_inMemoryHeader != IntPtr.Zero)
			{
				Marshal.FreeHGlobal(_inMemoryHeader);
				_inMemoryHeader = IntPtr.Zero;
			}

<<<<<<< HEAD
            if (_env.Options.OwnsPagers)
            {
	            foreach (var logFile in Files)
	            {
		            logFile.Dispose();
	            }
            }
            else
=======
			if (_env.Options.OwnsPagers)
>>>>>>> 2628c345
			{
				foreach (var logFile in Files)
				{
					GC.SuppressFinalize(logFile);
				}
	            
            }

			Files.Clear();
		}

		private FileHeader* GetEmptyFileHeader()
		{
			if (_inMemoryHeader == IntPtr.Zero)
				_inMemoryHeader = Marshal.AllocHGlobal(_dataPager.PageSize);

			NativeMethods.memset((byte*)_inMemoryHeader.ToPointer(), 0, _dataPager.PageSize);

			var header = (FileHeader*)_inMemoryHeader;

			header->MagicMarker = Constants.MagicMarker;
			header->Version = Constants.CurrentVersion;
			header->TransactionId = 0;
			header->LastPageNumber = 1;
			header->FreeSpace.RootPageNumber = -1;
			header->Root.RootPageNumber = -1;
			header->LogInfo.DataFlushCounter = -1;
			header->LogInfo.RecentLog = -1;
			header->LogInfo.LogFilesCount = 0;
			header->LogInfo.LastSyncedLog = -1;
			header->LogInfo.LastSyncedLogPage = -1;

			return header;
		}

		private FileHeader* CopyFileHeader(FileHeader* fileHeader)
		{
			Debug.Assert(_inMemoryHeader != IntPtr.Zero);

			NativeMethods.memcpy((byte*)_inMemoryHeader, (byte*)fileHeader, sizeof(FileHeader));

			return (FileHeader*)_inMemoryHeader;
		}

		public List<LogSnapshot> GetSnapshots()
		{
			return Files.Select(x => x.GetSnapshot()).ToList();
		}

		public class JournalApplicator
		{
			private readonly WriteAheadJournal _waj;
			private readonly long _oldestActiveTransaction;
			private long _lastSyncedLog;
			private long _lastSyncedPage;
			private TransactionHeader* _lastTransactionHeader;

			public JournalApplicator(WriteAheadJournal waj, long oldestActiveTransaction)
			{
				_waj = waj;
				_oldestActiveTransaction = oldestActiveTransaction;
			}

			public void ApplyLogsToDataFile()
			{
				using (var tx = _waj._env.NewTransaction(TransactionFlags.Read))
				{
					var jrnls = _waj.Files; // thread safety copy

					if (jrnls.Count == 0)
						return;

					var pagesToWrite = ReadTransactionsToFlush(_oldestActiveTransaction, jrnls);

					if (pagesToWrite.Count == 0)
						return;

					Debug.Assert(_lastTransactionHeader != null);

					var sortedPages = pagesToWrite.OrderBy(x => x.Key)
												  .Select(x => x.Value.ReadPage(null, x.Key))
												  .ToList();

					var last = sortedPages.Last();

					_waj.DataPager.EnsureContinuous(null, last.PageNumber,
													last.IsOverflow
														? _waj._env.Options.DataPager.GetNumberOfOverflowPages(
															last.OverflowSize)
														: 1);

					foreach (var page in sortedPages)
					{
						_waj.DataPager.Write(page);
					}

					_waj.DataPager.Sync();

					UpdateFileHeaderAfterDataFileSync(tx);

					var journalFiles = jrnls.RemoveAll(x => x.Number >= _lastSyncedLog);
					foreach (var fullLog in journalFiles)
					{
						if (_waj._env.Options.IncrementalBackupEnabled == false)
							fullLog.DeleteOnClose();
					}

					_waj.Files = _waj.Files.RemoveAll(x => x.Number < _lastSyncedLog);

					_waj.UpdateLogInfo();

					foreach (var fullLog in journalFiles)
					{
						fullLog.Release();
					}

					if (_waj.Files.Count == 0)
						_waj.CurrentFile = null;

					_waj.WriteFileHeader();

					_waj._dataFlushCounter++;

<<<<<<< HEAD
            private Dictionary<long, JournalFile> ReadTransactionsToFlush(long oldestActiveTransaction, ImmutableList<JournalFile> jrnls)
            {
                _lastSyncedLog = _waj._fileHeader->LogInfo.LastSyncedLog;
                _lastSyncedPage = _waj._fileHeader->LogInfo.LastSyncedLogPage;

                Debug.Assert(jrnls.First().Number >= _lastSyncedLog);

                var pagesToWrite = new Dictionary<long, JournalFile>();

                _lastTransactionHeader = null;
                foreach (var file in jrnls)
                {
                    var startPage = file.Number == _waj._fileHeader->LogInfo.LastSyncedLog ? _waj._fileHeader->LogInfo.LastSyncedLogPage + 1 : 0;
                    var journalReader = new JournalReader(file.Pager, startPage, _lastTransactionHeader);

                    while (journalReader.ReadOneTransaction())
                    {
                        _lastTransactionHeader = journalReader.LastTransactionHeader;
                        if (_lastTransactionHeader->TransactionId < oldestActiveTransaction)
                            break;
                        _lastSyncedLog = file.Number;
                        _lastSyncedPage = journalReader.LastSyncedPage;
                    }
                    
                    foreach (var pageNumber in journalReader.TransactionPageTranslation.Keys)
                    {
                        pagesToWrite[pageNumber] = file;
                    }

                    if (_lastTransactionHeader != null &&
                        _lastTransactionHeader->TransactionId < oldestActiveTransaction)
                    {
						// optimization: do not writes pages that have already have newer version in the rest of the journal
						journalReader.TransactionPageTranslation.Clear();
						// read the rest of the journal file
	                    while (journalReader.ReadOneTransaction())
	                    {
	                    }

	                    foreach (var supercedingPage in journalReader.TransactionPageTranslation.Keys)
	                    {
		                    pagesToWrite.Remove(supercedingPage);
	                    }

	                    break;
                    }
                        
                }
                return pagesToWrite;
            }
=======
					tx.Commit();
				}
			}
>>>>>>> 2628c345

			private Dictionary<long, JournalFile> ReadTransactionsToFlush(long oldestActiveTransaction, ImmutableList<JournalFile> jrnls)
			{
				_lastSyncedLog = _waj._fileHeader->LogInfo.LastSyncedLog;
				_lastSyncedPage = _waj._fileHeader->LogInfo.LastSyncedLogPage;

				Debug.Assert(jrnls.First().Number >= _lastSyncedLog);

				var pagesToWrite = new Dictionary<long, JournalFile>();

				_lastTransactionHeader = null;
				foreach (var file in jrnls)
				{
					var startPage = file.Number == _waj._fileHeader->LogInfo.LastSyncedLog ? _waj._fileHeader->LogInfo.LastSyncedLogPage + 1 : 0;
					var journalReader = new JournalReader(file.Pager, startPage, _lastTransactionHeader);

					while (journalReader.ReadOneTransaction())
					{
						_lastTransactionHeader = journalReader.LastTransactionHeader;
						if (_lastTransactionHeader->TransactionId < oldestActiveTransaction)
							break;
						_lastSyncedLog = file.Number;
						_lastSyncedPage = journalReader.LastSyncedPage;
					}

					foreach (var pageNumber in journalReader.TransactionPageTranslation.Keys)
					{
						pagesToWrite[pageNumber] = file;
					}

					if (_lastTransactionHeader != null && _lastTransactionHeader->TransactionId < oldestActiveTransaction)
						break;

				}
				return pagesToWrite;
			}


			public void UpdateFileHeaderAfterDataFileSync(Transaction tx)
			{
				_waj._fileHeader->TransactionId = _lastTransactionHeader->TransactionId;
				_waj._fileHeader->LastPageNumber = _lastTransactionHeader->LastPageNumber;

				_waj._fileHeader->LogInfo.LastSyncedLog = _lastSyncedLog;
				_waj._fileHeader->LogInfo.LastSyncedLogPage = _lastSyncedPage;
				_waj._fileHeader->LogInfo.DataFlushCounter = _waj._dataFlushCounter;

				tx.State.Root.State.CopyTo(&_waj._fileHeader->Root);
				tx.State.FreeSpaceRoot.State.CopyTo(&_waj._fileHeader->Root);
			}
		}
	}
}<|MERGE_RESOLUTION|>--- conflicted
+++ resolved
@@ -1,514 +1,472 @@
-﻿// -----------------------------------------------------------------------
-//  <copyright file="WriteAheadJournal.cs" company="Hibernating Rhinos LTD">
-//      Copyright (c) Hibernating Rhinos LTD. All rights reserved.
-//  </copyright>
-// -----------------------------------------------------------------------
-
-using System;
-using System.Collections.Generic;
-using System.Collections.Immutable;
-using System.Diagnostics;
-using System.IO;
-using System.Linq;
-using System.Runtime.InteropServices;
-using Voron.Impl.FileHeaders;
-using Voron.Trees;
-
-namespace Voron.Impl.Journal
-{
-	public unsafe class WriteAheadJournal : IDisposable
-	{
-		private readonly StorageEnvironment _env;
-		private readonly IVirtualPager _dataPager;
-		internal readonly Func<long, string> LogName = number => string.Format("{0:D19}.journal", number);
-
-	    private long _currentLogFileSize;
-	    private DateTime _lastFile;
-		private readonly IList<JournalFile> _splitJournalFiles;
-
-		private long _logIndex = -1;
-		private FileHeader* _fileHeader;
-		private IntPtr _inMemoryHeader;
-		private long _dataFlushCounter = 0;
-
-		internal ImmutableList<JournalFile> Files = ImmutableList<JournalFile>.Empty;
-		internal JournalFile CurrentFile;
-
-		public WriteAheadJournal(StorageEnvironment env)
-		{
-			_env = env;
-			_dataPager = _env.Options.DataPager;
-			_fileHeader = GetEmptyFileHeader();
-			_splitJournalFiles = new List<JournalFile>();
-		    _currentLogFileSize = env.Options.InitialLogFileSize;
-		}
-
-		internal FileHeader* FileHeader
-		{
-			get { return _fileHeader; }
-		}
-
-		public IVirtualPager DataPager
-		{
-			get { return _dataPager; }
-		}
-
-		private JournalFile NextFile(Transaction tx)
-		{
-			_logIndex++;
-
-			var logPager = _env.Options.CreateJournalPager(LogName(_logIndex));
-
-	        var now = DateTime.UtcNow ;
-            if ((now - _lastFile).TotalSeconds < 90)
-            {
-                _currentLogFileSize = Math.Min(_env.Options.MaxLogFileSize, _currentLogFileSize * 2);
-            }
-	        _lastFile = now;
-
-	        logPager.AllocateMorePages(null, _currentLogFileSize);
-
-			var log = new JournalFile(logPager, _logIndex);
-			log.AddRef(); // one reference added by a creator - write ahead log
-			tx.SetLogReference(log); // and the next one for the current transaction
-
-			Files = Files.Add(log);
-
-			UpdateLogInfo();
-			WriteFileHeader();
-
-			return log;
-		}
-
-		public void RecoverDatabase(FileHeader* fileHeader, out TransactionHeader* lastTxHeader)
-		{
-			_fileHeader = CopyFileHeader(fileHeader);
-			var logInfo = _fileHeader->LogInfo;
-
-			lastTxHeader = null;
-
-			if (logInfo.LogFilesCount == 0)
-			{
-				return;
-			}
-
-			for (var logNumber = logInfo.RecentLog - logInfo.LogFilesCount + 1; logNumber <= logInfo.RecentLog; logNumber++)
-			{
-				var pager = _env.Options.CreateJournalPager(LogName(logNumber));
-			    _currentLogFileSize = pager.NumberOfAllocatedPages;
-				var log = new JournalFile(pager, logNumber);
-				log.AddRef(); // creator reference - write ahead log
-				Files = Files.Add(log);
-			}
-
-			foreach (var logItem in Files)
-			{
-				long startRead = 0;
-
-				if (logItem.Number == logInfo.LastSyncedLog)
-					startRead = logInfo.LastSyncedLogPage + 1;
-
-				lastTxHeader = logItem.RecoverAndValidate(startRead, lastTxHeader);
-			}
-
-			_logIndex = logInfo.RecentLog;
-			_dataFlushCounter = logInfo.DataFlushCounter + 1;
-
-			var lastFile = Files.Last();
-			if (lastFile.AvailablePages >= 2) // it must have at least one page for the next transaction header and one page for data
-				CurrentFile = lastFile;
-		}
-
-		public void UpdateLogInfo()
-		{
-			_fileHeader->LogInfo.RecentLog = Files.Count > 0 ? _logIndex : -1;
-			_fileHeader->LogInfo.LogFilesCount = Files.Count;
-			_fileHeader->LogInfo.DataFlushCounter = _dataFlushCounter;
-
-			_fileHeader->BackupInfo.LastCreatedJournal = _logIndex;
-		}
-
-		internal void WriteFileHeader(long? pageToWriteHeader = null)
-		{
-			var fileHeaderPage = _dataPager.TempPage;
-
-			long page = pageToWriteHeader ?? _dataFlushCounter & 1;
-
-			var header = (FileHeader*)(fileHeaderPage.Base);
-			header->MagicMarker = Constants.MagicMarker;
-			header->Version = Constants.CurrentVersion;
-			header->TransactionId = _fileHeader->TransactionId;
-			header->LastPageNumber = _fileHeader->LastPageNumber;
-
-			header->Root = _fileHeader->Root;
-			header->FreeSpace = _fileHeader->FreeSpace;
-			header->LogInfo = _fileHeader->LogInfo;
-
-			_dataPager.Write(fileHeaderPage, page);
-		}
-
-		public void TransactionBegin(Transaction tx)
-		{
-			if (CurrentFile == null)
-				CurrentFile = NextFile(tx);
-
-			if (_splitJournalFiles.Count > 0) // last split transaction was not committed
-			{
-				Debug.Assert(_splitJournalFiles.All(x => x.LastTransactionCommitted == false));
-				CurrentFile = _splitJournalFiles[0];
-				_splitJournalFiles.Clear();
-			}
-
-			CurrentFile.TransactionBegin(tx);
-		}
-
-		public void TransactionCommit(Transaction tx)
-		{
-			if (_splitJournalFiles.Count > 0)
-			{
-				foreach (var journalFile in _splitJournalFiles)
-					journalFile.TransactionCommit(tx);
-
-				_splitJournalFiles.Clear();
-			}
-
-			CurrentFile.TransactionCommit(tx);
-
-			if (CurrentFile.AvailablePages < 2) // it must have at least one page for the next transaction header and one page for data
-			{
-				CurrentFile = null; // it will force new log file creation when next transaction will start
-			}
-		}
-
-		public Page ReadPage(Transaction tx, long pageNumber)
-		{
-			// read transactions have to read from log snapshots
-			if (tx.Flags == TransactionFlags.Read)
-			{
-				// read log snapshots from the back to get the most recent version of a page
-				for (var i = tx.LogSnapshots.Count - 1; i >= 0; i--)
-				{
-					var page = tx.LogSnapshots[i].ReadPage(pageNumber);
-					if (page != null)
-						return page;
-				}
-
-				return null;
-			}
-
-			// write transactions can read directly from logs
-			var logs = Files; // thread safety copy
-
-			for (var i = logs.Count - 1; i >= 0; i--)
-			{
-				var page = logs[i].ReadPage(tx, pageNumber);
-				if (page != null)
-					return page;
-			}
-
-			return null;
-		}
-
-		public Page Allocate(Transaction tx, long startPage, int numberOfPages)
-		{
-			if (CurrentFile.AvailablePages < numberOfPages)
-			{
-				// here we need to mark that transaction is split in both log files
-				// it will have th following transaction markers in the headers
-				// log_1: [Start|Split|Commit] log_2: [Split|Commit]
-
-				CurrentFile.TransactionSplit(tx);
-				_splitJournalFiles.Add(CurrentFile);
-
-				CurrentFile = NextFile(tx);
-
-				CurrentFile.TransactionSplit(tx);
-			}
-
-			return CurrentFile.Allocate(startPage, numberOfPages);
-		}
-
-		public IList<Tuple<Page, int>> AllocateForOverflow(Transaction tx, long startPage, int numberOfPages)
-		{
-			var pages = new List<Tuple<Page, int>>();
-
-			if (CurrentFile.AvailablePages < numberOfPages)
-			{
-				CurrentFile.TransactionSplit(tx);
-				_splitJournalFiles.Add(CurrentFile);
-
-				while (numberOfPages > 0)
-				{
-					CurrentFile = NextFile(tx);
-					CurrentFile.TransactionSplit(tx);
-
-					var allocatedPages = Math.Min((int)CurrentFile.AvailablePages, numberOfPages);
-
-					pages.Add(new Tuple<Page, int>(CurrentFile.Allocate(startPage, allocatedPages), allocatedPages));
-
-					startPage += allocatedPages;
-					numberOfPages -= allocatedPages;
-
-					if (numberOfPages > 0)
-						_splitJournalFiles.Add(CurrentFile);
-				}
-
-				return pages;
-			}
-
-			pages.Add(new Tuple<Page, int>(CurrentFile.Allocate(startPage, numberOfPages), numberOfPages));
-			return pages;
-		}
-
-		public void Dispose()
-		{
-			if (_inMemoryHeader != IntPtr.Zero)
-			{
-				Marshal.FreeHGlobal(_inMemoryHeader);
-				_inMemoryHeader = IntPtr.Zero;
-			}
-
-<<<<<<< HEAD
-            if (_env.Options.OwnsPagers)
-            {
-	            foreach (var logFile in Files)
-	            {
-		            logFile.Dispose();
-	            }
-            }
-            else
-=======
-			if (_env.Options.OwnsPagers)
->>>>>>> 2628c345
-			{
-				foreach (var logFile in Files)
-				{
-					GC.SuppressFinalize(logFile);
-				}
-	            
-            }
-
-			Files.Clear();
-		}
-
-		private FileHeader* GetEmptyFileHeader()
-		{
-			if (_inMemoryHeader == IntPtr.Zero)
-				_inMemoryHeader = Marshal.AllocHGlobal(_dataPager.PageSize);
-
-			NativeMethods.memset((byte*)_inMemoryHeader.ToPointer(), 0, _dataPager.PageSize);
-
-			var header = (FileHeader*)_inMemoryHeader;
-
-			header->MagicMarker = Constants.MagicMarker;
-			header->Version = Constants.CurrentVersion;
-			header->TransactionId = 0;
-			header->LastPageNumber = 1;
-			header->FreeSpace.RootPageNumber = -1;
-			header->Root.RootPageNumber = -1;
-			header->LogInfo.DataFlushCounter = -1;
-			header->LogInfo.RecentLog = -1;
-			header->LogInfo.LogFilesCount = 0;
-			header->LogInfo.LastSyncedLog = -1;
-			header->LogInfo.LastSyncedLogPage = -1;
-
-			return header;
-		}
-
-		private FileHeader* CopyFileHeader(FileHeader* fileHeader)
-		{
-			Debug.Assert(_inMemoryHeader != IntPtr.Zero);
-
-			NativeMethods.memcpy((byte*)_inMemoryHeader, (byte*)fileHeader, sizeof(FileHeader));
-
-			return (FileHeader*)_inMemoryHeader;
-		}
-
-		public List<LogSnapshot> GetSnapshots()
-		{
-			return Files.Select(x => x.GetSnapshot()).ToList();
-		}
-
-		public class JournalApplicator
-		{
-			private readonly WriteAheadJournal _waj;
-			private readonly long _oldestActiveTransaction;
-			private long _lastSyncedLog;
-			private long _lastSyncedPage;
-			private TransactionHeader* _lastTransactionHeader;
-
-			public JournalApplicator(WriteAheadJournal waj, long oldestActiveTransaction)
-			{
-				_waj = waj;
-				_oldestActiveTransaction = oldestActiveTransaction;
-			}
-
-			public void ApplyLogsToDataFile()
-			{
-				using (var tx = _waj._env.NewTransaction(TransactionFlags.Read))
-				{
-					var jrnls = _waj.Files; // thread safety copy
-
-					if (jrnls.Count == 0)
-						return;
-
-					var pagesToWrite = ReadTransactionsToFlush(_oldestActiveTransaction, jrnls);
-
-					if (pagesToWrite.Count == 0)
-						return;
-
-					Debug.Assert(_lastTransactionHeader != null);
-
-					var sortedPages = pagesToWrite.OrderBy(x => x.Key)
-												  .Select(x => x.Value.ReadPage(null, x.Key))
-												  .ToList();
-
-					var last = sortedPages.Last();
-
-					_waj.DataPager.EnsureContinuous(null, last.PageNumber,
-													last.IsOverflow
-														? _waj._env.Options.DataPager.GetNumberOfOverflowPages(
-															last.OverflowSize)
-														: 1);
-
-					foreach (var page in sortedPages)
-					{
-						_waj.DataPager.Write(page);
-					}
-
-					_waj.DataPager.Sync();
-
-					UpdateFileHeaderAfterDataFileSync(tx);
-
-					var journalFiles = jrnls.RemoveAll(x => x.Number >= _lastSyncedLog);
-					foreach (var fullLog in journalFiles)
-					{
-						if (_waj._env.Options.IncrementalBackupEnabled == false)
-							fullLog.DeleteOnClose();
-					}
-
-					_waj.Files = _waj.Files.RemoveAll(x => x.Number < _lastSyncedLog);
-
-					_waj.UpdateLogInfo();
-
-					foreach (var fullLog in journalFiles)
-					{
-						fullLog.Release();
-					}
-
-					if (_waj.Files.Count == 0)
-						_waj.CurrentFile = null;
-
-					_waj.WriteFileHeader();
-
-					_waj._dataFlushCounter++;
-
-<<<<<<< HEAD
-            private Dictionary<long, JournalFile> ReadTransactionsToFlush(long oldestActiveTransaction, ImmutableList<JournalFile> jrnls)
-            {
-                _lastSyncedLog = _waj._fileHeader->LogInfo.LastSyncedLog;
-                _lastSyncedPage = _waj._fileHeader->LogInfo.LastSyncedLogPage;
-
-                Debug.Assert(jrnls.First().Number >= _lastSyncedLog);
-
-                var pagesToWrite = new Dictionary<long, JournalFile>();
-
-                _lastTransactionHeader = null;
-                foreach (var file in jrnls)
-                {
-                    var startPage = file.Number == _waj._fileHeader->LogInfo.LastSyncedLog ? _waj._fileHeader->LogInfo.LastSyncedLogPage + 1 : 0;
-                    var journalReader = new JournalReader(file.Pager, startPage, _lastTransactionHeader);
-
-                    while (journalReader.ReadOneTransaction())
-                    {
-                        _lastTransactionHeader = journalReader.LastTransactionHeader;
-                        if (_lastTransactionHeader->TransactionId < oldestActiveTransaction)
-                            break;
-                        _lastSyncedLog = file.Number;
-                        _lastSyncedPage = journalReader.LastSyncedPage;
-                    }
-                    
-                    foreach (var pageNumber in journalReader.TransactionPageTranslation.Keys)
-                    {
-                        pagesToWrite[pageNumber] = file;
-                    }
-
-                    if (_lastTransactionHeader != null &&
-                        _lastTransactionHeader->TransactionId < oldestActiveTransaction)
-                    {
-						// optimization: do not writes pages that have already have newer version in the rest of the journal
-						journalReader.TransactionPageTranslation.Clear();
-						// read the rest of the journal file
-	                    while (journalReader.ReadOneTransaction())
-	                    {
-	                    }
-
-	                    foreach (var supercedingPage in journalReader.TransactionPageTranslation.Keys)
-	                    {
-		                    pagesToWrite.Remove(supercedingPage);
-	                    }
-
-	                    break;
-                    }
-                        
-                }
-                return pagesToWrite;
-            }
-=======
-					tx.Commit();
-				}
-			}
->>>>>>> 2628c345
-
-			private Dictionary<long, JournalFile> ReadTransactionsToFlush(long oldestActiveTransaction, ImmutableList<JournalFile> jrnls)
-			{
-				_lastSyncedLog = _waj._fileHeader->LogInfo.LastSyncedLog;
-				_lastSyncedPage = _waj._fileHeader->LogInfo.LastSyncedLogPage;
-
-				Debug.Assert(jrnls.First().Number >= _lastSyncedLog);
-
-				var pagesToWrite = new Dictionary<long, JournalFile>();
-
-				_lastTransactionHeader = null;
-				foreach (var file in jrnls)
-				{
-					var startPage = file.Number == _waj._fileHeader->LogInfo.LastSyncedLog ? _waj._fileHeader->LogInfo.LastSyncedLogPage + 1 : 0;
-					var journalReader = new JournalReader(file.Pager, startPage, _lastTransactionHeader);
-
-					while (journalReader.ReadOneTransaction())
-					{
-						_lastTransactionHeader = journalReader.LastTransactionHeader;
-						if (_lastTransactionHeader->TransactionId < oldestActiveTransaction)
-							break;
-						_lastSyncedLog = file.Number;
-						_lastSyncedPage = journalReader.LastSyncedPage;
-					}
-
-					foreach (var pageNumber in journalReader.TransactionPageTranslation.Keys)
-					{
-						pagesToWrite[pageNumber] = file;
-					}
-
-					if (_lastTransactionHeader != null && _lastTransactionHeader->TransactionId < oldestActiveTransaction)
-						break;
-
-				}
-				return pagesToWrite;
-			}
-
-
-			public void UpdateFileHeaderAfterDataFileSync(Transaction tx)
-			{
-				_waj._fileHeader->TransactionId = _lastTransactionHeader->TransactionId;
-				_waj._fileHeader->LastPageNumber = _lastTransactionHeader->LastPageNumber;
-
-				_waj._fileHeader->LogInfo.LastSyncedLog = _lastSyncedLog;
-				_waj._fileHeader->LogInfo.LastSyncedLogPage = _lastSyncedPage;
-				_waj._fileHeader->LogInfo.DataFlushCounter = _waj._dataFlushCounter;
-
-				tx.State.Root.State.CopyTo(&_waj._fileHeader->Root);
-				tx.State.FreeSpaceRoot.State.CopyTo(&_waj._fileHeader->Root);
-			}
-		}
-	}
-}+﻿// -----------------------------------------------------------------------
+//  <copyright file="WriteAheadJournal.cs" company="Hibernating Rhinos LTD">
+//      Copyright (c) Hibernating Rhinos LTD. All rights reserved.
+//  </copyright>
+// -----------------------------------------------------------------------
+
+using System;
+using System.Collections.Generic;
+using System.Collections.Immutable;
+using System.Diagnostics;
+using System.IO;
+using System.Linq;
+using System.Runtime.InteropServices;
+using Voron.Impl.FileHeaders;
+using Voron.Trees;
+
+namespace Voron.Impl.Journal
+{
+	public unsafe class WriteAheadJournal : IDisposable
+	{
+		private readonly StorageEnvironment _env;
+		private readonly IVirtualPager _dataPager;
+		internal readonly Func<long, string> LogName = number => string.Format("{0:D19}.journal", number);
+
+	    private long _currentLogFileSize;
+	    private DateTime _lastFile;
+		private readonly IList<JournalFile> _splitJournalFiles;
+
+		private long _logIndex = -1;
+		private FileHeader* _fileHeader;
+		private IntPtr _inMemoryHeader;
+		private long _dataFlushCounter = 0;
+
+		internal ImmutableList<JournalFile> Files = ImmutableList<JournalFile>.Empty;
+		internal JournalFile CurrentFile;
+
+		public WriteAheadJournal(StorageEnvironment env)
+		{
+			_env = env;
+			_dataPager = _env.Options.DataPager;
+			_fileHeader = GetEmptyFileHeader();
+			_splitJournalFiles = new List<JournalFile>();
+		    _currentLogFileSize = env.Options.InitialLogFileSize;
+		}
+
+		internal FileHeader* FileHeader
+		{
+			get { return _fileHeader; }
+		}
+
+	    public IVirtualPager DataPager
+	    {
+	        get { return _dataPager; }
+	    }
+
+	    private JournalFile NextFile(Transaction tx)
+		{
+			_logIndex++;
+
+			var logPager = _env.Options.CreateJournalPager(LogName(_logIndex));
+
+	        var now = DateTime.UtcNow ;
+            if ((now - _lastFile).TotalSeconds < 90)
+            {
+                _currentLogFileSize = Math.Min(_env.Options.MaxLogFileSize, _currentLogFileSize * 2);
+            }
+	        _lastFile = now;
+
+	        logPager.AllocateMorePages(null, _currentLogFileSize);
+
+			var log = new JournalFile(logPager, _logIndex);
+			log.AddRef(); // one reference added by a creator - write ahead log
+			tx.SetLogReference(log); // and the next one for the current transaction
+
+			Files = Files.Add(log);
+
+			UpdateLogInfo();
+			WriteFileHeader();
+
+			return log;
+		}
+
+		public void RecoverDatabase(FileHeader* fileHeader, out TransactionHeader* lastTxHeader)
+		{
+			_fileHeader = CopyFileHeader(fileHeader);
+			var logInfo = _fileHeader->LogInfo;
+
+			lastTxHeader = null;
+
+			if (logInfo.LogFilesCount == 0)
+			{
+				return;
+			}
+
+			for (var logNumber = logInfo.RecentLog - logInfo.LogFilesCount + 1; logNumber <= logInfo.RecentLog; logNumber++)
+			{
+				var pager = _env.Options.CreateJournalPager(LogName(logNumber));
+			    _currentLogFileSize = pager.NumberOfAllocatedPages;
+				var log = new JournalFile(pager, logNumber);
+				log.AddRef(); // creator reference - write ahead log
+				Files = Files.Add(log);
+			}
+
+			foreach (var logItem in Files)
+			{
+				long startRead = 0;
+
+				if (logItem.Number == logInfo.LastSyncedLog)
+					startRead = logInfo.LastSyncedLogPage + 1;
+
+				lastTxHeader = logItem.RecoverAndValidate(startRead, lastTxHeader);
+			}
+
+			_logIndex = logInfo.RecentLog;
+			_dataFlushCounter = logInfo.DataFlushCounter + 1;
+
+			var lastFile = Files.Last();
+			if (lastFile.AvailablePages >= 2) // it must have at least one page for the next transaction header and one page for data
+				CurrentFile = lastFile;
+		}
+
+		public void UpdateLogInfo()
+		{
+			_fileHeader->LogInfo.RecentLog = Files.Count > 0 ? _logIndex : -1;
+			_fileHeader->LogInfo.LogFilesCount = Files.Count;
+			_fileHeader->LogInfo.DataFlushCounter = _dataFlushCounter;
+
+			_fileHeader->BackupInfo.LastCreatedJournal = _logIndex;
+		}
+
+		internal void WriteFileHeader(long? pageToWriteHeader = null)
+		{
+            var fileHeaderPage = _dataPager.TempPage;
+
+		    long page = pageToWriteHeader ?? _dataFlushCounter & 1;
+
+			var header = (FileHeader*)(fileHeaderPage.Base);
+		    header->MagicMarker = Constants.MagicMarker;
+		    header->Version = Constants.CurrentVersion;
+		    header->TransactionId = _fileHeader->TransactionId;
+		    header->LastPageNumber = _fileHeader->LastPageNumber;
+
+		    header->Root = _fileHeader->Root;
+		    header->FreeSpace = _fileHeader->FreeSpace;
+		    header->LogInfo = _fileHeader->LogInfo;
+
+		    _dataPager.Write(fileHeaderPage, page);
+		}
+
+	    public void TransactionBegin(Transaction tx)
+		{
+			if (CurrentFile == null)
+				CurrentFile = NextFile(tx);
+
+			if (_splitJournalFiles.Count > 0) // last split transaction was not committed
+			{
+				Debug.Assert(_splitJournalFiles.All(x => x.LastTransactionCommitted == false));
+				CurrentFile = _splitJournalFiles[0];
+				_splitJournalFiles.Clear();
+			}
+
+			CurrentFile.TransactionBegin(tx);
+		}
+
+		public void TransactionCommit(Transaction tx)
+		{
+			if (_splitJournalFiles.Count > 0)
+			{
+				foreach (var journalFile in _splitJournalFiles)
+					journalFile.TransactionCommit(tx);
+
+				_splitJournalFiles.Clear();
+			}
+
+			CurrentFile.TransactionCommit(tx);
+
+			if (CurrentFile.AvailablePages < 2) // it must have at least one page for the next transaction header and one page for data
+			{
+				CurrentFile = null; // it will force new log file creation when next transaction will start
+			}
+		}
+
+		public Page ReadPage(Transaction tx, long pageNumber)
+		{
+			// read transactions have to read from log snapshots
+			if (tx.Flags == TransactionFlags.Read)
+			{
+				// read log snapshots from the back to get the most recent version of a page
+				for (var i = tx.LogSnapshots.Count - 1; i >= 0; i--)
+				{
+					var page = tx.LogSnapshots[i].ReadPage(pageNumber);
+					if (page != null)
+						return page;
+				}
+
+				return null;
+			}
+
+			// write transactions can read directly from logs
+			var logs = Files; // thread safety copy
+
+			for (var i = logs.Count - 1; i >= 0; i--)
+			{
+				var page = logs[i].ReadPage(tx, pageNumber);
+				if (page != null)
+					return page;
+			}
+
+			return null;
+		}
+
+		public Page Allocate(Transaction tx, long startPage, int numberOfPages)
+		{
+			if (CurrentFile.AvailablePages < numberOfPages)
+			{
+				// here we need to mark that transaction is split in both log files
+				// it will have th following transaction markers in the headers
+				// log_1: [Start|Split|Commit] log_2: [Split|Commit]
+
+				CurrentFile.TransactionSplit(tx);
+				_splitJournalFiles.Add(CurrentFile);
+
+				CurrentFile = NextFile(tx);
+
+				CurrentFile.TransactionSplit(tx);
+			}
+
+			return CurrentFile.Allocate(startPage, numberOfPages);
+		}
+
+		public IList<Tuple<Page, int>> AllocateForOverflow(Transaction tx, long startPage, int numberOfPages)
+		{
+			var pages = new List<Tuple<Page, int>>();
+
+			if (CurrentFile.AvailablePages < numberOfPages)
+			{
+				CurrentFile.TransactionSplit(tx);
+				_splitJournalFiles.Add(CurrentFile);
+	
+				while (numberOfPages > 0)
+				{
+					CurrentFile = NextFile(tx);
+					CurrentFile.TransactionSplit(tx);
+
+					var allocatedPages = Math.Min((int)CurrentFile.AvailablePages, numberOfPages);
+
+					pages.Add(new Tuple<Page, int>(CurrentFile.Allocate(startPage, allocatedPages), allocatedPages));
+
+					startPage += allocatedPages;
+					numberOfPages -= allocatedPages;
+
+					if (numberOfPages > 0)
+						_splitJournalFiles.Add(CurrentFile);
+				}
+
+				return pages;
+			}
+
+			pages.Add(new Tuple<Page, int>(CurrentFile.Allocate(startPage, numberOfPages), numberOfPages));
+			return pages;
+		}
+
+	    public void Dispose()
+		{
+			if (_inMemoryHeader != IntPtr.Zero)
+			{
+				Marshal.FreeHGlobal(_inMemoryHeader);
+				_inMemoryHeader = IntPtr.Zero;
+			}
+
+            if (_env.Options.OwnsPagers)
+			{
+				foreach (var logFile in Files)
+				{
+					logFile.Dispose();
+				}
+			}
+            else
+			{
+				foreach (var logFile in Files)
+				{
+					GC.SuppressFinalize(logFile);
+				}
+
+            }
+
+			Files.Clear();
+		}
+
+		private FileHeader* GetEmptyFileHeader()
+		{
+		    if (_inMemoryHeader == IntPtr.Zero)
+		        _inMemoryHeader = Marshal.AllocHGlobal(_dataPager.PageSize);
+
+		    NativeMethods.memset((byte*)_inMemoryHeader.ToPointer(), 0, _dataPager.PageSize);
+
+			var header = (FileHeader*)_inMemoryHeader;
+
+			header->MagicMarker = Constants.MagicMarker;
+			header->Version = Constants.CurrentVersion;
+			header->TransactionId = 0;
+			header->LastPageNumber = 1;
+		    header->FreeSpace.RootPageNumber = -1;
+			header->Root.RootPageNumber = -1;
+			header->LogInfo.DataFlushCounter = -1;
+			header->LogInfo.RecentLog = -1;
+			header->LogInfo.LogFilesCount = 0;
+			header->LogInfo.LastSyncedLog = -1;
+			header->LogInfo.LastSyncedLogPage = -1;
+
+			return header;
+		}
+
+		private FileHeader* CopyFileHeader(FileHeader* fileHeader)
+		{
+			Debug.Assert(_inMemoryHeader != IntPtr.Zero);
+
+			NativeMethods.memcpy((byte*)_inMemoryHeader, (byte*)fileHeader, sizeof(FileHeader));
+
+			return (FileHeader*)_inMemoryHeader;
+		}
+
+		public List<LogSnapshot> GetSnapshots()
+		{
+			return Files.Select(x => x.GetSnapshot()).ToList();
+		}
+
+        public class JournalApplicator
+        {
+            private readonly WriteAheadJournal _waj;
+            private readonly long _oldestActiveTransaction;
+            private long _lastSyncedLog;
+            private long _lastSyncedPage;
+            private TransactionHeader* _lastTransactionHeader;
+
+            public JournalApplicator(WriteAheadJournal waj, long oldestActiveTransaction)
+            {
+                _waj = waj;
+                _oldestActiveTransaction = oldestActiveTransaction;
+            }
+
+            public void ApplyLogsToDataFile()
+            {
+                using (var tx = _waj._env.NewTransaction(TransactionFlags.Read))
+                {
+                    var jrnls = _waj.Files; // thread safety copy
+
+                    if (jrnls.Count == 0)
+                        return;
+
+                    var pagesToWrite = ReadTransactionsToFlush(_oldestActiveTransaction, jrnls);
+
+                    if (pagesToWrite.Count == 0)
+                        return;
+
+                    Debug.Assert(_lastTransactionHeader != null);
+
+                    var sortedPages = pagesToWrite.OrderBy(x => x.Key)
+                                                  .Select(x => x.Value.ReadPage(null, x.Key))
+                                                  .ToList();
+
+                    var last = sortedPages.Last();
+
+                    _waj.DataPager.EnsureContinuous(null, last.PageNumber,
+                                                    last.IsOverflow
+                                                        ? _waj._env.Options.DataPager.GetNumberOfOverflowPages(
+                                                            last.OverflowSize)
+                                                        : 1);
+
+                    foreach (var page in sortedPages)
+                    {
+                        _waj.DataPager.Write(page);
+                    }
+
+                    _waj.DataPager.Sync();
+
+                    UpdateFileHeaderAfterDataFileSync(tx);
+
+                    var journalFiles = jrnls.RemoveAll(x => x.Number >= _lastSyncedLog);
+                    foreach (var fullLog in journalFiles)
+                    {
+						if (_waj._env.Options.IncrementalBackupEnabled == false)
+                            fullLog.DeleteOnClose();
+                    }
+
+					_waj.Files = _waj.Files.RemoveAll(x => x.Number < _lastSyncedLog);
+
+                    _waj.UpdateLogInfo();
+                    
+                    foreach (var fullLog in journalFiles)
+                    {
+                        fullLog.Release();
+                    }
+
+                    if (_waj.Files.Count == 0)
+                        _waj.CurrentFile = null;
+
+                    _waj.WriteFileHeader();
+
+                    _waj._dataFlushCounter++;
+
+                    tx.Commit();
+                }
+            }
+
+            private Dictionary<long, JournalFile> ReadTransactionsToFlush(long oldestActiveTransaction, ImmutableList<JournalFile> jrnls)
+            {
+                _lastSyncedLog = _waj._fileHeader->LogInfo.LastSyncedLog;
+                _lastSyncedPage = _waj._fileHeader->LogInfo.LastSyncedLogPage;
+
+                Debug.Assert(jrnls.First().Number >= _lastSyncedLog);
+
+                var pagesToWrite = new Dictionary<long, JournalFile>();
+
+                _lastTransactionHeader = null;
+                foreach (var file in jrnls)
+                {
+                    var startPage = file.Number == _waj._fileHeader->LogInfo.LastSyncedLog ? _waj._fileHeader->LogInfo.LastSyncedLogPage + 1 : 0;
+                    var journalReader = new JournalReader(file.Pager, startPage, _lastTransactionHeader);
+
+                    while (journalReader.ReadOneTransaction())
+                    {
+                        _lastTransactionHeader = journalReader.LastTransactionHeader;
+                        if (_lastTransactionHeader->TransactionId < oldestActiveTransaction)
+                            break;
+                        _lastSyncedLog = file.Number;
+                        _lastSyncedPage = journalReader.LastSyncedPage;
+                    }
+                    
+                    foreach (var pageNumber in journalReader.TransactionPageTranslation.Keys)
+                    {
+                        pagesToWrite[pageNumber] = file;
+                    }
+
+                    if (_lastTransactionHeader != null &&
+                        _lastTransactionHeader->TransactionId < oldestActiveTransaction)
+                    {
+						// optimization: do not writes pages that have already have newer version in the rest of the journal
+						journalReader.TransactionPageTranslation.Clear();
+						// read the rest of the journal file
+	                    while (journalReader.ReadOneTransaction())
+	                    {
+	                    }
+
+	                    foreach (var supercedingPage in journalReader.TransactionPageTranslation.Keys)
+	                    {
+		                    pagesToWrite.Remove(supercedingPage);
+	                    }
+
+                        break;
+                    }
+                        
+                }
+                return pagesToWrite;
+            }
+
+
+            public void UpdateFileHeaderAfterDataFileSync(Transaction tx)
+            {
+                _waj._fileHeader->TransactionId = _lastTransactionHeader->TransactionId;
+                _waj._fileHeader->LastPageNumber = _lastTransactionHeader->LastPageNumber;
+
+                _waj._fileHeader->LogInfo.LastSyncedLog = _lastSyncedLog;
+                _waj._fileHeader->LogInfo.LastSyncedLogPage = _lastSyncedPage;
+                _waj._fileHeader->LogInfo.DataFlushCounter = _waj._dataFlushCounter;
+
+                tx.State.Root.State.CopyTo(&_waj._fileHeader->Root);
+                tx.State.FreeSpaceRoot.State.CopyTo(&_waj._fileHeader->Root);
+            }
+        }
+	}
+}