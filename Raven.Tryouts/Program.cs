--- conflicted
+++ resolved
@@ -2,10 +2,6 @@
 using System.Collections.Generic;
 using Raven.Tests.Indexes;
 using Raven.Tests.Issues;
-<<<<<<< HEAD
-using Raven.Tests.MultiGet;
-=======
->>>>>>> 8dc2a0a7
 using Raven.Tests.Notifications;
 using Raven.Tests.Track;
 
@@ -18,13 +14,8 @@
 			for (int i = 0; i < 1000; i++)
 			{
 				Console.WriteLine(i);
-<<<<<<< HEAD
-                Environment.SetEnvironmentVariable("run", i.ToString("000"));
-				using (var x = new TransactionConcurrencyIssue())
-=======
 				Environment.SetEnvironmentVariable("run", i.ToString("000"));
 				using (var x = new RavenDB_1493())
->>>>>>> 8dc2a0a7
 				{
 					x.ConsistencyTest();
 				}
