--- conflicted
+++ resolved
@@ -19,11 +19,7 @@
             for (int i = 0; i < 100; i++)
             {
                 Console.WriteLine(i);
-<<<<<<< HEAD
-                using (var a = new NotificationCenterTests())
-                {
-                    a.Can_dismiss_persistent_action_and_get_notified_about_it();
-=======
+
                 using (var a = new FastTests.Server.NotificationCenter.NotificationCenterTests())
                 {
                     try
@@ -35,7 +31,6 @@
                         Console.WriteLine(e);
                         Console.ReadLine();
                     }
->>>>>>> 45907c2e
                 }
             }
         }
