﻿using System;

namespace Tryouts
{
    public class Program
    {
        public static void Main(string[] args)
        {
<<<<<<< HEAD
            using (var x = new FastTests.Server.Documents.DocumentsCrud())
            {
                x.EtagsArePersistedWithDeletes();
=======
            using (var x = new SlowTests.Voron.Full())
            {
                x.CanBackupAndRestore();
>>>>>>> 96cfd899
            }
        }
    }
}
<|MERGE_RESOLUTION|>--- conflicted
+++ resolved
@@ -6,15 +6,9 @@
     {
         public static void Main(string[] args)
         {
-<<<<<<< HEAD
-            using (var x = new FastTests.Server.Documents.DocumentsCrud())
-            {
-                x.EtagsArePersistedWithDeletes();
-=======
             using (var x = new SlowTests.Voron.Full())
             {
                 x.CanBackupAndRestore();
->>>>>>> 96cfd899
             }
         }
     }
