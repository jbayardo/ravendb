﻿using System;
using System.Diagnostics;
using System.Threading.Tasks;
using BlittableTests.Benchmark;
using BlittableTests.BlittableJsonWriterTests;
using BlittableTests.Documents;
using Raven.Server.Config.Categories;
using Raven.Server.Json;
using Raven.Server.Json.Parsing;
using Raven.Tests.Core;
using Sparrow;
using Voron;
using Voron.Tests.Bugs;

namespace Tryouts
{
    public class Program
    {
        public class User
        {
            public string Name { get; set; }
            public int Age { get; set; }

            public User()
            {
                Age = 33;
            }
        }
        public unsafe static void Main(string[] args)
        {
<<<<<<< HEAD
            var c = new FunctionalityTests();
            c.FunctionalityTest2();
=======
            WriteToStreamBenchmark.PerformanceAnalysis(@"C:\work\JSON\Big", @"C:\work\JSON\Big\output1.txt", 6).Wait();
            Console.ReadLine();
          /*  var sampleCode = JsonDeserialization.GenerateJsonDeserializationRoutine<User>();

            var dvj = new DynamicJsonValue
            {
                ["Name"] = "Oren",
                ["Age"] = 34,
            };

            var readObjectTask = new RavenOperationContext(new UnmanagedBuffersPool("Foo")).ReadObject(dvj, "foo");
            readObjectTask.Wait();
            var blittableJsonReaderObject = readObjectTask.Result;

            var code = sampleCode(blittableJsonReaderObject);
*/
            //new DocumentsCrud().PutAndGetDocumentById("test22");
            return;
            // var trie = Trie<int>.Build(new[]
            //{
            //     "admin/databases",
            //     "databases/*/docs",
            //     "databases",
            //     "databases/*/queries",
            //     "fs/*/stats",
            //     "databases/*/indexes/$",
            //     "fs/*/files",
            //     "admin/debug-info",
            //     "dbs",
            //     "dbs/*/docs",
            //     "dbs/*/queries"
            // }.ToDictionary(x => x, x => 1));

            // var tryMatch = trie.TryMatch("Databases/northwind/Docs");
            // if (tryMatch.Success)
            // {
            //     Console.WriteLine("Found");
            //     Console.WriteLine(tryMatch.Url.Substring(tryMatch.CaptureStart, tryMatch.CaptureLength));
            // }

            ////Console.WriteLine("start");
            ////var blittableFormatTests = new UnmanagedStreamTests();
            ////blittableFormatTests.BigAlloc();
            ////GC.Collect(2);
            ////GC.WaitForPendingFinalizers();
            ////Console.WriteLine("Done");
            ////return;

            //force loading of assemblyes
            Console.WriteLine(typeof(UnmanageJsonReaderTests));
            Console.WriteLine(typeof(BlittableJsonDocumentBuilder));
            Console.WriteLine(typeof(Hashing));
            Console.WriteLine(typeof(StorageEnvironment));

            //WriteToStreamBenchmark.PerformanceAnalysis(@"C:\Work\JSON\Big", "output.csv", 2);
            //Console.WriteLine("Really starting now...");
            //WriteToStreamBenchmark.PerformanceAnalysis(@"C:\Work\JSON\Big", "output.csv", int.MaxValue);

            //WriteToStreamBenchmark.ManySmallDocs(@"C:\Work\JSON\Lines", 2);
            Console.WriteLine("Really starting now...");
            WriteToStreamBenchmark.ManySmallDocs(@"D:\JSON\Lines", int.MaxValue).Wait();
            Console.WriteLine("done!");
>>>>>>> dbea6bf9
        }
    }
}<|MERGE_RESOLUTION|>--- conflicted
+++ resolved
@@ -4,10 +4,8 @@
 using BlittableTests.Benchmark;
 using BlittableTests.BlittableJsonWriterTests;
 using BlittableTests.Documents;
-using Raven.Server.Config.Categories;
 using Raven.Server.Json;
 using Raven.Server.Json.Parsing;
-using Raven.Tests.Core;
 using Sparrow;
 using Voron;
 using Voron.Tests.Bugs;
@@ -28,10 +26,6 @@
         }
         public unsafe static void Main(string[] args)
         {
-<<<<<<< HEAD
-            var c = new FunctionalityTests();
-            c.FunctionalityTest2();
-=======
             WriteToStreamBenchmark.PerformanceAnalysis(@"C:\work\JSON\Big", @"C:\work\JSON\Big\output1.txt", 6).Wait();
             Console.ReadLine();
           /*  var sampleCode = JsonDeserialization.GenerateJsonDeserializationRoutine<User>();
@@ -94,7 +88,6 @@
             Console.WriteLine("Really starting now...");
             WriteToStreamBenchmark.ManySmallDocs(@"D:\JSON\Lines", int.MaxValue).Wait();
             Console.WriteLine("done!");
->>>>>>> dbea6bf9
         }
     }
 }