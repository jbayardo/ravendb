﻿using System;
using System.Collections.Generic;
using System.Diagnostics;
using System.Threading.Tasks;
<<<<<<< HEAD
=======
using FastTests.Server.Documents.Patching;
>>>>>>> c6e995ee
using NetTopologySuite.Utilities;
using Raven.Abstractions.Data;
using Raven.Abstractions.Util;
using Raven.Client.Data;
using Raven.Client.Document;

namespace Tryouts
{
    public class Program
    {
       
        class CustomType
        {
            public string Id { get; set; }
            public string Owner { get; set; }
            public int Value { get; set; }
            public List<string> Comments { get; set; }
            public DateTime Date { get; set; }
            public DateTimeOffset DateOffset { get; set; }
        }

<<<<<<< HEAD

        private const int numOfItems = 100;

        public static void Main(string[] args)
        {
            using (var store = new DocumentStore
            {
                Url = "http://localhost:8081",
                DefaultDatabase = "TestPatchPerformance"
            })
            {
                store.Initialize();

                /*using (var session = store.OpenSession())
                {
                    session.Store(new CustomType {Id = "Items/1", Value = 10, Comments = new List<string>(new[] {"one", "two", "three"})});
                    session.SaveChanges();
                }*/

                Console.Write("Start patching...");
                var sw = Stopwatch.StartNew();
                Parallel.For(0, 10000, new ParallelOptions
                {
                    MaxDegreeOfParallelism = 4
                }, i =>
                {
                    store.DatabaseCommands.Patch("Items/1", new PatchRequest
                    {
                        Script = @"this.Value = newVal",
                        Values =
                        {
                            ["newVal"] = 1
                        }
                    });
                });
                Console.WriteLine($"Elapsed : {sw.ElapsedMilliseconds} ms");

=======

        private const int numOfItems = 100;

        public static void Main(string[] args)
        {
            using (var x = new AdvancedPatching())
            {
                x.CanPatchMetadata().Wait();
>>>>>>> c6e995ee
            }
        }
    }
}<|MERGE_RESOLUTION|>--- conflicted
+++ resolved
@@ -2,10 +2,7 @@
 using System.Collections.Generic;
 using System.Diagnostics;
 using System.Threading.Tasks;
-<<<<<<< HEAD
-=======
 using FastTests.Server.Documents.Patching;
->>>>>>> c6e995ee
 using NetTopologySuite.Utilities;
 using Raven.Abstractions.Data;
 using Raven.Abstractions.Util;
@@ -27,45 +24,6 @@
             public DateTimeOffset DateOffset { get; set; }
         }
 
-<<<<<<< HEAD
-
-        private const int numOfItems = 100;
-
-        public static void Main(string[] args)
-        {
-            using (var store = new DocumentStore
-            {
-                Url = "http://localhost:8081",
-                DefaultDatabase = "TestPatchPerformance"
-            })
-            {
-                store.Initialize();
-
-                /*using (var session = store.OpenSession())
-                {
-                    session.Store(new CustomType {Id = "Items/1", Value = 10, Comments = new List<string>(new[] {"one", "two", "three"})});
-                    session.SaveChanges();
-                }*/
-
-                Console.Write("Start patching...");
-                var sw = Stopwatch.StartNew();
-                Parallel.For(0, 10000, new ParallelOptions
-                {
-                    MaxDegreeOfParallelism = 4
-                }, i =>
-                {
-                    store.DatabaseCommands.Patch("Items/1", new PatchRequest
-                    {
-                        Script = @"this.Value = newVal",
-                        Values =
-                        {
-                            ["newVal"] = 1
-                        }
-                    });
-                });
-                Console.WriteLine($"Elapsed : {sw.ElapsedMilliseconds} ms");
-
-=======
 
         private const int numOfItems = 100;
 
@@ -74,7 +32,6 @@
             using (var x = new AdvancedPatching())
             {
                 x.CanPatchMetadata().Wait();
->>>>>>> c6e995ee
             }
         }
     }
