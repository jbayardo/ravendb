﻿using System;

namespace Tryouts
{
    public class Program
    {
        static void Main(string[] args)
        {
            for (int i = 0; i < 100; i++)
            {
                
                Console.WriteLine(i);
<<<<<<< HEAD
                using (var a = new FastTests.Voron.Backups.Full())
                {
                    a.CanBackupAndRestoreSmall();
=======
                using (var a = new FastTests.Voron.Storage.Restarts())
                {
                    a.DataIsKeptAfterRestart();
>>>>>>> d1ab3c37
                }
            }
        }
    }

}
<|MERGE_RESOLUTION|>--- conflicted
+++ resolved
@@ -10,15 +10,9 @@
             {
                 
                 Console.WriteLine(i);
-<<<<<<< HEAD
-                using (var a = new FastTests.Voron.Backups.Full())
-                {
-                    a.CanBackupAndRestoreSmall();
-=======
                 using (var a = new FastTests.Voron.Storage.Restarts())
                 {
                     a.DataIsKeptAfterRestart();
->>>>>>> d1ab3c37
                 }
             }
         }
