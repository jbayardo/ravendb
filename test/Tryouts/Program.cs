--- conflicted
+++ resolved
@@ -4,16 +4,11 @@
 using RachisTests.DatabaseCluster;
 using Sparrow.Logging;
 using System.Threading.Tasks;
-<<<<<<< HEAD
-using RachisTests;
-using Raven.Server.Utils;
-=======
 using FastTests.Server.Documents.Notifications;
 using Raven.Server.Utils;
 using Raven.Client.Documents;
 using RachisTests;
 using Raven.Client.Util;
->>>>>>> b5c53229
 
 namespace Tryouts
 {
@@ -24,14 +19,6 @@
             public string Name;
         }
 
-<<<<<<< HEAD
-            for (int i = 0; i < 100; i++)
-            {
-                Console.WriteLine(i);
-                using (var a = new AddNodeToClusterTests())
-                {
-                    a.RemoveNodeWithDb().Wait();
-=======
         public static void Main(string[] args)
         {
            for (var i=0; i<10; i++)
@@ -49,7 +36,6 @@
                 {
 
                     Console.WriteLine(e);
->>>>>>> b5c53229
                 }
             }
         }
