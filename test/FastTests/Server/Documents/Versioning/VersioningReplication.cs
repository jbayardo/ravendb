//-----------------------------------------------------------------------
// <copyright file="Versioning.cs" company="Hibernating Rhinos LTD">
//     Copyright (c) Hibernating Rhinos LTD. All rights reserved.
// </copyright>
//-----------------------------------------------------------------------

using System;
using System.Threading.Tasks;
using FastTests.Server.Replication;
using Raven.Client;
using Raven.Client.Documents;
using Raven.Client.Documents.Operations;
using Raven.Server.Documents;
using Raven.Tests.Core.Utils.Entities;
using Xunit;

namespace FastTests.Server.Documents.Versioning
{
    public class VersioningReplication : ReplicationTestsBase
    {
        private void WaitForMarker(DocumentStore store1, DocumentStore store2)
        {
            var id = "marker - " + Guid.NewGuid();
            using (var session = store1.OpenSession())
            {
                session.Store(new Product { Name = "Marker" }, id);
                session.SaveChanges();
            }
            Assert.True(WaitForDocument(store2, id));
        }

        [Fact]
        public async Task CanGetAllRevisionsFor()
        {
            var company = new Company { Name = "Company Name" };
            using (var store1 = GetDocumentStore())
            using (var store2 = GetDocumentStore())
            {
                await VersioningHelper.SetupVersioning(Server.ServerStore, store1.Database);
                await VersioningHelper.SetupVersioning(Server.ServerStore, store2.Database);
                await SetupReplicationAsync(store1, store2);

                using (var session = store1.OpenAsyncSession())
                {
                    await session.StoreAsync(company);
                    await session.SaveChangesAsync();
                }
                using (var session = store1.OpenAsyncSession())
                {
                    var company3 = await session.LoadAsync<Company>(company.Id);
                    company3.Name = "Hibernating Rhinos";
                    await session.SaveChangesAsync();
                }
                WaitForMarker(store1, store2);
                using (var session = store2.OpenAsyncSession())
                {
                    var companiesRevisions = await session.Advanced.GetRevisionsForAsync<Company>(company.Id);
                    Assert.Equal(2, companiesRevisions.Count);
                    Assert.Equal("Hibernating Rhinos", companiesRevisions[0].Name);
                    Assert.Equal("Company Name", companiesRevisions[1].Name);
                }
            }
        }

        [Fact]
        public async Task CanCheckIfDocumentIsVersioned()
        {
            var company = new Company { Name = "Company Name" };
            using (var store1 = GetDocumentStore())
            using (var store2 = GetDocumentStore())
            {
                await VersioningHelper.SetupVersioning(Server.ServerStore, store1.Database);
                await VersioningHelper.SetupVersioning(Server.ServerStore, store2.Database);
                await SetupReplicationAsync(store1, store2);

                using (var session = store1.OpenAsyncSession())
                {
                    await session.StoreAsync(company);
                    await session.SaveChangesAsync();
                }
                WaitForMarker(store1, store2);
                using (var session = store2.OpenAsyncSession())
                {
                    var company3 = await session.LoadAsync<Company>(company.Id);
                    var metadata = session.Advanced.GetMetadataFor(company3);

                    Assert.Equal((DocumentFlags.Versioned | DocumentFlags.FromReplication).ToString(), metadata.GetString(Constants.Documents.Metadata.Flags));
                }
            }
        }

        [Fact]
        public async Task WillDeleteOldRevisions()
        {
            var company = new Company { Name = "Company #1" };
            using (var store1 = GetDocumentStore())
            using (var store2 = GetDocumentStore())
            {
                await VersioningHelper.SetupVersioning(Server.ServerStore, store1.Database);
                await VersioningHelper.SetupVersioning(Server.ServerStore, store2.Database);
                await SetupReplicationAsync(store1, store2);

                using (var session = store1.OpenAsyncSession())
                {
                    await session.StoreAsync(company);
                    await session.SaveChangesAsync();
                    for (var i = 0; i < 10; i++)
                    {
                        company.Name = "Company #2: " + i;
                        await session.SaveChangesAsync();
                    }
                }

                WaitForMarker(store1, store2);
                using (var session = store2.OpenAsyncSession())
                {
                    var revisions = await session.Advanced.GetRevisionsForAsync<Company>(company.Id);
                    Assert.Equal(5, revisions.Count);
                    Assert.Equal("Company #2: 9", revisions[0].Name);
                    Assert.Equal("Company #2: 5", revisions[4].Name);
                }
            }
        }

        [Fact]
        public async Task RevisionsOrder()
        {
            using (var store1 = GetDocumentStore())
            using (var store2 = GetDocumentStore())
            {
                await VersioningHelper.SetupVersioning(Server.ServerStore, store1.Database);
                await VersioningHelper.SetupVersioning(Server.ServerStore, store2.Database);
                await SetupReplicationAsync(store1, store2);

                using (var session = store1.OpenAsyncSession())
                {
                    await session.StoreAsync(new User { Name = "Hibernating" }, "users/1");
                    await session.StoreAsync(new User { Name = "Hibernating11" }, "users/11");
                    await session.SaveChangesAsync();
                }
                using (var session = store1.OpenAsyncSession())
                {
                    await session.StoreAsync(new User { Name = "Hibernating Rhinos" }, "users/1");
                    await session.StoreAsync(new User { Name = "Hibernating Rhinos11" }, "users/11");
                    await session.SaveChangesAsync();
                }
                using (var session = store1.OpenAsyncSession())
                {
                    await session.StoreAsync(new User { Name = "Hibernating Rhinos - RavenDB" }, "users/1");
                    await session.StoreAsync(new User { Name = "Hibernating Rhinos - RavenDB11" }, "users/11");
                    await session.SaveChangesAsync();
                }

                WaitForMarker(store1, store2);
                using (var session = store2.OpenAsyncSession())
                {
                    var users = await session.Advanced.GetRevisionsForAsync<User>("users/1");
                    Assert.Equal(3, users.Count);
                    Assert.Equal("Hibernating Rhinos - RavenDB", users[0].Name);
                    Assert.Equal("Hibernating Rhinos", users[1].Name);
                    Assert.Equal("Hibernating", users[2].Name);
                }
            }
        }

        [Theory]
        [InlineData(false)]
        [InlineData(true)]
        public async Task GetZombies(bool useSession)
        {
            using (var store1 = GetDocumentStore())
            using (var store2 = GetDocumentStore())
            {
                await VersioningHelper.SetupVersioning(Server.ServerStore, store1.Database, false);
                await VersioningHelper.SetupVersioning(Server.ServerStore, store2.Database, false);
                await SetupReplicationAsync(store1, store2);

                var zombies = await store1.Commands().GetZombiesAsync(long.MaxValue);
                Assert.Equal(0, zombies.Count);

                var id = "users/1";
                if (useSession)
                {
                    var user = new User {Name = "Fitzchak"};
                    for (var i = 0; i < 2; i++)
                    {
                        using (var session = store1.OpenAsyncSession())
                        {
                            await session.StoreAsync(user);
                            await session.SaveChangesAsync();
                        }
                        using (var session = store1.OpenAsyncSession())
                        {
                            session.Delete(user.Id);
                            await session.SaveChangesAsync();
                        }
                    }
                    id += "-A";
                }
                else
                {
                    await store1.Commands().PutAsync(id, null, new User {Name = "Fitzchak"});
                    await store1.Commands().DeleteAsync(id, null);
                    await store1.Commands().PutAsync(id, null, new User {Name = "Fitzchak"});
                    await store1.Commands().DeleteAsync(id, null);
                }

                WaitForMarker(store1, store2);
                var statistics = store2.Admin.Send(new GetStatisticsOperation());
                Assert.Equal(useSession ? 2 : 1, statistics.CountOfDocuments);
                Assert.Equal(4, statistics.CountOfRevisionDocuments);

                zombies = await store2.Commands().GetZombiesAsync(long.MaxValue);
                Assert.Equal(1, zombies.Count);

                using (var session = store2.OpenAsyncSession())
                {
                    var users = await session.Advanced.GetRevisionsForAsync<User>(id);
                    Assert.Equal(4, users.Count);
                    Assert.Equal(null, users[0].Name);
                    Assert.Equal("Fitzchak", users[1].Name);
                    Assert.Equal(null, users[2].Name);
                    Assert.Equal("Fitzchak", users[3].Name);
                }

                // Can get metadata only
                dynamic revisions = await store2.Commands().GetRevisionsForAsync(id, metadataOnly: true);
                Assert.Equal(4, revisions.Count);
                Assert.Equal(DocumentFlags.DeleteRevision.ToString(), revisions[0][Constants.Documents.Metadata.Key][Constants.Documents.Metadata.Flags]);
                Assert.Equal((DocumentFlags.Versioned | DocumentFlags.Revision | DocumentFlags.FromReplication).ToString(), revisions[1][Constants.Documents.Metadata.Key][Constants.Documents.Metadata.Flags]);
                Assert.Equal(DocumentFlags.DeleteRevision.ToString(), revisions[2][Constants.Documents.Metadata.Key][Constants.Documents.Metadata.Flags]);
                Assert.Equal((DocumentFlags.Versioned | DocumentFlags.Revision | DocumentFlags.FromReplication).ToString(), revisions[3][Constants.Documents.Metadata.Key][Constants.Documents.Metadata.Flags]);

                await store1.Admin.SendAsync(new Versioning.DeleteRevisionsOperation(id, "users/not/exists"));
                WaitForMarker(store1, store2);

                statistics = store2.Admin.Send(new GetStatisticsOperation());
                Assert.Equal(useSession ? 3 : 2, statistics.CountOfDocuments);
                Assert.Equal(4, statistics.CountOfRevisionDocuments); // This is not correct. Should be zero. See: RavenDB-7543
            }
        }

<<<<<<< HEAD
        [Fact(Skip = "RavenDB-7543")]
        public Task ReplicateExpiredAndDeletedRevisions(/*bool useSession*/)
=======
        [Theory(Skip = "RavenDB-7543")]
        public async Task ReplicateExpiredAndDeletedRevisions(bool useSession)
>>>>>>> 210e5b08
        {
            // TODO
            return Task.CompletedTask;
        }

        private class User
        {
            public string Id { get; set; }
            public string Name { get; set; }
        }

        private class Product
        {
            public string Name { get; set; }
        }
    }
}<|MERGE_RESOLUTION|>--- conflicted
+++ resolved
@@ -240,13 +240,7 @@
             }
         }
 
-<<<<<<< HEAD
-        [Fact(Skip = "RavenDB-7543")]
         public Task ReplicateExpiredAndDeletedRevisions(/*bool useSession*/)
-=======
-        [Theory(Skip = "RavenDB-7543")]
-        public async Task ReplicateExpiredAndDeletedRevisions(bool useSession)
->>>>>>> 210e5b08
         {
             // TODO
             return Task.CompletedTask;
