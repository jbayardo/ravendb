﻿using System;
using System.Collections.Generic;
using System.Linq;
using System.Threading;
using System.Threading.Tasks;
using FastTests.Server.Basic.Entities;
using Raven.Client.Documents;
using Raven.Client.Documents.Replication;
using Raven.Tests.Core.Utils.Entities;
using Xunit;

namespace FastTests.Server.Replication
{
    public class ReplicationResolveConflictsOnConfigurationChange : ReplicationTestsBase
    {

        public void GenerateConflicts(DocumentStore store1, DocumentStore store2, string id = "foo/bar")
        {
            using (var session = store1.OpenSession())
            {
                session.Store(new User
                {
                    Name = "Store1"
                }, id);
                session.SaveChanges();
            }
            using (var session = store2.OpenSession())
            {
                session.Store(new User
                {
                    Name = "Store2"
                }, id);
                session.SaveChanges();
            }
            SetupReplication(store1,store2);
            SetupReplication(store2,store1);

            Assert.Equal(2, WaitUntilHasConflict(store1, id).Results.Length);
            Assert.Equal(2, WaitUntilHasConflict(store2, id).Results.Length);
        }

        [Fact]
        public void ResolveWhenScriptAdded()
        {
            using (var store1 = GetDocumentStore())
            using (var store2 = GetDocumentStore())
            {
                GenerateConflicts(store1, store2);
                var config = new ConflictSolver
                {
                    ResolveByCollection = new Dictionary<string, ScriptResolver>
                    {
                        {
                            "Users", new ScriptResolver
                            {
                                Script = "return {'Name':'Resolved'}"
                            }
                        }
                    }
                };
                SetupReplication(store1, config, store2);

                Assert.True(WaitForDocument<User>(store1, "foo/bar", u => u.Name == "Resolved"));
                Assert.True(WaitForDocument<User>(store2, "foo/bar", u => u.Name == "Resolved"));
            }
        }

        [Fact]
        public void ResolveWhenChangeToLatest()
        {
            using (var store1 = GetDocumentStore())
            using (var store2 = GetDocumentStore())
            {
                GenerateConflicts(store1, store2);

                SetReplicationConflictResolution(store1, StraightforwardConflictResolution.ResolveToLatest);

                Assert.True(WaitForDocument<User>(store1, "foo/bar", u => u.Name == "Store2"));
                Assert.True(WaitForDocument<User>(store2, "foo/bar", u => u.Name == "Store2"));
            }
        }

        [Fact]
        public void ResolveWhenSettingDatabaseResolver()
        {
            using (var store1 = GetDocumentStore())
            using (var store2 = GetDocumentStore())
            {
                GenerateConflicts(store1, store2);
                var config = new ConflictSolver
                {
<<<<<<< HEAD
                    DatabaseResovlerId = GetDocumentDatabaseInstanceFor(store1).Result.DbId.ToString()
=======
                    DatabaseResolverId = GetDocumentDatabaseInstanceFor(store1).Result.DbId.ToString()
>>>>>>> 9d6f291f
                };
                SetupReplication(store1, config, store2);

                Assert.True(WaitForDocument<User>(store1, "foo/bar", u => u.Name == "Store1"));
                Assert.True(WaitForDocument<User>(store2, "foo/bar", u => u.Name == "Store1"));
            }
        }

        [Fact]
        public async Task ResolveManyConflicts()
        {
            using (var store1 = GetDocumentStore())
            using (var store2 = GetDocumentStore())
            {
                GenerateConflicts(store1, store2, "users/1");
                await SetupReplicationAsync(store1);
                await SetupReplicationAsync(store2);
                GenerateConflicts(store1, store2, "users/2");
                
                await UpdateConflictResolver(store1, GetDocumentDatabaseInstanceFor(store1).Result.DbId.ToString());

                Assert.True(WaitForDocument<User>(store1, "users/1", u => u.Name == "Store1"));
                Assert.True(WaitForDocument<User>(store2, "users/1", u => u.Name == "Store1"));
                Assert.True(WaitForDocument<User>(store1, "users/2", u => u.Name == "Store1"));
                Assert.True(WaitForDocument<User>(store2, "users/2", u => u.Name == "Store1"));
            }
        }
    }
}<|MERGE_RESOLUTION|>--- conflicted
+++ resolved
@@ -89,11 +89,7 @@
                 GenerateConflicts(store1, store2);
                 var config = new ConflictSolver
                 {
-<<<<<<< HEAD
-                    DatabaseResovlerId = GetDocumentDatabaseInstanceFor(store1).Result.DbId.ToString()
-=======
                     DatabaseResolverId = GetDocumentDatabaseInstanceFor(store1).Result.DbId.ToString()
->>>>>>> 9d6f291f
                 };
                 SetupReplication(store1, config, store2);
 
