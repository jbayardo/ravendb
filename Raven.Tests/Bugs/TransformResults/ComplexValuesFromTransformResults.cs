--- conflicted
+++ resolved
@@ -1,522 +1,516 @@
-using System;
-using System.Linq;
-using Raven.Abstractions.Indexing;
-using Raven.Abstractions.Linq;
-using Raven.Abstractions.MEF;
-using Raven.Client;
-using Raven.Client.Document;
-using Raven.Client.Embedded;
-using Raven.Client.Indexes;
-using Raven.Client.Linq;
-using Raven.Database.Impl;
-using Raven.Database.Linq;
-using Raven.Database.Plugins;
-using Xunit;
-
-namespace Raven.Tests.Bugs.TransformResults
-{
-	public class ComplexValuesFromTransformResults : LocalClientTest
-	{
-		[Fact]
-		public void CanCreateQueriesWithNestedSelected()
-		{
-			using (EmbeddableDocumentStore documentStore = NewDocumentStore())
-			{
-				new Answers_ByAnswerEntity2().Execute(documentStore);
-			}
-		}
-
-		[Fact]
-		public void CanExecuteTheTransformResultFunction()
-		{
-			var answersIndex = new Answers_ByAnswerEntity2 { Conventions = new DocumentConvention() };
-			IndexDefinition indexDefinition = answersIndex.CreateIndexDefinition();
-			var dynamicViewCompiler = new DynamicViewCompiler("test", indexDefinition, ".");
-			AbstractViewGenerator abstractViewGenerator = dynamicViewCompiler.GenerateInstance();
-			using (var documentStore = NewDocumentStore())
-			{
-
-				Guid questionId = Guid.NewGuid();
-				Guid answerId = Guid.NewGuid();
-
-				using (IDocumentSession session = documentStore.OpenSession())
-				{
-					var user = new User { Id = @"user\222", DisplayName = "John Doe" };
-					session.Store(user);
-
-					var question = new Question2
-					{
-						Id = questionId,
-						Title = "How to do this in RavenDb?",
-						Content = "I'm trying to find how to model documents for better DDD support.",
-						UserId = @"user\222"
-					};
-					session.Store(question);
-
-
-					var answer = new AnswerEntity2
-					{
-						Id = answerId,
-						Question = question,
-						Content = "This is doable",
-						UserId = user.Id
-					};
-					answer.Votes = new[]
-					{
-						new AnswerVoteEntity2
-						{
-							Id = Guid.NewGuid(),
-							QuestionId = questionId,
-							Answer = answer,
-							Delta = 2
-						}
-					};
-
-
-					session.Store(new Answer2
-					{
-						Id = answerId,
-						UserId = user.Id,
-						QuestionId = question.Id,
-						Content = "This is doable",
-						Votes = new[]
-						{
-							new AnswerVote2
-							{
-								Id = Guid.NewGuid(),
-								QuestionId = questionId,
-								AnswerId = answerId,
-								Delta = 2
-							}
-						}
-					});
-
-					session.SaveChanges();
-				}
-
-				documentStore.DocumentDatabase.TransactionalStorage.Batch(accessor =>
-				{
-					var documentRetriever = new DocumentRetriever(accessor, new OrderedPartCollection<AbstractReadTrigger>());
-					var dynamicJsonObjects = new[] { new DynamicJsonObject(accessor.Documents.DocumentByKey("answer2s/" + answerId.ToString(), null).ToJson()), };
-					var transformResultsDefinition = abstractViewGenerator.TransformResultsDefinition(documentRetriever,
-																									  dynamicJsonObjects
-						);
-
-					transformResultsDefinition.ToArray();
-				});
-
-
-
-			}
-		}
-
-		[Fact]
-		public void DecimalValues()
-		{
-			using (EmbeddableDocumentStore documentStore = NewDocumentStore())
-			{
-				new Answers_ByQuestion().Execute(documentStore);
-
-				const string questionId = @"question\259";
-				using (IDocumentSession session = documentStore.OpenSession())
-				{
-<<<<<<< HEAD
-					var vote1 = new AnswerVote { QuestionId = questionId, Delta = 2, DecimalValue = 20};
-					session.Store(vote1);
-					var vote2 = new AnswerVote { QuestionId = questionId, Delta = 3, DecimalValue = 43};
-=======
-					var vote1 = new AnswerVote { QuestionId = questionId, Delta = 2, DecimalValue = 20 };
-					session.Store(vote1);
-					var vote2 = new AnswerVote { QuestionId = questionId, Delta = 3, DecimalValue = 43 };
->>>>>>> dc455514
-					session.Store(vote2);
-
-					session.SaveChanges();
-				}
-
-				using (IDocumentSession session = documentStore.OpenSession())
-				{
-					AnswerViewItem questionInfo = session.Query<AnswerViewItem, Answers_ByQuestion>()
-						.Customize(x => x.WaitForNonStaleResultsAsOfNow())
-						.Where(x => x.QuestionId == questionId)
-						.SingleOrDefault();
-					Assert.NotNull(questionInfo);
-					Assert.Equal(63, questionInfo.DecimalTotal);
-				}
-			}
-		}
-
-		[Fact]
-		public void write_then_read_from_stack_over_flow_types()
-		{
-			using (EmbeddableDocumentStore documentStore = NewDocumentStore())
-			{
-				new QuestionWithVoteTotalIndex().Execute(documentStore);
-
-				const string questionId = @"question\259";
-				using (IDocumentSession session = documentStore.OpenSession())
-				{
-					var user = new User { Id = @"user\222", DisplayName = "John Doe" };
-					session.Store(user);
-
-					var question = new Question
-					{
-						Id = questionId,
-						Title = "How to do this in RavenDb?",
-						Content = "I'm trying to find how to model documents for better DDD support.",
-						UserId = @"user\222"
-					};
-					session.Store(question);
-
-					var vote1 = new QuestionVote { QuestionId = questionId, Delta = 2 };
-					session.Store(vote1);
-					var vote2 = new QuestionVote { QuestionId = questionId, Delta = 3 };
-					session.Store(vote2);
-
-					session.SaveChanges();
-				}
-
-				using (IDocumentSession session = documentStore.OpenSession())
-				{
-					QuestionView questionInfo = session.Query<QuestionView, QuestionWithVoteTotalIndex>()
-						.Customize(x => x.WaitForNonStaleResultsAsOfNow())
-						.Where(x => x.QuestionId == questionId)
-						.SingleOrDefault();
-					Assert.NotNull(questionInfo);
-					Assert.False(string.IsNullOrEmpty(questionInfo.User.DisplayName), "User.DisplayName was not loaded");
-				}
-			}
-		}
-
-		[Fact]
-		public void object_id_should_not_be_null_after_loaded_from_transformation()
-		{
-			using (EmbeddableDocumentStore documentStore = NewDocumentStore())
-			{
-				new Answers_ByAnswerEntity().Execute(documentStore);
-
-				const string questionId = @"question\259";
-				string answerId = CreateEntities(documentStore);
-
-				using (IDocumentSession session = documentStore.OpenSession())
-				{
-					AnswerEntity answerInfo = session.Query<Answer, Answers_ByAnswerEntity>()
-						.Customize(x => x.WaitForNonStaleResultsAsOfNow())
-						.Where(x => x.Id == answerId)
-						.As<AnswerEntity>()
-						.SingleOrDefault();
-					Assert.NotNull(answerInfo);
-					Assert.NotNull(answerInfo.Question);
-					Assert.NotNull(answerInfo.Question.Id);
-					Assert.True(answerInfo.Question.Id == questionId);
-				}
-			}
-		}
-
-		[Fact]
-		public void write_then_read_from_complex_entity_types()
-		{
-			using (EmbeddableDocumentStore documentStore = NewDocumentStore())
-			{
-				new Answers_ByAnswerEntity().Execute(documentStore);
-				new Votes_ByAnswerEntity().Execute(documentStore);
-
-				string answerId = CreateEntities(documentStore);
-				// Working
-				using (IDocumentSession session = documentStore.OpenSession())
-				{
-					AnswerEntity answerInfo = session.Query<Answer, Answers_ByAnswerEntity>()
-						.Customize(x => x.WaitForNonStaleResultsAsOfNow())
-						.Where(x => x.Id == answerId)
-						.As<AnswerEntity>()
-						.SingleOrDefault();
-					Assert.NotNull(answerInfo);
-					Assert.NotNull(answerInfo.Question);
-				}
-				// Failing 
-				using (IDocumentSession session = documentStore.OpenSession())
-				{
-					AnswerVoteEntity[] votes = session.Query<AnswerVote, Votes_ByAnswerEntity>()
-						.Customize(x => x.WaitForNonStaleResultsAsOfNow())
-						.Where(x => x.AnswerId == answerId)
-						.As<AnswerVoteEntity>()
-						.ToArray();
-					Assert.NotNull(votes);
-					Assert.True(votes.Length == 2);
-					Assert.NotNull(votes[0].Answer);
-					Assert.True(votes[0].Answer.Id == answerId);
-					Assert.NotNull(votes[1].Answer);
-					Assert.True(votes[1].Answer.Id == answerId);
-				}
-			}
-		}
-
-		[Fact]
-		public void write_then_read_from_complex_entity_types_with_Guids_as_keys()
-		{
-			using (EmbeddableDocumentStore documentStore = NewDocumentStore())
-			{
-				documentStore.Conventions.FindFullDocumentKeyFromNonStringIdentifier = (id, type, allowNull) => id.ToString();
-
-				new Answers_ByAnswerEntity2().Execute(documentStore);
-				Guid questionId = Guid.NewGuid();
-				Guid answerId = Guid.NewGuid();
-
-				using (IDocumentSession session = documentStore.OpenSession())
-				{
-					var user = new User { Id = @"user\222", DisplayName = "John Doe" };
-					session.Store(user);
-
-					var question = new Question2
-					{
-						Id = questionId,
-						Title = "How to do this in RavenDb?",
-						Content = "I'm trying to find how to model documents for better DDD support.",
-						UserId = @"user\222"
-					};
-					session.Store(question);
-
-
-					var answer = new AnswerEntity2
-					{
-						Id = answerId,
-						Question = question,
-						Content = "This is doable",
-						UserId = user.Id
-					};
-
-					//session.Store(new Answer2
-					//{
-					//    Id = answer.Id,
-					//    UserId = answer.UserId,
-					//    QuestionId = answer.Question.Id,
-					//    Content = answer.Content
-					//}
-					session.Store(new Answer2
-					{
-						Id = answerId,
-						UserId = user.Id,
-						QuestionId = question.Id,
-						Content = "This is doable"
-					});
-
-					session.SaveChanges();
-				}
-				using (IDocumentSession session = documentStore.OpenSession())
-				{
-					AnswerEntity2 answerInfo = session.Query<Answer2, Answers_ByAnswerEntity2>()
-						.Customize(x => x.WaitForNonStaleResultsAsOfNow())
-						.Where(x => x.Id == answerId)
-						.As<AnswerEntity2>()
-						.SingleOrDefault();
-					Assert.NotNull(answerInfo);
-					Assert.NotNull(answerInfo.Question);
-				}
-			}
-		}
-
-		[Fact]
-		public void write_then_read_answer_with_votes()
-		{
-			using (EmbeddableDocumentStore documentStore = NewDocumentStore())
-			{
-				documentStore.Conventions.FindFullDocumentKeyFromNonStringIdentifier = (id, type, allowNull) => id.ToString();
-
-				new Answers_ByAnswerEntity2().Execute(documentStore);
-				Guid questionId = Guid.NewGuid();
-				Guid answerId = Guid.NewGuid();
-
-				using (IDocumentSession session = documentStore.OpenSession())
-				{
-					var user = new User { Id = @"user\222", DisplayName = "John Doe" };
-					session.Store(user);
-
-					var question = new Question2
-					{
-						Id = questionId,
-						Title = "How to do this in RavenDb?",
-						Content = "I'm trying to find how to model documents for better DDD support.",
-						UserId = @"user\222"
-					};
-					session.Store(question);
-
-
-					var answer = new AnswerEntity2
-					{
-						Id = answerId,
-						Question = question,
-						Content = "This is doable",
-						UserId = user.Id
-					};
-					answer.Votes = new[]
-					{
-						new AnswerVoteEntity2
-						{
-							Id = Guid.NewGuid(),
-							QuestionId = questionId,
-							Answer = answer,
-							Delta = 2
-						}
-					};
-
-
-					session.Store(new Answer2
-					{
-						Id = answerId,
-						UserId = user.Id,
-						QuestionId = question.Id,
-						Content = "This is doable",
-						Votes = new[]
-						{
-							new AnswerVote2
-							{
-								Id = Guid.NewGuid(),
-								QuestionId = questionId,
-								AnswerId = answerId,
-								Delta = 2
-							}
-						}
-					});
-
-					session.SaveChanges();
-				}
-				using (IDocumentSession session = documentStore.OpenSession())
-				{
-					AnswerEntity2 answerInfo = session.Query<Answer2, Answers_ByAnswerEntity2>()
-						.Customize(x => x.WaitForNonStaleResultsAsOfNow())
-						.Where(x => x.Id == answerId)
-						.As<AnswerEntity2>()
-						.SingleOrDefault();
-					Assert.NotNull(answerInfo);
-					Assert.NotNull(answerInfo.Votes);
-					Assert.True(answerInfo.Votes.Length == 1);
-					Assert.True(answerInfo.Votes[0].QuestionId == questionId);
-					Assert.NotNull(answerInfo.Votes[0].Answer);
-					Assert.True(answerInfo.Votes[0].Answer.Id == answerId);
-				}
-			}
-		}
-
-		[Fact]
-		public void will_work_normally_when_querying_multip_times()
-		{
-			using (EmbeddableDocumentStore documentStore = NewDocumentStore())
-			{
-				new Answers_ByAnswerEntity().Execute(documentStore);
-
-				const string Content = "This is doable";
-				const string UserId = @"user\222";
-
-				const string answerId = @"answer\540";
-				using (IDocumentSession session = documentStore.OpenSession())
-				{
-					var user = new User { Id = @"user\222", DisplayName = "John Doe" };
-					session.Store(user);
-
-
-					var answer = new AnswerEntity
-									 {
-										 Id = answerId,
-										 Question = null,
-										 Content = "This is doable",
-										 UserId = user.Id
-									 };
-
-					session.Store(new Answer
-									  {
-										  Id = answer.Id,
-										  UserId = answer.UserId,
-										  QuestionId = "",
-										  Content = answer.Content
-									  });
-
-					session.SaveChanges();
-				}
-				// Working
-				using (IDocumentSession session = documentStore.OpenSession())
-				{
-					AnswerEntity answerInfo = session.Query<Answer, Answers_ByAnswerEntity>()
-						.Customize(x => x.WaitForNonStaleResultsAsOfNow())
-						.Where(x => x.UserId == UserId && x.Content == Content)
-						.As<AnswerEntity>()
-						.SingleOrDefault();
-					Assert.NotNull(answerInfo);
-
-					AnswerEntity answerInfo2 = session.Query<Answer, Answers_ByAnswerEntity>()
-													.Customize(x => x.WaitForNonStaleResultsAsOfNow())
-													.Where(x => x.UserId == UserId && x.Content == Content)
-													.As<AnswerEntity>()
-													.SingleOrDefault();
-					Assert.NotNull(answerInfo2);
-
-				}
-				// Failing 
-				using (IDocumentSession session = documentStore.OpenSession())
-				{
-					AnswerEntity answerInfo = session.Query<Answer, Answers_ByAnswerEntity>()
-						.Customize(x => x.WaitForNonStaleResultsAsOfNow())
-						.Where(x => x.UserId == UserId && x.Content == Content)
-						.As<AnswerEntity>()
-						.SingleOrDefault();
-					Assert.NotNull(answerInfo);
-				}
-			}
-
-		}
-
-		public static string CreateEntities(IDocumentStore documentStore)
-		{
-			const string questionId = @"question\259";
-			const string answerId = @"answer\540";
-			using (IDocumentSession session = documentStore.OpenSession())
-			{
-				var user = new User { Id = @"user\222", DisplayName = "John Doe" };
-				session.Store(user);
-
-				var question = new Question
-				{
-					Id = questionId,
-					Title = "How to do this in RavenDb?",
-					Content = "I'm trying to find how to model documents for better DDD support.",
-					UserId = @"user\222"
-				};
-				session.Store(question);
-
-				var answer = new AnswerEntity
-				{
-					Id = answerId,
-					Question = question,
-					Content = "This is doable",
-					UserId = user.Id
-				};
-
-				session.Store(new Answer
-				{
-					Id = answer.Id,
-					UserId = answer.UserId,
-					QuestionId = answer.Question.Id,
-					Content = answer.Content
-				});
-
-				var vote1 = new AnswerVoteEntity { Id = "votes\\1", Answer = answer, QuestionId = questionId, Delta = 2 };
-				session.Store(new AnswerVote
-				{
-					QuestionId = vote1.QuestionId,
-					AnswerId = vote1.Answer.Id,
-					Delta = vote1.Delta
-				});
-
-				var vote2 = new AnswerVoteEntity { Id = "votes\\2", Answer = answer, QuestionId = questionId, Delta = 3 };
-				session.Store(new AnswerVote
-				{
-					QuestionId = vote2.QuestionId,
-					AnswerId = vote2.Answer.Id,
-					Delta = vote2.Delta
-				});
-
-				session.SaveChanges();
-			}
-			return answerId;
-		}
-	}
+using System;
+using System.Linq;
+using Raven.Abstractions.Indexing;
+using Raven.Abstractions.Linq;
+using Raven.Abstractions.MEF;
+using Raven.Client;
+using Raven.Client.Document;
+using Raven.Client.Embedded;
+using Raven.Client.Indexes;
+using Raven.Client.Linq;
+using Raven.Database.Impl;
+using Raven.Database.Linq;
+using Raven.Database.Plugins;
+using Xunit;
+
+namespace Raven.Tests.Bugs.TransformResults
+{
+	public class ComplexValuesFromTransformResults : LocalClientTest
+	{
+		[Fact]
+		public void CanCreateQueriesWithNestedSelected()
+		{
+			using (EmbeddableDocumentStore documentStore = NewDocumentStore())
+			{
+				new Answers_ByAnswerEntity2().Execute(documentStore);
+			}
+		}
+
+		[Fact]
+		public void CanExecuteTheTransformResultFunction()
+		{
+			var answersIndex = new Answers_ByAnswerEntity2 { Conventions = new DocumentConvention() };
+			IndexDefinition indexDefinition = answersIndex.CreateIndexDefinition();
+			var dynamicViewCompiler = new DynamicViewCompiler("test", indexDefinition, ".");
+			AbstractViewGenerator abstractViewGenerator = dynamicViewCompiler.GenerateInstance();
+			using (var documentStore = NewDocumentStore())
+			{
+
+				Guid questionId = Guid.NewGuid();
+				Guid answerId = Guid.NewGuid();
+
+				using (IDocumentSession session = documentStore.OpenSession())
+				{
+					var user = new User { Id = @"user\222", DisplayName = "John Doe" };
+					session.Store(user);
+
+					var question = new Question2
+					{
+						Id = questionId,
+						Title = "How to do this in RavenDb?",
+						Content = "I'm trying to find how to model documents for better DDD support.",
+						UserId = @"user\222"
+					};
+					session.Store(question);
+
+
+					var answer = new AnswerEntity2
+					{
+						Id = answerId,
+						Question = question,
+						Content = "This is doable",
+						UserId = user.Id
+					};
+					answer.Votes = new[]
+					{
+						new AnswerVoteEntity2
+						{
+							Id = Guid.NewGuid(),
+							QuestionId = questionId,
+							Answer = answer,
+							Delta = 2
+						}
+					};
+
+
+					session.Store(new Answer2
+					{
+						Id = answerId,
+						UserId = user.Id,
+						QuestionId = question.Id,
+						Content = "This is doable",
+						Votes = new[]
+						{
+							new AnswerVote2
+							{
+								Id = Guid.NewGuid(),
+								QuestionId = questionId,
+								AnswerId = answerId,
+								Delta = 2
+							}
+						}
+					});
+
+					session.SaveChanges();
+				}
+
+				documentStore.DocumentDatabase.TransactionalStorage.Batch(accessor =>
+				{
+					var documentRetriever = new DocumentRetriever(accessor, new OrderedPartCollection<AbstractReadTrigger>());
+					var dynamicJsonObjects = new[] { new DynamicJsonObject(accessor.Documents.DocumentByKey("answer2s/" + answerId.ToString(), null).ToJson()), };
+					var transformResultsDefinition = abstractViewGenerator.TransformResultsDefinition(documentRetriever,
+																									  dynamicJsonObjects
+						);
+
+					transformResultsDefinition.ToArray();
+				});
+
+
+
+			}
+		}
+
+		[Fact]
+		public void DecimalValues()
+		{
+			using (EmbeddableDocumentStore documentStore = NewDocumentStore())
+			{
+				new Answers_ByQuestion().Execute(documentStore);
+
+				const string questionId = @"question\259";
+				using (IDocumentSession session = documentStore.OpenSession())
+				{
+					var vote1 = new AnswerVote { QuestionId = questionId, Delta = 2, DecimalValue = 20 };
+					session.Store(vote1);
+					var vote2 = new AnswerVote { QuestionId = questionId, Delta = 3, DecimalValue = 43 };
+					session.Store(vote2);
+
+					session.SaveChanges();
+				}
+
+				using (IDocumentSession session = documentStore.OpenSession())
+				{
+					AnswerViewItem questionInfo = session.Query<AnswerViewItem, Answers_ByQuestion>()
+						.Customize(x => x.WaitForNonStaleResultsAsOfNow())
+						.Where(x => x.QuestionId == questionId)
+						.SingleOrDefault();
+					Assert.NotNull(questionInfo);
+					Assert.Equal(63, questionInfo.DecimalTotal);
+				}
+			}
+		}
+
+		[Fact]
+		public void write_then_read_from_stack_over_flow_types()
+		{
+			using (EmbeddableDocumentStore documentStore = NewDocumentStore())
+			{
+				new QuestionWithVoteTotalIndex().Execute(documentStore);
+
+				const string questionId = @"question\259";
+				using (IDocumentSession session = documentStore.OpenSession())
+				{
+					var user = new User { Id = @"user\222", DisplayName = "John Doe" };
+					session.Store(user);
+
+					var question = new Question
+					{
+						Id = questionId,
+						Title = "How to do this in RavenDb?",
+						Content = "I'm trying to find how to model documents for better DDD support.",
+						UserId = @"user\222"
+					};
+					session.Store(question);
+
+					var vote1 = new QuestionVote { QuestionId = questionId, Delta = 2 };
+					session.Store(vote1);
+					var vote2 = new QuestionVote { QuestionId = questionId, Delta = 3 };
+					session.Store(vote2);
+
+					session.SaveChanges();
+				}
+
+				using (IDocumentSession session = documentStore.OpenSession())
+				{
+					QuestionView questionInfo = session.Query<QuestionView, QuestionWithVoteTotalIndex>()
+						.Customize(x => x.WaitForNonStaleResultsAsOfNow())
+						.Where(x => x.QuestionId == questionId)
+						.SingleOrDefault();
+					Assert.NotNull(questionInfo);
+					Assert.False(string.IsNullOrEmpty(questionInfo.User.DisplayName), "User.DisplayName was not loaded");
+				}
+			}
+		}
+
+		[Fact]
+		public void object_id_should_not_be_null_after_loaded_from_transformation()
+		{
+			using (EmbeddableDocumentStore documentStore = NewDocumentStore())
+			{
+				new Answers_ByAnswerEntity().Execute(documentStore);
+
+				const string questionId = @"question\259";
+				string answerId = CreateEntities(documentStore);
+
+				using (IDocumentSession session = documentStore.OpenSession())
+				{
+					AnswerEntity answerInfo = session.Query<Answer, Answers_ByAnswerEntity>()
+						.Customize(x => x.WaitForNonStaleResultsAsOfNow())
+						.Where(x => x.Id == answerId)
+						.As<AnswerEntity>()
+						.SingleOrDefault();
+					Assert.NotNull(answerInfo);
+					Assert.NotNull(answerInfo.Question);
+					Assert.NotNull(answerInfo.Question.Id);
+					Assert.True(answerInfo.Question.Id == questionId);
+				}
+			}
+		}
+
+		[Fact]
+		public void write_then_read_from_complex_entity_types()
+		{
+			using (EmbeddableDocumentStore documentStore = NewDocumentStore())
+			{
+				new Answers_ByAnswerEntity().Execute(documentStore);
+				new Votes_ByAnswerEntity().Execute(documentStore);
+
+				string answerId = CreateEntities(documentStore);
+				// Working
+				using (IDocumentSession session = documentStore.OpenSession())
+				{
+					AnswerEntity answerInfo = session.Query<Answer, Answers_ByAnswerEntity>()
+						.Customize(x => x.WaitForNonStaleResultsAsOfNow())
+						.Where(x => x.Id == answerId)
+						.As<AnswerEntity>()
+						.SingleOrDefault();
+					Assert.NotNull(answerInfo);
+					Assert.NotNull(answerInfo.Question);
+				}
+				// Failing 
+				using (IDocumentSession session = documentStore.OpenSession())
+				{
+					AnswerVoteEntity[] votes = session.Query<AnswerVote, Votes_ByAnswerEntity>()
+						.Customize(x => x.WaitForNonStaleResultsAsOfNow())
+						.Where(x => x.AnswerId == answerId)
+						.As<AnswerVoteEntity>()
+						.ToArray();
+					Assert.NotNull(votes);
+					Assert.True(votes.Length == 2);
+					Assert.NotNull(votes[0].Answer);
+					Assert.True(votes[0].Answer.Id == answerId);
+					Assert.NotNull(votes[1].Answer);
+					Assert.True(votes[1].Answer.Id == answerId);
+				}
+			}
+		}
+
+		[Fact]
+		public void write_then_read_from_complex_entity_types_with_Guids_as_keys()
+		{
+			using (EmbeddableDocumentStore documentStore = NewDocumentStore())
+			{
+				documentStore.Conventions.FindFullDocumentKeyFromNonStringIdentifier = (id, type, allowNull) => id.ToString();
+
+				new Answers_ByAnswerEntity2().Execute(documentStore);
+				Guid questionId = Guid.NewGuid();
+				Guid answerId = Guid.NewGuid();
+
+				using (IDocumentSession session = documentStore.OpenSession())
+				{
+					var user = new User { Id = @"user\222", DisplayName = "John Doe" };
+					session.Store(user);
+
+					var question = new Question2
+					{
+						Id = questionId,
+						Title = "How to do this in RavenDb?",
+						Content = "I'm trying to find how to model documents for better DDD support.",
+						UserId = @"user\222"
+					};
+					session.Store(question);
+
+
+					var answer = new AnswerEntity2
+					{
+						Id = answerId,
+						Question = question,
+						Content = "This is doable",
+						UserId = user.Id
+					};
+
+					//session.Store(new Answer2
+					//{
+					//    Id = answer.Id,
+					//    UserId = answer.UserId,
+					//    QuestionId = answer.Question.Id,
+					//    Content = answer.Content
+					//}
+					session.Store(new Answer2
+					{
+						Id = answerId,
+						UserId = user.Id,
+						QuestionId = question.Id,
+						Content = "This is doable"
+					});
+
+					session.SaveChanges();
+				}
+				using (IDocumentSession session = documentStore.OpenSession())
+				{
+					AnswerEntity2 answerInfo = session.Query<Answer2, Answers_ByAnswerEntity2>()
+						.Customize(x => x.WaitForNonStaleResultsAsOfNow())
+						.Where(x => x.Id == answerId)
+						.As<AnswerEntity2>()
+						.SingleOrDefault();
+					Assert.NotNull(answerInfo);
+					Assert.NotNull(answerInfo.Question);
+				}
+			}
+		}
+
+		[Fact]
+		public void write_then_read_answer_with_votes()
+		{
+			using (EmbeddableDocumentStore documentStore = NewDocumentStore())
+			{
+				documentStore.Conventions.FindFullDocumentKeyFromNonStringIdentifier = (id, type, allowNull) => id.ToString();
+
+				new Answers_ByAnswerEntity2().Execute(documentStore);
+				Guid questionId = Guid.NewGuid();
+				Guid answerId = Guid.NewGuid();
+
+				using (IDocumentSession session = documentStore.OpenSession())
+				{
+					var user = new User { Id = @"user\222", DisplayName = "John Doe" };
+					session.Store(user);
+
+					var question = new Question2
+					{
+						Id = questionId,
+						Title = "How to do this in RavenDb?",
+						Content = "I'm trying to find how to model documents for better DDD support.",
+						UserId = @"user\222"
+					};
+					session.Store(question);
+
+
+					var answer = new AnswerEntity2
+					{
+						Id = answerId,
+						Question = question,
+						Content = "This is doable",
+						UserId = user.Id
+					};
+					answer.Votes = new[]
+					{
+						new AnswerVoteEntity2
+						{
+							Id = Guid.NewGuid(),
+							QuestionId = questionId,
+							Answer = answer,
+							Delta = 2
+						}
+					};
+
+
+					session.Store(new Answer2
+					{
+						Id = answerId,
+						UserId = user.Id,
+						QuestionId = question.Id,
+						Content = "This is doable",
+						Votes = new[]
+						{
+							new AnswerVote2
+							{
+								Id = Guid.NewGuid(),
+								QuestionId = questionId,
+								AnswerId = answerId,
+								Delta = 2
+							}
+						}
+					});
+
+					session.SaveChanges();
+				}
+				using (IDocumentSession session = documentStore.OpenSession())
+				{
+					AnswerEntity2 answerInfo = session.Query<Answer2, Answers_ByAnswerEntity2>()
+						.Customize(x => x.WaitForNonStaleResultsAsOfNow())
+						.Where(x => x.Id == answerId)
+						.As<AnswerEntity2>()
+						.SingleOrDefault();
+					Assert.NotNull(answerInfo);
+					Assert.NotNull(answerInfo.Votes);
+					Assert.True(answerInfo.Votes.Length == 1);
+					Assert.True(answerInfo.Votes[0].QuestionId == questionId);
+					Assert.NotNull(answerInfo.Votes[0].Answer);
+					Assert.True(answerInfo.Votes[0].Answer.Id == answerId);
+				}
+			}
+		}
+
+		[Fact]
+		public void will_work_normally_when_querying_multip_times()
+		{
+			using (EmbeddableDocumentStore documentStore = NewDocumentStore())
+			{
+				new Answers_ByAnswerEntity().Execute(documentStore);
+
+				const string Content = "This is doable";
+				const string UserId = @"user\222";
+
+				const string answerId = @"answer\540";
+				using (IDocumentSession session = documentStore.OpenSession())
+				{
+					var user = new User { Id = @"user\222", DisplayName = "John Doe" };
+					session.Store(user);
+
+
+					var answer = new AnswerEntity
+									 {
+										 Id = answerId,
+										 Question = null,
+										 Content = "This is doable",
+										 UserId = user.Id
+									 };
+
+					session.Store(new Answer
+									  {
+										  Id = answer.Id,
+										  UserId = answer.UserId,
+										  QuestionId = "",
+										  Content = answer.Content
+									  });
+
+					session.SaveChanges();
+				}
+				// Working
+				using (IDocumentSession session = documentStore.OpenSession())
+				{
+					AnswerEntity answerInfo = session.Query<Answer, Answers_ByAnswerEntity>()
+						.Customize(x => x.WaitForNonStaleResultsAsOfNow())
+						.Where(x => x.UserId == UserId && x.Content == Content)
+						.As<AnswerEntity>()
+						.SingleOrDefault();
+					Assert.NotNull(answerInfo);
+
+					AnswerEntity answerInfo2 = session.Query<Answer, Answers_ByAnswerEntity>()
+													.Customize(x => x.WaitForNonStaleResultsAsOfNow())
+													.Where(x => x.UserId == UserId && x.Content == Content)
+													.As<AnswerEntity>()
+													.SingleOrDefault();
+					Assert.NotNull(answerInfo2);
+
+				}
+				// Failing 
+				using (IDocumentSession session = documentStore.OpenSession())
+				{
+					AnswerEntity answerInfo = session.Query<Answer, Answers_ByAnswerEntity>()
+						.Customize(x => x.WaitForNonStaleResultsAsOfNow())
+						.Where(x => x.UserId == UserId && x.Content == Content)
+						.As<AnswerEntity>()
+						.SingleOrDefault();
+					Assert.NotNull(answerInfo);
+				}
+			}
+
+		}
+
+		public static string CreateEntities(IDocumentStore documentStore)
+		{
+			const string questionId = @"question\259";
+			const string answerId = @"answer\540";
+			using (IDocumentSession session = documentStore.OpenSession())
+			{
+				var user = new User { Id = @"user\222", DisplayName = "John Doe" };
+				session.Store(user);
+
+				var question = new Question
+				{
+					Id = questionId,
+					Title = "How to do this in RavenDb?",
+					Content = "I'm trying to find how to model documents for better DDD support.",
+					UserId = @"user\222"
+				};
+				session.Store(question);
+
+				var answer = new AnswerEntity
+				{
+					Id = answerId,
+					Question = question,
+					Content = "This is doable",
+					UserId = user.Id
+				};
+
+				session.Store(new Answer
+				{
+					Id = answer.Id,
+					UserId = answer.UserId,
+					QuestionId = answer.Question.Id,
+					Content = answer.Content
+				});
+
+				var vote1 = new AnswerVoteEntity { Id = "votes\\1", Answer = answer, QuestionId = questionId, Delta = 2 };
+				session.Store(new AnswerVote
+				{
+					QuestionId = vote1.QuestionId,
+					AnswerId = vote1.Answer.Id,
+					Delta = vote1.Delta
+				});
+
+				var vote2 = new AnswerVoteEntity { Id = "votes\\2", Answer = answer, QuestionId = questionId, Delta = 3 };
+				session.Store(new AnswerVote
+				{
+					QuestionId = vote2.QuestionId,
+					AnswerId = vote2.Answer.Id,
+					Delta = vote2.Delta
+				});
+
+				session.SaveChanges();
+			}
+			return answerId;
+		}
+	}
 }